--- conflicted
+++ resolved
@@ -1,13 +1,12 @@
 <?xml version="1.0" encoding="UTF-8"?>
 <project xmlns="http://maven.apache.org/POM/4.0.0" xmlns:xsi="http://www.w3.org/2001/XMLSchema-instance" xsi:schemaLocation="http://maven.apache.org/POM/4.0.0 http://maven.apache.org/maven-v4_0_0.xsd">
   <modelVersion>4.0.0</modelVersion>
-<<<<<<< HEAD
   <groupId>transitime</groupId>
   <artifactId>transitime</artifactId>
   <version>0.0.42-SNAPSHOT</version>
   <packaging>pom</packaging>
-  <name>transitime</name>
-  <url>http://www.transitime.org//</url>
+  <name>transitclock</name>
+  <url>http://www.transitclock.org//</url>
   <modules>
     <module>transitime</module>
     <module>transitimeApi</module>
@@ -17,22 +16,6 @@
 -->
   </modules>
 
-=======
-  <groupId>TheTransitClock</groupId>
-  <artifactId>transitclock</artifactId>
-  <version>2.0.0-SNAPSHOT</version>
-  <packaging>pom</packaging>
-  <name>transitclock</name>
-  <url>http://www.transitclock.org//</url>
-  <modules>
-    <module>transitclock</module>
-    <module>transitclockApi</module>
-    <module>transitclockWebapp</module>
-    <module>transitclockQuickStart</module>
-    <module>transitclockTraccarClient</module>
-    <module>transitclockBarefootClient</module>
-  </modules>
->>>>>>> b564e132
     <profiles>
         <profile>
             <id>skip-integration-tests</id>
@@ -43,11 +26,13 @@
         <profile>
             <id>include-integration-tests</id>
             <modules>
-<<<<<<< HEAD
-                <module>transitime-integration</module>
-                <module>transitime</module>
-                <module>transitimeApi</module>
-                <module>transitimeWebapp</module>
+                <module>transitclockIntegration</module>
+                <module>transitclock</module>
+                <module>transitclockApi</module>
+              	<module>transitclockWebapp</module>
+ 		<module>transitclockQuickStart</module>
+ 		<module>transitclockTraccarClient</module>
+ 		<module>transitclockBarefootClient</module>
             </modules>
         </profile>
     </profiles>
@@ -94,16 +79,4 @@
   </plugins>
 </build>
 
-=======
-                <module>transitclockIntegration</module>
-                <module>transitclock</module>
-                <module>transitclockApi</module>
-              	<module>transitclockWebapp</module>
- 		<module>transitclockQuickStart</module>
- 		<module>transitclockTraccarClient</module>
- 		<module>transitclockBarefootClient</module>
-            </modules>
-        </profile>
-    </profiles>
->>>>>>> b564e132
 </project>