--- conflicted
+++ resolved
@@ -3,11 +3,7 @@
 	<parent>
 		<groupId>TheTransitClock</groupId>
 		<artifactId>transitclock</artifactId>
-<<<<<<< HEAD
-		<version>2.0.36-cs-SNAPSHOT</version>
-=======
-		<version>2.0.21-rpts-SNAPSHOT</version>
->>>>>>> 458e2cb6
+		<version>2.0.36-rpts-SNAPSHOT</version>
 	</parent>
 	<packaging>war</packaging>
 	<artifactId>transitclockApi</artifactId>
@@ -50,11 +46,7 @@
 		<dependency>
 			<groupId>TheTransitClock</groupId>
 			<artifactId>transitclockCore</artifactId>
-<<<<<<< HEAD
-			<version>2.0.36-cs-SNAPSHOT</version>
-=======
-			<version>2.0.21-rpts-SNAPSHOT</version>
->>>>>>> 458e2cb6
+			<version>2.0.36-rpts-SNAPSHOT</version>
 			<exclusions>
 				<exclusion>
 					<groupId>com.amazonaws</groupId>
@@ -103,11 +95,7 @@
 		<dependency>
 			<groupId>TheTransitClock</groupId>
 			<artifactId>transitclockCore</artifactId>
-<<<<<<< HEAD
-			<version>2.0.36-cs-SNAPSHOT</version>
-=======
-			<version>2.0.21-rpts-SNAPSHOT</version>
->>>>>>> 458e2cb6
+			<version>2.0.36-rpts-SNAPSHOT</version>
 			<scope>compile</scope>
 		</dependency>
 	</dependencies>
