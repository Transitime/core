--- conflicted
+++ resolved
@@ -3,11 +3,7 @@
 	<parent>
 		<groupId>TheTransitClock</groupId>
 		<artifactId>transitclock</artifactId>
-<<<<<<< HEAD
 		<version>2.0.49-cs-SNAPSHOT</version>
-=======
-		<version>2.0.38.10-cs-SNAPSHOT</version>
->>>>>>> b946b148
 	</parent>
 	<packaging>war</packaging>
 	<artifactId>transitclockApi</artifactId>
@@ -50,11 +46,7 @@
 		<dependency>
 			<groupId>TheTransitClock</groupId>
 			<artifactId>transitclockCore</artifactId>
-<<<<<<< HEAD
 			<version>2.0.49-cs-SNAPSHOT</version>
-=======
-			<version>2.0.38.10-cs-SNAPSHOT</version>
->>>>>>> b946b148
 			<exclusions>
 				<exclusion>
 					<groupId>com.amazonaws</groupId>
@@ -103,11 +95,7 @@
 		<dependency>
 			<groupId>TheTransitClock</groupId>
 			<artifactId>transitclockCore</artifactId>
-<<<<<<< HEAD
 			<version>2.0.49-cs-SNAPSHOT</version>
-=======
-			<version>2.0.38.10-cs-SNAPSHOT</version>
->>>>>>> b946b148
 			<scope>compile</scope>
 		</dependency>
 	</dependencies>
