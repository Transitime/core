--- conflicted
+++ resolved
@@ -251,23 +251,9 @@
     content += '</div>';
     predictionsPopup.setContent(content);
 
-<<<<<<< HEAD
-    $(".eachDest-header",).on("click",function updateInputs(e){
-        e.preventDefault();
-        if(e.target) {
-            var routeValue = e.target.getAttribute("data-route-name");
-            var routeStopId = e.target.getAttribute("data-stop-id");
-            $("#route").val(routeValue).trigger("change");
-            $("input[name=liveMapRadio]")[0].click();
-            $("#search-realpage").val(routeStopId);
-            $(".submit-button").click();
-        }
-    });
-=======
 
     vehicleClickInit();
 
->>>>>>> 55e0f62b
 }
 
 /**
