--- conflicted
+++ resolved
@@ -261,21 +261,21 @@
 			<version>3.0.1</version>
 			<scope>provided</scope>
 		</dependency>
-<<<<<<< HEAD
+
 		<!--  OLS regression algorithm -->
 		<dependency>
       		<groupId>com.github.haifengl</groupId>
       		<artifactId>smile-core</artifactId>
       		<version>1.5.1</version>
     	</dependency>
-=======
+
 		<!-- Logback log appender for AWS CloudWatch -->
 		<dependency>
 			<groupId>com.j256.cloudwatchlogbackappender</groupId>
 			<artifactId>cloudwatchlogbackappender</artifactId>
 			<version>1.11</version>
 		</dependency>
->>>>>>> ae1c74e9
+
 	</dependencies>
 
 	<build>
