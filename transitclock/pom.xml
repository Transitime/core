--- conflicted
+++ resolved
@@ -1,5 +1,4 @@
-<project xmlns="http://maven.apache.org/POM/4.0.0" xmlns:xsi="http://www.w3.org/2001/XMLSchema-instance"
-	xsi:schemaLocation="http://maven.apache.org/POM/4.0.0 http://maven.apache.org/xsd/maven-4.0.0.xsd">
+<project xmlns="http://maven.apache.org/POM/4.0.0" xmlns:xsi="http://www.w3.org/2001/XMLSchema-instance" xsi:schemaLocation="http://maven.apache.org/POM/4.0.0 http://maven.apache.org/xsd/maven-4.0.0.xsd">
 	<modelVersion>4.0.0</modelVersion>
 
 	<groupId>TheTransitClock</groupId>
@@ -46,23 +45,17 @@
 			<artifactId>esri-geometry-api</artifactId>
 			<version>1.1</version>
 		</dependency>
-<<<<<<< HEAD
-		<!-- Needed to fix problem with one-jar not working with AWS SDK. Was getting 
-=======
 		<!-- Needed to fix problem with one-jar not working with AWS SDK. Was getting
->>>>>>> fa7e7d95
 			error message "Fatal: Failed to load the internal config for AWS" -->
-
-
 		<dependency>
 			<groupId>com.simontuffs</groupId>
 			<artifactId>one-jar-boot</artifactId>
 			<version>0.97.3</version>
 		</dependency>
 
-		<!-- Database related, including c3p0 production quality connector. Note: 
-			have found that can have problems if don't use similar versions. Can have 
-			trouble finding the c3p0 connection pooler for example if use old hibernate-core 
+		<!-- Database related, including c3p0 production quality connector. Note:
+			have found that can have problems if don't use similar versions. Can have
+			trouble finding the c3p0 connection pooler for example if use old hibernate-core
 			but new c3p0. -->
 		<dependency>
 			<groupId>mysql</groupId>
@@ -91,7 +84,7 @@
 			<version>4.3.9.Final</version>
 		</dependency>
 
-		<!-- hibernate-core loads in really old version of xml-apis so load in 
+		<!-- hibernate-core loads in really old version of xml-apis so load in
 			newer version explicitly. Otherwise get problems with the Node class. -->
 		<dependency>
 			<groupId>xml-apis</groupId>
@@ -112,9 +105,9 @@
 			<version>1.1.3</version>
 		</dependency>
 		<dependency>
-			<groupId>org.hsqldb</groupId>
-			<artifactId>hsqldb</artifactId>
-			<version>2.2.4</version>
+    			<groupId>org.hsqldb</groupId>
+    			<artifactId>hsqldb</artifactId>
+    			<version>2.2.4</version>
 		</dependency>
 
 		<dependency>
@@ -158,7 +151,7 @@
 			<version>1.2</version>
 		</dependency>
 
-		<!-- I believe not needed <dependency> <groupId>org.apache.lucene</groupId> 
+		<!-- I believe not needed <dependency> <groupId>org.apache.lucene</groupId>
 			<artifactId>lucene-core</artifactId> <version>3.6.2</version> </dependency> -->
 
 		<!-- For JMS for fancy handling of AVL feeds -->
@@ -180,10 +173,10 @@
 			<version>1.3.0</version>
 		</dependency>
 
-		<!-- For processing JSON. Needed for Amigocloud and other JSON based AVL 
-			feeds. NOTE: the version 20141113 does not work with Java 1.7, which is what 
-			is still the normal version of Java for AWS, at least as of June 2015. Need 
-			to use old version 20140107 which was compiled with Java 1.7 instead of Java 
+		<!-- For processing JSON. Needed for Amigocloud and other JSON based AVL
+			feeds. NOTE: the version 20141113 does not work with Java 1.7, which is what
+			is still the normal version of Java for AWS, at least as of June 2015. Need
+			to use old version 20140107 which was compiled with Java 1.7 instead of Java
 			1.8 -->
 		<dependency>
 			<groupId>org.json</groupId>
@@ -198,7 +191,7 @@
 			<version>1.1</version>
 		</dependency>
 
-		<!-- For concurrency annotations like @Immutable and @ThreadSave from the 
+		<!-- For concurrency annotations like @Immutable and @ThreadSave from the
 			"Concurrency in Practice" book need library -->
 		<dependency>
 			<groupId>net.jcip</groupId>
@@ -447,74 +440,71 @@
 	<profiles>
 
 
-		<profile>
-			<id>PredictionsAccuracyIntegrationTest</id>
-			<build>
-				<plugins>
-					<plugin>
-						<groupId>org.codehaus.mojo</groupId>
-						<artifactId>truezip-maven-plugin</artifactId>
-						<version>1.2</version>
-						<executions>
-							<execution>
-								<id>unzip-database</id>
-								<goals>
-									<goal>copy</goal>
-								</goals>
-								<phase>test</phase>
-								<configuration>
-									<verbose>true</verbose>
-									<fileset>
-										<directory>${project.basedir}/src/test/resources/database/transitime_test.zip</directory>
-										<outputDirectory>${project.basedir}/src/test/resources/database/data</outputDirectory>
-									</fileset>
-								</configuration>
-							</execution>
-						</executions>
-					</plugin>
-					<plugin>
-						<groupId>org.onebusaway.plugins</groupId>
-						<artifactId>maven-hsqldb-plugin</artifactId>
-						<!-- version 1.0.1 supports hsqldb 2.3.2 -->
-						<version>1.0.1</version>
-						<executions>
-							<execution>
-								<id>user-database-start</id>
-								<phase>test</phase>
-								<goals>
-									<goal>run</goal>
-								</goals>
-								<configuration>
-									<deleteOnEntry>true</deleteOnEntry>
-									<dbName>${project.basedir}/src/test/resources/database/data/transitime_test</dbName>
-									<port>9001</port>
-								</configuration>
-							</execution>
-						</executions>
-					</plugin>
-					<plugin>
-						<groupId>org.codehaus.mojo</groupId>
-						<artifactId>exec-maven-plugin</artifactId>
-						<version>1.1.1</version>
-						<executions>
-							<execution>
-								<phase>test</phase>
-								<id>test-case-execution</id>
-								<goals>
-									<goal>java</goal>
-								</goals>
-								<configuration>
-									<mainClass>org.transitclock.applications.PredictionsAccuracyIntegrationTest</mainClass>
-									<commandlineArgs>-c
-										transitime/src/test/resources/transiTimeConfigIntegrationTest.xml
-										-gtfsDirectoryName transitime/src/test/resources/wmata_gtfs
-										-storeNewRevs -maxTravelTimeSegmentLength 1000</commandlineArgs>
-								</configuration>
-							</execution>
-						</executions>
-					</plugin>
-				</plugins>
-			</build>
-		</profile>
+        <profile>
+            <id>PredictionsAccuracyIntegrationTest</id>
+            <build>
+                <plugins>
+                    <plugin>
+                        <groupId>org.codehaus.mojo</groupId>
+                        <artifactId>truezip-maven-plugin</artifactId>
+                        <version>1.2</version>
+                        <executions>
+                            <execution>
+                                <id>unzip-database</id>
+                                <goals>
+                                    <goal>copy</goal>
+                                </goals>
+                                <phase>test</phase>
+                                <configuration>
+                                    <verbose>true</verbose>
+                                    <fileset>
+                                        <directory>${project.basedir}/src/test/resources/database/transitime_test.zip</directory>
+                                        <outputDirectory>${project.basedir}/src/test/resources/database/data</outputDirectory>
+                                    </fileset>
+                                </configuration>
+                            </execution>
+                        </executions>
+                    </plugin>
+                    <plugin>
+                        <groupId>org.onebusaway.plugins</groupId>
+                        <artifactId>maven-hsqldb-plugin</artifactId>
+                        <!-- version 1.0.1 supports hsqldb 2.3.2 -->
+                        <version>1.0.1</version>
+                        <executions>
+                            <execution>
+                                <id>user-database-start</id>
+                                <phase>test</phase>
+                                <goals>
+                                    <goal>run</goal>
+                                </goals>
+                                <configuration>
+                                    <deleteOnEntry>true</deleteOnEntry>
+                                    <dbName>${project.basedir}/src/test/resources/database/data/transitime_test</dbName>
+                                    <port>9001</port>
+                                </configuration>
+                            </execution>
+                        </executions>
+                    </plugin>
+                    <plugin>
+                        <groupId>org.codehaus.mojo</groupId>
+                        <artifactId>exec-maven-plugin</artifactId>
+                        <version>1.1.1</version>
+                        <executions>
+                            <execution>
+                                <phase>test</phase>
+                                <id>test-case-execution</id>
+                                <goals>
+                                    <goal>java</goal>
+                                </goals>
+                                <configuration>
+                                    <mainClass>org.transitclock.applications.PredictionsAccuracyIntegrationTest</mainClass>
+                                    <commandlineArgs>-c transitime/src/test/resources/transiTimeConfigIntegrationTest.xml -gtfsDirectoryName transitime/src/test/resources/wmata_gtfs -storeNewRevs -maxTravelTimeSegmentLength 1000</commandlineArgs>
+                                </configuration>
+                            </execution>
+                        </executions>
+                    </plugin>
+                </plugins>
+            </build>
+        </profile>
 	</profiles>
 </project>