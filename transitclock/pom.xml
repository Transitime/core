--- conflicted
+++ resolved
@@ -3,11 +3,7 @@
 	<parent>
 		<groupId>TheTransitClock</groupId>
 		<artifactId>transitclock</artifactId>
-<<<<<<< HEAD
-		<version>2.0.47-cs-SNAPSHOT</version>
-=======
 		<version>2.0.48-cs-SNAPSHOT</version>
->>>>>>> eb1767c1
 	</parent>
 	<artifactId>transitclockCore</artifactId>
 	<name>transitclockCore</name>
@@ -36,20 +32,12 @@
 		<dependency>
 			<groupId>TheTransitClock</groupId>
 			<artifactId>transitclockBarefootClient</artifactId>
-<<<<<<< HEAD
-			<version>2.0.47-cs-SNAPSHOT</version>
-=======
 			<version>2.0.48-cs-SNAPSHOT</version>
->>>>>>> eb1767c1
 		</dependency>
 		<dependency>
 			<groupId>TheTransitClock</groupId>
 			<artifactId>transitclockTraccarClient</artifactId>
-<<<<<<< HEAD
-			<version>2.0.47-cs-SNAPSHOT</version>
-=======
 			<version>2.0.48-cs-SNAPSHOT</version>
->>>>>>> eb1767c1
 		</dependency>
 		<dependency>
 			<groupId>com.esri.geometry</groupId>
