<project xmlns="http://maven.apache.org/POM/4.0.0" xmlns:xsi="http://www.w3.org/2001/XMLSchema-instance" xsi:schemaLocation="http://maven.apache.org/POM/4.0.0 http://maven.apache.org/xsd/maven-4.0.0.xsd">
	<modelVersion>4.0.0</modelVersion>
	<parent>
		<groupId>TheTransitClock</groupId>
		<artifactId>transitclock</artifactId>
<<<<<<< HEAD
		<version>2.0.38-rpts-SNAPSHOT</version>
=======
		<version>2.0.38-cs</version>
>>>>>>> 83932de2
	</parent>
	<artifactId>transitclockCore</artifactId>
	<name>transitclockCore</name>
	<properties>
		<project.build.sourceEncoding>UTF-8</project.build.sourceEncoding>
	</properties>
	<repositories>
		<!-- Needed to fix problem with one-jar not working with AWS SDK. Was getting
                error message "Fatal: Failed to load the internal config for AWS" -->
		<repository>
			<snapshots>
				<enabled>false</enabled>
			</snapshots>
			<id>bintray-kevinlee-maven</id>
			<name>bintray</name>
			<url>http://dl.bintray.com/kevinlee/maven</url>
		</repository>
	</repositories>
	<pluginRepositories>
		<pluginRepository>
			<id>repo.obaweb.org</id>
			<url>http://repo.camsys-apps.com/releases</url>
		</pluginRepository>
	</pluginRepositories>
	<dependencies>
		<dependency>
			<groupId>TheTransitClock</groupId>
			<artifactId>transitclockBarefootClient</artifactId>
<<<<<<< HEAD
			<version>2.0.38-rpts-SNAPSHOT</version>
=======
			<version>2.0.38-cs</version>
>>>>>>> 83932de2
		</dependency>
		<dependency>
			<groupId>TheTransitClock</groupId>
			<artifactId>transitclockTraccarClient</artifactId>
<<<<<<< HEAD
			<version>2.0.38-rpts-SNAPSHOT</version>
=======
			<version>2.0.38-cs</version>
>>>>>>> 83932de2
		</dependency>
		<dependency>
			<groupId>com.esri.geometry</groupId>
			<artifactId>esri-geometry-api</artifactId>
			<version>1.1</version>
		</dependency>
		<!-- Needed to fix problem with one-jar not working with AWS SDK. Was getting
                error message "Fatal: Failed to load the internal config for AWS" -->
		<dependency>
			<groupId>com.simontuffs</groupId>
			<artifactId>one-jar-boot</artifactId>
			<version>0.97.3</version>
		</dependency>
		<!-- Database related, including c3p0 production quality connector. Note:
                have found that can have problems if don't use similar versions. Can have
                trouble finding the c3p0 connection pooler for example if use old hibernate-core
                but new c3p0. -->
		<dependency>
			<groupId>mysql</groupId>
			<artifactId>mysql-connector-java</artifactId>
			<version>5.1.49</version>
		</dependency>
		<dependency>
			<groupId>org.postgresql</groupId>
			<artifactId>postgresql</artifactId>
			<version>9.3-1103-jdbc41</version>
		</dependency>
		<dependency>
			<groupId>org.hibernate</groupId>
			<artifactId>hibernate-core</artifactId>
			<version>4.3.9.Final</version>
		</dependency>
		<dependency>
			<groupId>org.hibernate.common</groupId>
			<artifactId>hibernate-commons-annotations</artifactId>
			<version>4.0.5.Final</version>
		</dependency>
		<dependency>
			<groupId>org.hibernate</groupId>
			<artifactId>hibernate-c3p0</artifactId>
			<version>4.3.9.Final</version>
		</dependency>
		<!-- hibernate-core loads in really old version of xml-apis so load in
                newer version explicitly. Otherwise get problems with the Node class. -->
		<dependency>
			<groupId>xml-apis</groupId>
			<artifactId>xml-apis</artifactId>
			<version>1.4.01</version>
		</dependency>
		<!-- For logging -->
		<dependency>
			<groupId>ch.qos.logback</groupId>
			<artifactId>logback-classic</artifactId>
			<version>1.2.3</version>
		</dependency>
		<dependency>
			<groupId>org.hsqldb</groupId>
			<artifactId>hsqldb</artifactId>
			<version>2.3.2</version>
		</dependency>
		<!-- So can use Amazon API for archiving files and such -->
		<dependency>
			<groupId>com.amazonaws</groupId>
			<artifactId>aws-java-sdk</artifactId>
			<version>1.10.16</version>
		</dependency>
		<!-- For many java utilities, such as StringEscapeUtils -->
		<dependency>
			<groupId>org.apache.commons</groupId>
			<artifactId>commons-lang3</artifactId>
			<version>3.3.2</version>
		</dependency>
		<!-- For processing XML files, such as for AVL feeds -->
		<dependency>
			<groupId>org.jdom</groupId>
			<artifactId>jdom</artifactId>
			<version>2.0.2</version>
		</dependency>
		<!-- For GTFS-realtime feed -->
		<dependency>
			<groupId>com.google.transit</groupId>
			<artifactId>gtfs-realtime-bindings</artifactId>
			<version>0.0.4</version>
		</dependency>
		<!-- For more easily handling command line options -->
		<dependency>
			<groupId>commons-cli</groupId>
			<artifactId>commons-cli</artifactId>
			<version>1.2</version>
		</dependency>
		<!-- I believe not needed <dependency> <groupId>org.apache.lucene</groupId>
                <artifactId>lucene-core</artifactId> <version>3.6.2</version> </dependency> -->
		<!-- For JMS for fancy handling of AVL feeds -->
		<dependency>
			<groupId>org.hornetq</groupId>
			<artifactId>hornetq-core-client</artifactId>
			<version>2.3.25.Final</version>
		</dependency>
		<dependency>
			<groupId>org.hornetq</groupId>
			<artifactId>hornetq-jms-client</artifactId>
			<version>2.3.25.Final</version>
		</dependency>
		<!-- For Amigocloud web sockets AVL feed -->
		<dependency>
			<groupId>org.java-websocket</groupId>
			<artifactId>Java-WebSocket</artifactId>
			<version>1.3.0</version>
		</dependency>
		<!-- For processing JSON. Needed for Amigocloud and other JSON based AVL
                feeds. NOTE: the version 20141113 does not work with Java 1.7, which is what
                is still the normal version of Java for AWS, at least as of June 2015. Need
                to use old version 20140107 which was compiled with Java 1.7 instead of Java
                1.8 -->
		<dependency>
			<groupId>org.json</groupId>
			<artifactId>json</artifactId>
			<version>20140107</version>
		</dependency>
		<!-- For parsing CSV files, such as GTFS ones -->
		<dependency>
			<groupId>org.apache.commons</groupId>
			<artifactId>commons-csv</artifactId>
			<version>1.1</version>
		</dependency>
		<!-- For concurrency annotations like @Immutable and @ThreadSave from the
                "Concurrency in Practice" book need library -->
		<dependency>
			<groupId>net.jcip</groupId>
			<artifactId>jcip-annotations</artifactId>
			<version>1.0</version>
		</dependency>
		<!-- For encryption/decryption -->
		<dependency>
			<groupId>org.jasypt</groupId>
			<artifactId>jasypt</artifactId>
			<version>1.9.2</version>
		</dependency>
		<!-- So can send out monitoring related e-mails -->
		<dependency>
			<groupId>javax.mail</groupId>
			<artifactId>mail</artifactId>
			<version>1.4.7</version>
		</dependency>
		<dependency>
			<groupId>commons-beanutils</groupId>
			<artifactId>commons-beanutils</artifactId>
			<version>1.9.2</version>
		</dependency>
		<!-- JUnit testing of course -->
		<dependency>
			<groupId>junit</groupId>
			<artifactId>junit</artifactId>
			<version>4.11</version>
			<scope>test</scope>
		</dependency>
		<dependency>
			<groupId>org.mockito</groupId>
			<artifactId>mockito-core</artifactId>
			<version>3.2.4</version>
			<scope>test</scope>
		</dependency>
		<!-- Used for reflection to find classes in package -->
		<dependency>
			<groupId>com.google.guava</groupId>
			<artifactId>guava</artifactId>
			<version>18.0</version>
		</dependency>
		<dependency>
			<groupId>org.ehcache</groupId>
			<artifactId>ehcache</artifactId>
			<version>3.4.0</version>
			<exclusions>
				<exclusion>
					<groupId>org.slf4j</groupId>
					<artifactId>slf4j-api</artifactId>
				</exclusion>
			</exclusions>
		</dependency>
		<!-- https://mvnrepository.com/artifact/com.esotericsoftware/kryo -->
		<dependency>
			<groupId>com.esotericsoftware</groupId>
			<artifactId>kryo</artifactId>
			<version>4.0.0</version>
		</dependency>
		<!-- https://mvnrepository.com/artifact/org.apache.commons/commons-jcs-core -->
		<dependency>
			<groupId>org.apache.commons</groupId>
			<artifactId>commons-jcs-core</artifactId>
			<version>2.2</version>
		</dependency>
		<!-- Servlet related functionality -->
		<dependency>
			<groupId>javax.servlet</groupId>
			<artifactId>javax.servlet-api</artifactId>
			<version>3.0.1</version>
			<scope>provided</scope>
		</dependency>
		<!--  OLS regression algorithm -->
		<dependency>
			<groupId>com.github.haifengl</groupId>
			<artifactId>smile-core</artifactId>
			<version>1.5.1</version>
		</dependency>
		<!-- Logback log appender for AWS CloudWatch -->
		<dependency>
			<groupId>com.j256.cloudwatchlogbackappender</groupId>
			<artifactId>cloudwatchlogbackappender</artifactId>
			<version>1.11</version>
		</dependency>
		<!--  OLS regression algorithm -->
		<dependency>
			<groupId>com.github.haifengl</groupId>
			<artifactId>smile-core</artifactId>
			<version>1.5.1</version>
		</dependency>
		<!-- https://mvnrepository.com/artifact/net.spy/spymemcached -->
		<dependency>
			<groupId>net.spy</groupId>
			<artifactId>spymemcached</artifactId>
			<version>2.12.3</version>
		</dependency>


	</dependencies>
	<build>
		<plugins>
			<plugin>
				<artifactId>maven-compiler-plugin</artifactId>
				<version>2.5.1</version>
				<configuration>
					<source>1.8</source>
					<target>1.8</target>
				</configuration>
			</plugin>
			<plugin>
				<groupId>org.apache.maven.plugins</groupId>
				<artifactId>maven-shade-plugin</artifactId>
				<executions>
					<execution>
						<id>shade-UpdateTravelTimes</id>
						<phase>package</phase>
						<goals>
							<goal>shade</goal>
						</goals>
						<configuration>
							<transformers>
								<transformer implementation="org.apache.maven.plugins.shade.resource.ManifestResourceTransformer">
									<mainClass>org.transitclock.applications.UpdateTravelTimes</mainClass>
								</transformer>
							</transformers>
							<shadedArtifactAttached>true</shadedArtifactAttached>
							<shadedClassifierName>UpdateTravelTimes</shadedClassifierName>
						</configuration>
					</execution>
					<execution>
						<id>shade-Core</id>
						<phase>package</phase>
						<goals>
							<goal>shade</goal>
						</goals>
						<configuration>
							<transformers>
								<transformer implementation="org.apache.maven.plugins.shade.resource.ManifestResourceTransformer">
									<mainClass>org.transitclock.applications.Core</mainClass>
								</transformer>
							</transformers>
							<shadedArtifactAttached>true</shadedArtifactAttached>
							<shadedClassifierName>Core</shadedClassifierName>
						</configuration>
					</execution>
					<execution>
						<id>shade-SchemaGenerator</id>
						<phase>package</phase>
						<goals>
							<goal>shade</goal>
						</goals>
						<configuration>
							<transformers>
								<transformer implementation="org.apache.maven.plugins.shade.resource.ManifestResourceTransformer">
									<mainClass>org.transitclock.applications.SchemaGenerator</mainClass>
								</transformer>
							</transformers>
							<shadedArtifactAttached>true</shadedArtifactAttached>
							<shadedClassifierName>SchemaGenerator</shadedClassifierName>
						</configuration>
					</execution>
					<execution>
						<id>shade-ScheduleGenerator</id>
						<phase>package</phase>
						<goals>
							<goal>shade</goal>
						</goals>
						<configuration>
							<transformers>
								<transformer implementation="org.apache.maven.plugins.shade.resource.ManifestResourceTransformer">
									<mainClass>org.transitclock.applications.ScheduleGenerator</mainClass>
								</transformer>
							</transformers>
							<shadedArtifactAttached>true</shadedArtifactAttached>
							<shadedClassifierName>ScheduleGenerator</shadedClassifierName>
						</configuration>
					</execution>
					<execution>
						<id>shade-GtfsFileProcessor</id>
						<phase>package</phase>
						<goals>
							<goal>shade</goal>
						</goals>
						<configuration>
							<transformers>
								<transformer implementation="org.apache.maven.plugins.shade.resource.ManifestResourceTransformer">
									<mainClass>org.transitclock.applications.GtfsFileProcessor</mainClass>
								</transformer>
							</transformers>
							<shadedArtifactAttached>true</shadedArtifactAttached>
							<shadedClassifierName>GtfsFileProcessor</shadedClassifierName>
						</configuration>
					</execution>
					<execution>
						<id>shade-RmiQuery</id>
						<phase>package</phase>
						<goals>
							<goal>shade</goal>
						</goals>
						<configuration>
							<transformers>
								<transformer implementation="org.apache.maven.plugins.shade.resource.ManifestResourceTransformer">
									<mainClass>org.transitclock.applications.RmiQuery</mainClass>
								</transformer>
							</transformers>
							<shadedArtifactAttached>true</shadedArtifactAttached>
							<shadedClassifierName>RmiQuery</shadedClassifierName>
						</configuration>
					</execution>
					<execution>
						<id>shade-CreateAPIKey</id>
						<phase>package</phase>
						<goals>
							<goal>shade</goal>
						</goals>
						<configuration>
							<transformers>
								<transformer implementation="org.apache.maven.plugins.shade.resource.ManifestResourceTransformer">
									<mainClass>org.transitclock.applications.CreateAPIKey</mainClass>
								</transformer>
							</transformers>
							<shadedArtifactAttached>true</shadedArtifactAttached>
							<shadedClassifierName>CreateAPIKey</shadedClassifierName>
						</configuration>
					</execution>
					<execution>
						<id>shade-CreateWebAgency</id>
						<phase>package</phase>
						<goals>
							<goal>shade</goal>
						</goals>
						<configuration>
							<transformers>
								<transformer implementation="org.apache.maven.plugins.shade.resource.ManifestResourceTransformer">
									<mainClass>org.transitclock.applications.CreateWebAgency</mainClass>
								</transformer>
							</transformers>
							<shadedArtifactAttached>true</shadedArtifactAttached>
							<shadedClassifierName>CreateWebAgency</shadedClassifierName>
						</configuration>
					</execution>
				</executions>
			</plugin>
			<plugin>
				<groupId>org.apache.maven.plugins</groupId>
				<artifactId>maven-assembly-plugin</artifactId>
				<executions>
					<!-- core deploy -->
					<execution>
						<id>make-assembly</id>
						<!-- this is used for inheritance merges -->
						<phase>package</phase>
						<!-- bind to the packaging phase -->
						<goals>
							<goal>single</goal>
						</goals>
						<configuration>
							<descriptorRefs>
								<descriptorRef>jar-with-dependencies</descriptorRef>
							</descriptorRefs>
							<archive>
								<manifest>
									<mainClass>org.transitclock.applications.Core</mainClass>
								</manifest>
							</archive>
						</configuration>
					</execution>
				</executions>
			</plugin>
		</plugins>
		<pluginManagement>
			<plugins>
				<plugin>
					<groupId>org.apache.maven.plugins</groupId>
					<artifactId>maven-surefire-plugin</artifactId>
					<version>2.5</version>
					<!-- By default, we exclude anything in the org.transitclock.integration_tests
                                package from regular unit test -->
					<configuration>
						<excludes>
							<exclude>**/*IntegrationTest.java</exclude>
						</excludes>
						<systemProperties>
							<property>
								<name>log4j.configuration</name>
								<value>log4j-stdout.xml</value>
							</property>
						</systemProperties>
						<argLine>${argLine}</argLine>
					</configuration>
					<executions>
						<!-- Instead, we add a special integration-test execution that
                                      runs any tests in the org.transitclock.integration_tests package -->
						<execution>
							<id>integration-tests</id>
							<phase>integration-test</phase>
							<goals>
								<goal>test</goal>
							</goals>
							<configuration>
								<skip>false</skip>
								<excludes>
									<exclude>none</exclude>
								</excludes>
								<includes>
									<include>**/*IntegrationTest.java</include>
								</includes>
								<!-- Don't stop the build if integration tests fail because
                                                  we still want post-integration-test cleanup to run -->
								<testFailureIgnore>false</testFailureIgnore>
							</configuration>
						</execution>
					</executions>
				</plugin>
			</plugins>
		</pluginManagement>
	</build>
	<profiles>
		<profile>
			<id>runCore</id>
			<build>
				<plugins>
					<plugin>
						<groupId>org.codehaus.mojo</groupId>
						<artifactId>exec-maven-plugin</artifactId>
						<version>1.1.1</version>
						<executions>
							<execution>
								<phase>test</phase>
								<goals>
									<goal>java</goal>
								</goals>
								<configuration>
									<mainClass>org.transitclock.applications.Core</mainClass>
									<arguments>
										<argument>arg0</argument>
										<argument>arg1</argument>
									</arguments>
								</configuration>
							</execution>
						</executions>
					</plugin>
				</plugins>
			</build>
		</profile>
		<profile>
			<id>dbTest</id>
			<build>
				<plugins>
					<plugin>
						<groupId>org.codehaus.mojo</groupId>
						<artifactId>exec-maven-plugin</artifactId>
						<version>1.1.1</version>
						<executions>
							<execution>
								<phase>test</phase>
								<goals>
									<goal>java</goal>
								</goals>
								<configuration>
									<mainClass>org.transitclock.applications.DbTest</mainClass>
									<arguments>
										<argument>arg0</argument>
										<argument>arg1</argument>
									</arguments>
								</configuration>
							</execution>
						</executions>
					</plugin>
				</plugins>
			</build>
		</profile>
		<profile>
			<id>PredictionsAccuracyIntegrationTest</id>
			<build>
				<plugins>
					<plugin>
						<groupId>org.codehaus.mojo</groupId>
						<artifactId>truezip-maven-plugin</artifactId>
						<version>1.2</version>
						<executions>
							<execution>
								<id>unzip-database</id>
								<goals>
									<goal>copy</goal>
								</goals>
								<phase>test</phase>
								<configuration>
									<verbose>true</verbose>
									<fileset>
										<directory>${project.basedir}/src/test/resources/database/transitime_test.zip</directory>
										<outputDirectory>${project.basedir}/src/test/resources/database/data</outputDirectory>
									</fileset>
								</configuration>
							</execution>
						</executions>
					</plugin>
					<plugin>
						<groupId>org.onebusaway.plugins</groupId>
						<artifactId>maven-hsqldb-plugin</artifactId>
						<!-- version 1.0.1 supports hsqldb 2.3.2 -->
						<version>1.0.1</version>
						<executions>
							<execution>
								<id>user-database-start</id>
								<phase>test</phase>
								<goals>
									<goal>run</goal>
								</goals>
								<configuration>
									<deleteOnEntry>true</deleteOnEntry>
									<dbName>${project.basedir}/src/test/resources/database/data/transitime_test</dbName>
									<port>9001</port>
								</configuration>
							</execution>
						</executions>
					</plugin>
					<plugin>
						<groupId>org.codehaus.mojo</groupId>
						<artifactId>exec-maven-plugin</artifactId>
						<version>1.1.1</version>
						<executions>
							<execution>
								<phase>test</phase>
								<id>test-case-execution</id>
								<goals>
									<goal>java</goal>
								</goals>
								<configuration>
									<mainClass>org.transitclock.applications.PredictionsAccuracyIntegrationTest</mainClass>
									<commandlineArgs>-c transitclock/src/test/resources/transiTimeConfigIntegrationTest.xml -gtfsDirectoryName transitclock/src/test/resources/wmata_gtfs -storeNewRevs -maxTravelTimeSegmentLength 1000</commandlineArgs>
								</configuration>
							</execution>
						</executions>
					</plugin>
				</plugins>
			</build>
		</profile>
	</profiles>
</project>
<|MERGE_RESOLUTION|>--- conflicted
+++ resolved
@@ -3,11 +3,7 @@
 	<parent>
 		<groupId>TheTransitClock</groupId>
 		<artifactId>transitclock</artifactId>
-<<<<<<< HEAD
 		<version>2.0.38-rpts-SNAPSHOT</version>
-=======
-		<version>2.0.38-cs</version>
->>>>>>> 83932de2
 	</parent>
 	<artifactId>transitclockCore</artifactId>
 	<name>transitclockCore</name>
@@ -36,20 +32,12 @@
 		<dependency>
 			<groupId>TheTransitClock</groupId>
 			<artifactId>transitclockBarefootClient</artifactId>
-<<<<<<< HEAD
 			<version>2.0.38-rpts-SNAPSHOT</version>
-=======
-			<version>2.0.38-cs</version>
->>>>>>> 83932de2
 		</dependency>
 		<dependency>
 			<groupId>TheTransitClock</groupId>
 			<artifactId>transitclockTraccarClient</artifactId>
-<<<<<<< HEAD
 			<version>2.0.38-rpts-SNAPSHOT</version>
-=======
-			<version>2.0.38-cs</version>
->>>>>>> 83932de2
 		</dependency>
 		<dependency>
 			<groupId>com.esri.geometry</groupId>
