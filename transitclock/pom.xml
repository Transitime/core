<project xmlns="http://maven.apache.org/POM/4.0.0"
	xmlns:xsi="http://www.w3.org/2001/XMLSchema-instance"
	xsi:schemaLocation="http://maven.apache.org/POM/4.0.0 http://maven.apache.org/xsd/maven-4.0.0.xsd">
	<modelVersion>4.0.0</modelVersion>
	<parent>
		<groupId>TheTransitClock</groupId>
		<artifactId>transitclock</artifactId>
		<version>2.0.49-apc-SNAPSHOT</version>
	</parent>
	<artifactId>transitclockCore</artifactId>
	<name>transitclockCore</name>
	<properties>
		<project.build.sourceEncoding>UTF-8</project.build.sourceEncoding>
		<javax.activation.version>1.2.0</javax.activation.version>
		<jaxb.api.version>2.3.0</jaxb.api.version>
		<lombok.version>1.18.6</lombok.version>
		<hibernate.version>4.3.9.Final</hibernate.version>
		<hibernate.validator.version>6.0.21.Final</hibernate.validator.version>
		<hibernate.validator.version>6.0.21.Final</hibernate.validator.version>

	</properties>
	<repositories>
		<repository>
			<id>repo.camsys-apps.com</id>
			<url>https://repo.camsys-apps.com/third-party/</url>
<<<<<<< HEAD
=======
		</repository>
		<repository>
			<id>releases-camsys-public-repo</id>
			<url>https://repo.camsys-apps.com/releases/</url>
			<releases>
				<enabled>true</enabled>
			</releases>
			<snapshots>
				<enabled>false</enabled>
			</snapshots>
>>>>>>> 398cb762
		</repository>
	</repositories>
	<pluginRepositories>
		<pluginRepository>
			<id>repo.obaweb.org</id>
			<url>https://repo.camsys-apps.com/releases</url>
		</pluginRepository>
	</pluginRepositories>
	<dependencies>
		<dependency>
			<groupId>com.sun.activation</groupId>
			<artifactId>javax.activation</artifactId>
			<version>${javax.activation.version}</version>
		</dependency>

		<dependency>
			<groupId>javax.xml.bind</groupId>
			<artifactId>jaxb-api</artifactId>
			<version>${jaxb.api.version}</version>
		</dependency>

		<dependency>
			<groupId>com.sun.xml.bind</groupId>
			<artifactId>jaxb-core</artifactId>
			<version>${jaxb.api.version}</version>
		</dependency>

		<dependency>
			<groupId>com.sun.xml.bind</groupId>
			<artifactId>jaxb-impl</artifactId>
			<version>${jaxb.api.version}</version>
		</dependency>

		<dependency>
			<groupId>org.projectlombok</groupId>
			<artifactId>lombok</artifactId>
			<version>${lombok.version}</version>
			<scope>provided</scope>
		</dependency>
		<dependency>
			<groupId>TheTransitClock</groupId>
			<artifactId>transitclockBarefootClient</artifactId>
			<version>2.0.49-apc-SNAPSHOT</version>
		</dependency>
		<dependency>
			<groupId>TheTransitClock</groupId>
			<artifactId>transitclockTraccarClient</artifactId>
			<version>2.0.49-apc-SNAPSHOT</version>
		</dependency>
		<dependency>
			<groupId>com.esri.geometry</groupId>
			<artifactId>esri-geometry-api</artifactId>
			<version>1.1</version>
		</dependency>
		<!-- Needed to fix problem with one-jar not working with AWS SDK. Was getting
                error message "Fatal: Failed to load the internal config for AWS" -->
		<dependency>
			<groupId>com.simontuffs</groupId>
			<artifactId>one-jar-boot</artifactId>
			<version>0.97.3</version>
		</dependency>
		<!-- Database related, including c3p0 production quality connector. Note:
                have found that can have problems if don't use similar versions. Can have
                trouble finding the c3p0 connection pooler for example if use old hibernate-core
                but new c3p0. -->
		<dependency>
			<groupId>mysql</groupId>
			<artifactId>mysql-connector-java</artifactId>
			<version>5.1.49</version>
		</dependency>
		<dependency>
			<groupId>org.postgresql</groupId>
			<artifactId>postgresql</artifactId>
			<version>9.3-1103-jdbc41</version>
		</dependency>
		<dependency>
			<groupId>org.hibernate</groupId>
			<artifactId>hibernate-core</artifactId>
			<version>4.3.9.Final</version>
		</dependency>
		<dependency>
			<groupId>org.hibernate.common</groupId>
			<artifactId>hibernate-commons-annotations</artifactId>
			<version>4.0.5.Final</version>
		</dependency>
		<dependency>
			<groupId>org.hibernate</groupId>
			<artifactId>hibernate-c3p0</artifactId>
			<version>4.3.9.Final</version>
		</dependency>



		<!-- hibernate-core loads in really old version of xml-apis so load in 
			newer version explicitly. Otherwise get problems with the Node class. -->
		<!--<dependency>
			<groupId>xml-apis</groupId>
			<artifactId>xml-apis</artifactId>
			<version>1.4.01</version>
		</dependency>-->

		<!-- For logging -->
		<dependency>
			<groupId>ch.qos.logback</groupId>
			<artifactId>logback-classic</artifactId>
			<version>1.2.3</version>
		</dependency>
		<dependency>
			<groupId>org.hsqldb</groupId>
			<artifactId>hsqldb</artifactId>
			<version>2.3.2</version>
		</dependency>
		<!-- So can use Amazon API for archiving files and such -->
		<dependency>
			<groupId>com.amazonaws</groupId>
			<artifactId>aws-java-sdk</artifactId>
			<version>1.10.16</version>
		</dependency>
		<!-- For many java utilities, such as StringEscapeUtils -->
		<dependency>
			<groupId>org.apache.commons</groupId>
			<artifactId>commons-lang3</artifactId>
			<version>3.3.2</version>
		</dependency>
		<!-- For processing XML files, such as for AVL feeds -->
		<dependency>
			<groupId>org.jdom</groupId>
			<artifactId>jdom</artifactId>
			<version>2.0.2</version>
		</dependency>
		<!-- For GTFS-realtime feed -->
		<dependency>
			<groupId>com.google.transit</groupId>
			<artifactId>gtfs-realtime-bindings</artifactId>
			<version>0.0.4</version>
		</dependency>
		<!-- For more easily handling command line options -->
		<dependency>
			<groupId>commons-cli</groupId>
			<artifactId>commons-cli</artifactId>
			<version>1.2</version>
		</dependency>
		<!-- I believe not needed <dependency> <groupId>org.apache.lucene</groupId>
                <artifactId>lucene-core</artifactId> <version>3.6.2</version> </dependency> -->
		<!-- For JMS for fancy handling of AVL feeds -->
		<dependency>
			<groupId>org.hornetq</groupId>
			<artifactId>hornetq-core-client</artifactId>
			<version>2.3.25.Final</version>
		</dependency>
		<dependency>
			<groupId>org.hornetq</groupId>
			<artifactId>hornetq-jms-client</artifactId>
			<version>2.3.25.Final</version>
		</dependency>
		<!-- For Amigocloud web sockets AVL feed -->
		<dependency>
			<groupId>org.java-websocket</groupId>
			<artifactId>Java-WebSocket</artifactId>
			<version>1.3.0</version>
		</dependency>
		<!-- For processing JSON. Needed for Amigocloud and other JSON based AVL
                feeds. NOTE: the version 20141113 does not work with Java 1.7, which is what
                is still the normal version of Java for AWS, at least as of June 2015. Need
                to use old version 20140107 which was compiled with Java 1.7 instead of Java
                1.8 -->
		<dependency>
			<groupId>org.json</groupId>
			<artifactId>json</artifactId>
			<version>20140107</version>
		</dependency>
		<!-- For parsing CSV files, such as GTFS ones -->
		<dependency>
			<groupId>org.apache.commons</groupId>
			<artifactId>commons-csv</artifactId>
			<version>1.1</version>
		</dependency>
		<!-- For concurrency annotations like @Immutable and @ThreadSave from the
                "Concurrency in Practice" book need library -->
		<dependency>
			<groupId>net.jcip</groupId>
			<artifactId>jcip-annotations</artifactId>
			<version>1.0</version>
		</dependency>
		<!-- For encryption/decryption -->
		<dependency>
			<groupId>org.jasypt</groupId>
			<artifactId>jasypt</artifactId>
			<version>1.9.2</version>
		</dependency>
		<!-- So can send out monitoring related e-mails -->
		<dependency>
			<groupId>javax.mail</groupId>
			<artifactId>mail</artifactId>
			<version>1.4.7</version>
		</dependency>
		<dependency>
			<groupId>commons-beanutils</groupId>
			<artifactId>commons-beanutils</artifactId>
			<version>1.9.2</version>
		</dependency>
		<!-- for calculating shape snapping of traffic data -->
		<dependency>
			<groupId>org.locationtech.jts</groupId>
			<artifactId>jts-core</artifactId>
			<version>1.18.0</version>
		</dependency>
		<!-- JUnit testing of course -->
		<dependency>
			<groupId>junit</groupId>
			<artifactId>junit</artifactId>
			<version>4.11</version>
			<scope>test</scope>
		</dependency>
		<dependency>
			<groupId>commons-io</groupId>
			<artifactId>commons-io</artifactId>
			<version>1.4</version>
			<scope>test</scope>
		</dependency>

		<dependency>
			<groupId>org.mockito</groupId>
			<artifactId>mockito-core</artifactId>
			<version>3.8.0</version>
			<scope>test</scope>
		</dependency>
		<dependency>
			<groupId>org.mockito</groupId>
			<artifactId>mockito-inline</artifactId>
			<version>3.8.0</version>
			<scope>test</scope>
		</dependency>
		<!-- Used for reflection to find classes in package -->
		
		<!-- https://mvnrepository.com/artifact/com.google.guava/guava -->
		<dependency>
	    	<groupId>com.google.guava</groupId>
	    	<artifactId>guava</artifactId>
	    	<version>30.1.1-jre</version>
		</dependency>
		
		<dependency>
			<groupId>org.ehcache</groupId>
			<artifactId>ehcache</artifactId>
			<version>3.4.0</version>
			<exclusions>
				<exclusion>
					<groupId>org.slf4j</groupId>
					<artifactId>slf4j-api</artifactId>
				</exclusion>
			</exclusions>
		</dependency>
		<!-- https://mvnrepository.com/artifact/com.esotericsoftware/kryo -->
		<dependency>
			<groupId>com.esotericsoftware</groupId>
			<artifactId>kryo</artifactId>
			<version>4.0.0</version>
		</dependency>
		<!-- https://mvnrepository.com/artifact/org.apache.commons/commons-jcs-core -->
		<dependency>
			<groupId>org.apache.commons</groupId>
			<artifactId>commons-jcs-core</artifactId>
			<version>2.2</version>
		</dependency>
		<!-- Servlet related functionality -->
		<dependency>
			<groupId>javax.servlet</groupId>
			<artifactId>javax.servlet-api</artifactId>
			<version>3.0.1</version>
			<scope>provided</scope>
		</dependency>
		<!--  OLS regression algorithm -->
		<dependency>
			<groupId>com.github.haifengl</groupId>
			<artifactId>smile-core</artifactId>
			<version>1.5.1</version>
		</dependency>
		<!-- Logback log appender for AWS CloudWatch -->
		<dependency>
			<groupId>com.j256.cloudwatchlogbackappender</groupId>
			<artifactId>cloudwatchlogbackappender</artifactId>
			<version>1.11</version>
		</dependency>
		<!-- https://mvnrepository.com/artifact/net.spy/spymemcached -->
		<dependency>
			<groupId>net.spy</groupId>
			<artifactId>spymemcached</artifactId>
			<version>2.12.3</version>
		</dependency>
<<<<<<< HEAD
=======
		<!-- scheduler for APC -->
		<!-- https://mvnrepository.com/artifact/org.quartz-scheduler/quartz -->
		<dependency>
			<groupId>org.quartz-scheduler</groupId>
			<artifactId>quartz</artifactId>
			<version>2.3.2</version>
		</dependency>
>>>>>>> 398cb762
		<dependency>
			<groupId>com.google.inject</groupId>
			<artifactId>guice</artifactId>
			<version>4.1.0</version>
		</dependency>
	</dependencies>
	<build>
		<plugins>
			<plugin>
				<artifactId>maven-compiler-plugin</artifactId>
				<version>2.5.1</version>
				<configuration>
					<source>11</source>
					<target>11</target>
				</configuration>
			</plugin>
			<plugin>
				<groupId>org.apache.maven.plugins</groupId>
				<artifactId>maven-shade-plugin</artifactId>
<<<<<<< HEAD
				<version>3.2.4</version>
=======
				<version>2.4.3</version>
>>>>>>> 398cb762
				<executions>
					<execution>
						<id>shade-UpdateTravelTimes</id>
						<phase>package</phase>
						<goals>
							<goal>shade</goal>
						</goals>
						<configuration>
							<transformers>
								<transformer implementation="org.apache.maven.plugins.shade.resource.ManifestResourceTransformer">
									<mainClass>org.transitclock.applications.UpdateTravelTimes</mainClass>
								</transformer>
							</transformers>
							<shadedArtifactAttached>true</shadedArtifactAttached>
							<shadedClassifierName>UpdateTravelTimes</shadedClassifierName>
						</configuration>
					</execution>
					<execution>
						<id>shade-UpdateRunTimes</id>
						<phase>package</phase>
						<goals>
							<goal>shade</goal>
						</goals>
						<configuration>
							<transformers>
								<transformer implementation="org.apache.maven.plugins.shade.resource.ManifestResourceTransformer">
									<mainClass>org.transitclock.applications.UpdateRunTimes</mainClass>
								</transformer>
							</transformers>
							<shadedArtifactAttached>true</shadedArtifactAttached>
							<shadedClassifierName>UpdateRunTimes</shadedClassifierName>
						</configuration>
					</execution>
					<execution>
						<id>shade-Core</id>
						<phase>package</phase>
						<goals>
							<goal>shade</goal>
						</goals>
						<configuration>
							<transformers>
								<transformer implementation="org.apache.maven.plugins.shade.resource.ManifestResourceTransformer">
									<mainClass>org.transitclock.applications.Core</mainClass>
								</transformer>
							</transformers>
							<shadedArtifactAttached>true</shadedArtifactAttached>
							<shadedClassifierName>Core</shadedClassifierName>
						</configuration>
					</execution>
					<execution>
						<id>shade-SchemaGenerator</id>
						<phase>package</phase>
						<goals>
							<goal>shade</goal>
						</goals>
						<configuration>
							<transformers>
								<transformer implementation="org.apache.maven.plugins.shade.resource.ManifestResourceTransformer">
									<mainClass>org.transitclock.applications.SchemaGenerator</mainClass>
								</transformer>
							</transformers>
							<shadedArtifactAttached>true</shadedArtifactAttached>
							<shadedClassifierName>SchemaGenerator</shadedClassifierName>
						</configuration>
					</execution>
					<execution>
						<id>shade-ScheduleGenerator</id>
						<phase>package</phase>
						<goals>
							<goal>shade</goal>
						</goals>
						<configuration>
							<transformers>
								<transformer implementation="org.apache.maven.plugins.shade.resource.ManifestResourceTransformer">
									<mainClass>org.transitclock.applications.ScheduleGenerator</mainClass>
								</transformer>
							</transformers>
							<shadedArtifactAttached>true</shadedArtifactAttached>
							<shadedClassifierName>ScheduleGenerator</shadedClassifierName>
						</configuration>
					</execution>
					<execution>
						<id>shade-GtfsFileProcessor</id>
						<phase>package</phase>
						<goals>
							<goal>shade</goal>
						</goals>
						<configuration>
							<transformers>
								<transformer implementation="org.apache.maven.plugins.shade.resource.ManifestResourceTransformer">
									<mainClass>org.transitclock.applications.GtfsFileProcessor</mainClass>
								</transformer>
							</transformers>
							<shadedArtifactAttached>true</shadedArtifactAttached>
							<shadedClassifierName>GtfsFileProcessor</shadedClassifierName>
						</configuration>
					</execution>
					<execution>
						<id>shade-RmiQuery</id>
						<phase>package</phase>
						<goals>
							<goal>shade</goal>
						</goals>
						<configuration>
							<transformers>
								<transformer implementation="org.apache.maven.plugins.shade.resource.ManifestResourceTransformer">
									<mainClass>org.transitclock.applications.RmiQuery</mainClass>
								</transformer>
							</transformers>
							<shadedArtifactAttached>true</shadedArtifactAttached>
							<shadedClassifierName>RmiQuery</shadedClassifierName>
						</configuration>
					</execution>
					<execution>
						<id>shade-CreateAPIKey</id>
						<phase>package</phase>
						<goals>
							<goal>shade</goal>
						</goals>
						<configuration>
							<transformers>
								<transformer implementation="org.apache.maven.plugins.shade.resource.ManifestResourceTransformer">
									<mainClass>org.transitclock.applications.CreateAPIKey</mainClass>
								</transformer>
							</transformers>
							<shadedArtifactAttached>true</shadedArtifactAttached>
							<shadedClassifierName>CreateAPIKey</shadedClassifierName>
						</configuration>
					</execution>
					<execution>
						<id>shade-CreateWebAgency</id>
						<phase>package</phase>
						<goals>
							<goal>shade</goal>
						</goals>
						<configuration>
							<transformers>
								<transformer implementation="org.apache.maven.plugins.shade.resource.ManifestResourceTransformer">
									<mainClass>org.transitclock.applications.CreateWebAgency</mainClass>
								</transformer>
							</transformers>
							<shadedArtifactAttached>true</shadedArtifactAttached>
							<shadedClassifierName>CreateWebAgency</shadedClassifierName>
						</configuration>
					</execution>
				</executions>
			</plugin>
			<plugin>
				<groupId>org.apache.maven.plugins</groupId>
				<artifactId>maven-assembly-plugin</artifactId>
				<executions>
					<!-- core deploy -->
					<execution>
						<id>make-assembly</id>
						<!-- this is used for inheritance merges -->
						<phase>package</phase>
						<!-- bind to the packaging phase -->
						<goals>
							<goal>single</goal>
						</goals>
						<configuration>
							<descriptorRefs>
								<descriptorRef>jar-with-dependencies</descriptorRef>
							</descriptorRefs>
							<archive>
								<manifest>
									<mainClass>org.transitclock.applications.Core</mainClass>
								</manifest>
							</archive>
						</configuration>
					</execution>
				</executions>
			</plugin>
		</plugins>
		<pluginManagement>
			<plugins>
				<plugin>
					<groupId>org.apache.maven.plugins</groupId>
					<artifactId>maven-surefire-plugin</artifactId>
					<version>2.19.1</version>
					<!-- By default, we exclude anything in the org.transitclock.integration_tests
                                package from regular unit test -->
					<configuration>
						<excludes>
							<exclude>**/*IntegrationTest.java</exclude>
						</excludes>
						<systemProperties>
							<property>
								<name>log4j.configuration</name>
								<value>log4j-stdout.xml</value>
							</property>
						</systemProperties>
						<argLine>${argLine}</argLine>
						<forkCount>1</forkCount> <!-- when testing singletons do so one at a time -->
						<reuseForks>false</reuseForks> <!-- when testing singeltons do not reuse JVM -->

					</configuration>
					<executions>
						<!-- Instead, we add a special integration-test execution that
                                      runs any tests in the org.transitclock.integration_tests package -->
						<execution>
							<id>integration-tests</id>
							<phase>integration-test</phase>
							<goals>
								<goal>test</goal>
							</goals>
							<configuration>
								<skip>false</skip>
								<excludes>
									<exclude>none</exclude>
								</excludes>
								<includes>
									<include>**/*IntegrationTest.java</include>
								</includes>
								<!-- Don't stop the build if integration tests fail because
                                                  we still want post-integration-test cleanup to run -->
								<testFailureIgnore>false</testFailureIgnore>
							</configuration>
						</execution>
					</executions>
				</plugin>
			</plugins>
		</pluginManagement>
	</build>
	<profiles>
		<profile>
			<id>runCore</id>
			<build>
				<plugins>
					<plugin>
						<groupId>org.codehaus.mojo</groupId>
						<artifactId>exec-maven-plugin</artifactId>
						<version>1.1.1</version>
						<executions>
							<execution>
								<phase>test</phase>
								<goals>
									<goal>java</goal>
								</goals>
								<configuration>
									<mainClass>org.transitclock.applications.Core</mainClass>
									<arguments>
										<argument>arg0</argument>
										<argument>arg1</argument>
									</arguments>
								</configuration>
							</execution>
						</executions>
					</plugin>
				</plugins>
			</build>
		</profile>
		<profile>
			<id>dbTest</id>
			<build>
				<plugins>
					<plugin>
						<groupId>org.codehaus.mojo</groupId>
						<artifactId>exec-maven-plugin</artifactId>
						<version>1.1.1</version>
						<executions>
							<execution>
								<phase>test</phase>
								<goals>
									<goal>java</goal>
								</goals>
								<configuration>
									<mainClass>org.transitclock.applications.DbTest</mainClass>
									<arguments>
										<argument>arg0</argument>
										<argument>arg1</argument>
									</arguments>
								</configuration>
							</execution>
						</executions>
					</plugin>
				</plugins>
			</build>
		</profile>
		<profile>
			<id>PredictionsAccuracyIntegrationTest</id>
			<build>
				<plugins>
					<plugin>
						<groupId>org.codehaus.mojo</groupId>
						<artifactId>truezip-maven-plugin</artifactId>
						<version>1.2</version>
						<executions>
							<execution>
								<id>unzip-database</id>
								<goals>
									<goal>copy</goal>
								</goals>
								<phase>test</phase>
								<configuration>
									<verbose>true</verbose>
									<fileset>
										<directory>${project.basedir}/src/test/resources/database/transitime_test.zip</directory>
										<outputDirectory>${project.basedir}/src/test/resources/database/data</outputDirectory>
									</fileset>
								</configuration>
							</execution>
						</executions>
					</plugin>
					<plugin>
						<groupId>org.onebusaway.plugins</groupId>
						<artifactId>maven-hsqldb-plugin</artifactId>
						<!-- version 1.0.1 supports hsqldb 2.3.2 -->
						<version>1.0.1</version>
						<executions>
							<execution>
								<id>user-database-start</id>
								<phase>test</phase>
								<goals>
									<goal>run</goal>
								</goals>
								<configuration>
									<deleteOnEntry>true</deleteOnEntry>
									<dbName>${project.basedir}/src/test/resources/database/data/transitime_test</dbName>
									<port>9001</port>
								</configuration>
							</execution>
						</executions>
					</plugin>
					<plugin>
						<groupId>org.codehaus.mojo</groupId>
						<artifactId>exec-maven-plugin</artifactId>
						<version>1.1.1</version>
						<executions>
							<execution>
								<phase>test</phase>
								<id>test-case-execution</id>
								<goals>
									<goal>java</goal>
								</goals>
								<configuration>
									<mainClass>org.transitclock.applications.PredictionsAccuracyIntegrationTest</mainClass>
									<commandlineArgs>-c transitclock/src/test/resources/transiTimeConfigIntegrationTest.xml -gtfsDirectoryName transitclock/src/test/resources/wmata_gtfs -storeNewRevs -maxTravelTimeSegmentLength 1000</commandlineArgs>
								</configuration>
							</execution>
						</executions>
					</plugin>
				</plugins>
			</build>
		</profile>
	</profiles>
</project>
<|MERGE_RESOLUTION|>--- conflicted
+++ resolved
@@ -5,7 +5,7 @@
 	<parent>
 		<groupId>TheTransitClock</groupId>
 		<artifactId>transitclock</artifactId>
-		<version>2.0.49-apc-SNAPSHOT</version>
+		<version>2.0.54-cs-SNAPSHOT</version>
 	</parent>
 	<artifactId>transitclockCore</artifactId>
 	<name>transitclockCore</name>
@@ -23,8 +23,6 @@
 		<repository>
 			<id>repo.camsys-apps.com</id>
 			<url>https://repo.camsys-apps.com/third-party/</url>
-<<<<<<< HEAD
-=======
 		</repository>
 		<repository>
 			<id>releases-camsys-public-repo</id>
@@ -35,7 +33,6 @@
 			<snapshots>
 				<enabled>false</enabled>
 			</snapshots>
->>>>>>> 398cb762
 		</repository>
 	</repositories>
 	<pluginRepositories>
@@ -78,12 +75,12 @@
 		<dependency>
 			<groupId>TheTransitClock</groupId>
 			<artifactId>transitclockBarefootClient</artifactId>
-			<version>2.0.49-apc-SNAPSHOT</version>
+			<version>2.0.54-cs-SNAPSHOT</version>
 		</dependency>
 		<dependency>
 			<groupId>TheTransitClock</groupId>
 			<artifactId>transitclockTraccarClient</artifactId>
-			<version>2.0.49-apc-SNAPSHOT</version>
+			<version>2.0.54-cs-SNAPSHOT</version>
 		</dependency>
 		<dependency>
 			<groupId>com.esri.geometry</groupId>
@@ -129,7 +126,7 @@
 
 
 
-		<!-- hibernate-core loads in really old version of xml-apis so load in 
+		<!-- hibernate-core loads in really old version of xml-apis so load in
 			newer version explicitly. Otherwise get problems with the Node class. -->
 		<!--<dependency>
 			<groupId>xml-apis</groupId>
@@ -270,14 +267,14 @@
 			<scope>test</scope>
 		</dependency>
 		<!-- Used for reflection to find classes in package -->
-		
+
 		<!-- https://mvnrepository.com/artifact/com.google.guava/guava -->
 		<dependency>
 	    	<groupId>com.google.guava</groupId>
 	    	<artifactId>guava</artifactId>
 	    	<version>30.1.1-jre</version>
 		</dependency>
-		
+
 		<dependency>
 			<groupId>org.ehcache</groupId>
 			<artifactId>ehcache</artifactId>
@@ -326,8 +323,6 @@
 			<artifactId>spymemcached</artifactId>
 			<version>2.12.3</version>
 		</dependency>
-<<<<<<< HEAD
-=======
 		<!-- scheduler for APC -->
 		<!-- https://mvnrepository.com/artifact/org.quartz-scheduler/quartz -->
 		<dependency>
@@ -335,7 +330,6 @@
 			<artifactId>quartz</artifactId>
 			<version>2.3.2</version>
 		</dependency>
->>>>>>> 398cb762
 		<dependency>
 			<groupId>com.google.inject</groupId>
 			<artifactId>guice</artifactId>
@@ -355,11 +349,7 @@
 			<plugin>
 				<groupId>org.apache.maven.plugins</groupId>
 				<artifactId>maven-shade-plugin</artifactId>
-<<<<<<< HEAD
 				<version>3.2.4</version>
-=======
-				<version>2.4.3</version>
->>>>>>> 398cb762
 				<executions>
 					<execution>
 						<id>shade-UpdateTravelTimes</id>
