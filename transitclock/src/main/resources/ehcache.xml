--- conflicted
+++ resolved
@@ -1,65 +1,3 @@
-<<<<<<< HEAD
-<ehcache xmlns:xsi="http://www.w3.org/2001/XMLSchema-instance"
-	xsi:noNamespaceSchemaLocation="ehcache.xsd" updateCheck="true"
-	monitoring="autodetect" dynamicConfig="true">
-
-	<!-- By default, Ehcache stored the cached files in temp folder. -->
-	 <diskStore path="java.io.tmpdir" />
-	
-	<!-- Ask Ehcache to store cache in this path -->
-	<!--<diskStore path="/usr/local/transitime/cache" />-->
-	
-	<cache name="arrivalDeparturesByTrip" 
-		maxEntriesLocalHeap="1000000"
-		maxEntriesLocalDisk="1000000" 
-		eternal="true" 
-		diskSpoolBufferSizeMB="50"				
-		transactionalMode="off">
-		<persistence strategy="none" />
-	</cache>
-	<cache name="arrivalDeparturesByStop" 
-		maxEntriesLocalHeap="200000"
-		maxEntriesLocalDisk="200000" 
-		eternal="true" 
-		diskSpoolBufferSizeMB="50"				
-		transactionalMode="off">
-		<persistence strategy="none" />
-	</cache>
-	<cache name="KalmanErrorCache" 
-		maxEntriesLocalHeap="200000"
-		maxEntriesLocalDisk="200000" 
-		eternal="true" 
-		diskSpoolBufferSizeMB="50"				
-		transactionalMode="off">
-		<persistence strategy="none" />
-	</cache>
-	<cache name="HistoricalAverageCache" 
-		maxEntriesLocalHeap="500000"
-		maxEntriesLocalDisk="500000" 
-		eternal="true" 
-		diskSpoolBufferSizeMB="100"				
-		transactionalMode="off">
-		<persistence strategy="none" />
-	</cache>
-	<cache name="StopPathPredictionCache" 
-		maxEntriesLocalHeap="500000"
-		maxEntriesLocalDisk="500000" 
-		eternal="true" 
-		diskSpoolBufferSizeMB="100"				
-		transactionalMode="off">
-		<persistence strategy="none" />
-	</cache>
-	<cache name="HoldingTimeCache" 
-		maxEntriesLocalHeap="1000"
-		maxEntriesLocalDisk="1000" 
-		eternal="true" 
-		diskSpoolBufferSizeMB="100"				
-		transactionalMode="off">
-		<persistence strategy="none" />
-	</cache>		
-	
-</ehcache>
-=======
 <?xml version="1.0" encoding="UTF-8"?>
 
 <ehcache:config xmlns:xsi='http://www.w3.org/2001/XMLSchema-instance'
@@ -165,4 +103,3 @@
 
 
 	
->>>>>>> 039820d6
