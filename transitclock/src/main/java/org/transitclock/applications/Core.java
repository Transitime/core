--- conflicted
+++ resolved
@@ -16,19 +16,7 @@
  */
 package org.transitclock.applications;
 
-import java.io.PrintWriter;
-import java.util.Calendar;
-import java.util.Date;
-import java.util.List;
-import java.util.TimeZone;
-
-import org.apache.commons.cli.BasicParser;
-import org.apache.commons.cli.CommandLine;
-import org.apache.commons.cli.CommandLineParser;
-import org.apache.commons.cli.HelpFormatter;
-import org.apache.commons.cli.OptionBuilder;
-import org.apache.commons.cli.Options;
-import org.apache.commons.cli.ParseException;
+import org.apache.commons.cli.*;
 import org.apache.commons.lang3.time.DateUtils;
 import org.hibernate.Session;
 import org.slf4j.Logger;
@@ -43,8 +31,6 @@
 import org.transitclock.core.dataCache.StopArrivalDepartureCacheFactory;
 import org.transitclock.core.dataCache.TripDataHistoryCacheFactory;
 import org.transitclock.core.dataCache.VehicleDataCache;
-import org.transitclock.core.dataCache.ehcache.StopArrivalDepartureCache;
-import org.transitclock.core.dataCache.ehcache.scheduled.TripDataHistoryCache;
 import org.transitclock.core.dataCache.frequency.FrequencyBasedHistoricalAverageCache;
 import org.transitclock.core.dataCache.scheduled.ScheduleBasedHistoricalAverageCache;
 import org.transitclock.db.hibernate.DataDbLogger;
@@ -52,20 +38,19 @@
 import org.transitclock.db.structs.ActiveRevisions;
 import org.transitclock.db.structs.Agency;
 import org.transitclock.gtfs.DbConfig;
-import org.transitclock.ipc.servers.CacheQueryServer;
-import org.transitclock.ipc.servers.CommandsServer;
-import org.transitclock.ipc.servers.ConfigServer;
-import org.transitclock.ipc.servers.HoldingTimeServer;
-import org.transitclock.ipc.servers.PredictionAnalysisServer;
-import org.transitclock.ipc.servers.PredictionsServer;
-import org.transitclock.ipc.servers.ServerStatusServer;
-import org.transitclock.ipc.servers.VehiclesServer;
+import org.transitclock.ipc.servers.*;
 import org.transitclock.modules.Module;
 import org.transitclock.monitoring.PidFile;
 import org.transitclock.utils.SettableSystemTime;
+import org.transitclock.utils.SystemCurrentTime;
 import org.transitclock.utils.SystemTime;
-import org.transitclock.utils.SystemCurrentTime;
 import org.transitclock.utils.Time;
+
+import java.io.PrintWriter;
+import java.util.Calendar;
+import java.util.Date;
+import java.util.List;
+import java.util.TimeZone;
 
 /**
  * The main class for running a Transitime Core real-time data processing
@@ -418,16 +403,14 @@
 	static private void populateCaches() throws Exception
 	{
 		Session session = HibernateUtils.getSession();
-
 		Date endDate=Calendar.getInstance().getTime();
-										
 
 		if(cacheReloadStartTimeStr.getValue().length()>0&&cacheReloadEndTimeStr.getValue().length()>0)
 		{
 			if(TripDataHistoryCacheFactory.getInstance()!=null)
 			{
 				logger.debug("Populating TripDataHistoryCache cache for period {} to {}",cacheReloadStartTimeStr.getValue(),cacheReloadEndTimeStr.getValue());
-				TripDataHistoryCacheFactory.getInstance().populateCacheFromDb(session, new Date(Time.parse(cacheReloadStartTimeStr.getValue()).getTime()), new Date(Time.parse(cacheReloadEndTimeStr.getValue()).getTime()));
+				TripDataHistoryCacheFactory.getInstance().populateCacheFromDb(session, new Date(Time.parse(cacheReloadStartTimeStr.getValue()).getTime()), new 		Date(Time.parse(cacheReloadEndTimeStr.getValue()).getTime()));
 			}
 			
 			if(FrequencyBasedHistoricalAverageCache.getInstance()!=null)
@@ -502,101 +485,6 @@
 	
 	}
 
-	static private void populateCaches() throws Exception
-	{
-		Session session = HibernateUtils.getSession();
-
-		Date endDate=Calendar.getInstance().getTime();
-										
-
-<<<<<<< HEAD
-		if(cacheReloadStartTimeStr.getValue().length()>0&&cacheReloadEndTimeStr.getValue().length()>0)
-		{
-			if(TripDataHistoryCacheFactory.getInstance()!=null)
-			{
-				logger.debug("Populating TripDataHistoryCache cache for period {} to {}",cacheReloadStartTimeStr.getValue(),cacheReloadEndTimeStr.getValue());
-				TripDataHistoryCacheFactory.getInstance().populateCacheFromDb(session, new Date(Time.parse(cacheReloadStartTimeStr.getValue()).getTime()), new 		Date(Time.parse(cacheReloadEndTimeStr.getValue()).getTime()));
-			}
-			
-			if(FrequencyBasedHistoricalAverageCache.getInstance()!=null)
-			{
-				logger.debug("Populating FrequencyBasedHistoricalAverageCache cache for period {} to {}",cacheReloadStartTimeStr.getValue(),cacheReloadEndTimeStr.getValue());
-				FrequencyBasedHistoricalAverageCache.getInstance().populateCacheFromDb(session, new Date(Time.parse(cacheReloadStartTimeStr.getValue()).getTime()), new Date(Time.parse(cacheReloadEndTimeStr.getValue()).getTime()));
-			}
-			
-			if(StopArrivalDepartureCacheFactory.getInstance()!=null)
-			{
-				logger.debug("Populating StopArrivalDepartureCache cache for period {} to {}",cacheReloadStartTimeStr.getValue(),cacheReloadEndTimeStr.getValue());
-				StopArrivalDepartureCacheFactory.getInstance().populateCacheFromDb(session, new Date(Time.parse(cacheReloadStartTimeStr.getValue()).getTime()), new Date(Time.parse(cacheReloadEndTimeStr.getValue()).getTime()));
-			}
-			/*
-			if(ScheduleBasedHistoricalAverageCache.getInstance()!=null)
-			{
-				logger.debug("Populating ScheduleBasedHistoricalAverageCache cache for period {} to {}",cacheReloadStartTimeStr.getValue(),cacheReloadEndTimeStr.getValue());
-				ScheduleBasedHistoricalAverageCache.getInstance().populateCacheFromDb(session, new Date(Time.parse(cacheReloadStartTimeStr.getValue()).getTime()), new Date(Time.parse(cacheReloadEndTimeStr.getValue()).getTime()));
-			}
-			*/
-		}else
-		{
-			for(int i=0;i<CoreConfig.getDaysPopulateHistoricalCache();i++)
-			{
-				Date startDate=DateUtils.addDays(endDate, -1);
-
-				if(TripDataHistoryCacheFactory.getInstance()!=null)
-				{
-					logger.debug("Populating TripDataHistoryCache cache for period {} to {}",startDate,endDate);
-					TripDataHistoryCacheFactory.getInstance().populateCacheFromDb(session, startDate, endDate);
-				}
-
-				if(FrequencyBasedHistoricalAverageCache.getInstance()!=null)
-				{
-					logger.debug("Populating FrequencyBasedHistoricalAverageCache cache for period {} to {}",startDate,endDate);
-					FrequencyBasedHistoricalAverageCache.getInstance().populateCacheFromDb(session, startDate, endDate);
-				}
-
-				endDate=startDate;
-			}
-			
-			endDate=Calendar.getInstance().getTime();
-
-			/* populate one day at a time to avoid memory issue */
-			for(int i=0;i<CoreConfig.getDaysPopulateHistoricalCache();i++)
-			{
-				Date startDate=DateUtils.addDays(endDate, -1);
-				if(StopArrivalDepartureCacheFactory.getInstance()!=null)
-				{
-					logger.debug("Populating StopArrivalDepartureCache cache for period {} to {}",startDate,endDate);
-					StopArrivalDepartureCacheFactory.getInstance().populateCacheFromDb(session, startDate, endDate);
-				}
-				
-				endDate=startDate;
-			}
-			endDate=Calendar.getInstance().getTime();
-			
-
-			for(int i=0;i<CoreConfig.getDaysPopulateHistoricalCache();i++)
-			{
-				Date startDate=DateUtils.addDays(endDate, -1);
-
-				if(ScheduleBasedHistoricalAverageCache.getInstance()!=null)
-				{
-					logger.debug("Populating ScheduleBasedHistoricalAverageCache cache for period {} to {}",startDate,endDate);
-					ScheduleBasedHistoricalAverageCache.getInstance().populateCacheFromDb(session, startDate, endDate);
-				}
-
-				endDate=startDate;
-=======
-			// populate caches to be used by prediction methods.
-			try {
-				populateCaches();								
-			} catch (Exception e) {
-				logger.error("Failed to populate cache.", e);
->>>>>>> 039820d6
-			}
-		}		
-	
-	}
-
 	/**
 	 * The main program that runs the entire Transitime application.!
 	 *
