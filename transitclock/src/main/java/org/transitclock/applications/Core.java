/*
 * This file is part of Transitime.org
 *
 * Transitime.org is free software: you can redistribute it and/or modify
 * it under the terms of the GNU General Public License (GPL) as published by
 * the Free Software Foundation, either version 3 of the License, or
 * any later version.
 *
 * Transitime.org is distributed in the hope that it will be useful,
 * but WITHOUT ANY WARRANTY; without even the implied warranty of
 * MERCHANTABILITY or FITNESS FOR A PARTICULAR PURPOSE.  See the
 * GNU General Public License for more details.
 *
 * You should have received a copy of the GNU General Public License
 * along with Transitime.org .  If not, see <http://www.gnu.org/licenses/>.
 */
package org.transitclock.applications;

import com.google.inject.Guice;
import com.google.inject.Injector;
import org.apache.commons.cli.*;
import org.hibernate.Criteria;
import org.hibernate.Session;
<<<<<<< HEAD
=======
import org.quartz.Scheduler;
import org.quartz.SchedulerException;
import org.quartz.impl.StdSchedulerFactory;
>>>>>>> 398cb762
import org.slf4j.Logger;
import org.slf4j.LoggerFactory;
import org.transitclock.avl.ApcModule;
import org.transitclock.config.ConfigFileReader;
import org.transitclock.config.StringConfigValue;
import org.transitclock.configData.AgencyConfig;
import org.transitclock.configData.CoreConfig;
import org.transitclock.core.ServiceUtilsImpl;
import org.transitclock.core.TimeoutHandlerModule;
import org.transitclock.core.dataCache.CacheTask;
import org.transitclock.core.dataCache.DwellTimeModelCacheFactory;
import org.transitclock.core.dataCache.ParallelProcessor;
import org.transitclock.core.dataCache.PredictionDataCache;
import org.transitclock.core.dataCache.StopArrivalDepartureCacheFactory;
import org.transitclock.core.dataCache.TripDataHistoryCacheFactory;
import org.transitclock.core.dataCache.VehicleDataCache;
import org.transitclock.core.dataCache.ehcache.CacheManagerFactory;
import org.transitclock.core.dataCache.ehcache.StopArrivalDepartureCache;
import org.transitclock.core.dataCache.frequency.FrequencyBasedHistoricalAverageCache;
import org.transitclock.core.dataCache.scheduled.ScheduleBasedHistoricalAverageCache;
import org.transitclock.core.predictiongenerator.scheduled.traveltime.kalman.TrafficManager;
import org.transitclock.db.hibernate.DataDbLogger;
import org.transitclock.db.hibernate.HibernateUtils;
import org.transitclock.db.structs.ActiveRevisions;
import org.transitclock.db.structs.Agency;
import org.transitclock.db.structs.ArrivalDeparture;
import org.transitclock.gtfs.DbConfig;
import org.transitclock.guice.modules.ReportingModule;
import org.transitclock.ipc.servers.*;
import org.transitclock.modules.Module;
import org.transitclock.monitoring.PidFile;
import org.transitclock.utils.DateUtils;
import org.transitclock.utils.SettableSystemTime;
import org.transitclock.utils.SystemCurrentTime;
import org.transitclock.utils.SystemTime;
import org.transitclock.utils.Time;
import org.transitclock.utils.threading.NamedThreadFactory;

import java.io.PrintWriter;
import java.time.LocalDateTime;
import java.time.format.DateTimeFormatter;
import java.util.Calendar;
import java.util.Date;
import java.util.List;
import java.util.TimeZone;
import java.util.concurrent.Executors;
import java.util.concurrent.ScheduledExecutorService;
import java.util.concurrent.ScheduledFuture;
import java.util.concurrent.TimeUnit;
<<<<<<< HEAD

import static org.transitclock.core.dataCache.StopArrivalDepartureCacheInterface.createArrivalDeparturesCriteria;
=======
>>>>>>> 398cb762

/**
 * The main class for running a Transitime Core real-time data processing
 * system. Handles command line arguments and then initiates AVL feed.
 *
 * @author SkiBu Smith
 *
 */
public class Core {

	private static Core singleton = null;

	// Contains the configuration data read from database
	private final DbConfig configData;

	// For logging data such as AVL reports and arrival times to database
	private final DataDbLogger dataDbLogger;

	private final TimeoutHandlerModule timeoutHandlerModule;

<<<<<<< HEAD
	private final ServiceUtilsImpl service;
	private Time time;
=======
	private final ServiceUtils service;
	private Time time;
	// quartz scheduler
	private Scheduler scheduler = null;

>>>>>>> 398cb762

	// So that can access the current time, even when in playback mode
	private SystemTime systemTime = new SystemCurrentTime();

	// Set by command line option. Specifies config rev to use if set
	private static String configRevStr = null;

	// Read in configuration files. This should be done statically before
	// the logback LoggerFactory.getLogger() is called so that logback can
	// also be configured using a transitime config file. The files are
	// specified using the java system property -Dtransitclock.configFiles .
	static {
		ConfigFileReader.processConfig();
	}

	private static StringConfigValue cacheReloadStartTimeStr =
			new StringConfigValue("transitclock.core.cacheReloadStartTimeStr",
					"",
					"Date and time of when to start reading arrivaldepartures to inform caches.");

	private static StringConfigValue cacheReloadEndTimeStr =
			new StringConfigValue("transitclock.core.cacheReloadEndTimeStr",
					"",
					"Date and time of when to end reading arrivaldepartures to inform caches.");
	private static final Logger logger =
			LoggerFactory.getLogger(Core.class);

	/********************** Member Functions **************************/

	/**
	 * Construct the Core object and read in the config data. This is private
	 * so that the createCore() factory method must be used.
	 *
	 * @param agencyId
	 */
	private Core(String agencyId) {
		// Determine configuration rev to use. If one specified on command
		// line, use it. If not, then use revision stored in db.
		int configRev;
		if (configRevStr != null) {
			// Use config rev from command line
			


			configRev = Integer.parseInt(configRevStr);
		} else {
			// Read in config rev from ActiveRevisions table in db
			ActiveRevisions activeRevisions = ActiveRevisions.get(agencyId);

			// If config rev not set properly then simply log error.
			// Originally would also exit() but found that want system to
			// work even without GTFS configuration so that can test AVL feed.
			if (!activeRevisions.isValid()) {
				logger.error("ActiveRevisions in database is not valid. The "
						+ "configuration revs must be set to proper values. {}",
						activeRevisions);
			}
			configRev = activeRevisions.getConfigRev();
		}

		// Set the timezone so that when dates are read from db or are logged
		// the time will be correct. Therefore this needs to be done right at
		// the start of the application, before db is read.
		TimeZone timeZone = Agency.getTimeZoneFromDb(agencyId);
		TimeZone.setDefault(timeZone);

		// Clears out the session factory so that a new one will be created for
		// future db access. This way new db connections are made. This is
		// useful for dealing with timezones and postgres. For that situation
		// want to be able to read in timezone from db so can set default
		// timezone. Problem with postgres is that once a factory is used to
		// generate sessions the database will continue to use the default
		// timezone that was configured at that time. This means that future
		// calls to the db will use the wrong timezone! Through this function
		// one can read in timezone from database, set the default timezone,
		// clear the factory so that future db connections will use the newly
		// configured timezone, and then successfully process dates.
		HibernateUtils.clearSessionFactory();

		// Read in all GTFS based config data from the database
		configData = new DbConfig(agencyId);
		configData.read(configRev);

		// Create the DataDBLogger so that generated data can be stored
		// to database via a robust queue. But don't actually log data
		// if in playback mode since then would be writing data again
		// that was first written when predictor was run in real time.
		// Note: DataDbLogger needs to be started after the timezone is set.
		// Otherwise when running for a different timezone than what the
		// computer is setup for then can log data using the wrong time!
		// This is strange since setting TimeZone.setDefault() is supposed
		// to work across all threads it appears that sometimes it wouldn't
		// work if Db logger started first.
		dataDbLogger = DataDbLogger.getDataDbLogger(agencyId,
				CoreConfig.storeDataInDatabase(),
				CoreConfig.pauseIfDbQueueFilling());

		// Start mandatory modules
		timeoutHandlerModule = new TimeoutHandlerModule(AgencyConfig.getAgencyId());
		timeoutHandlerModule.start();

		service = new ServiceUtilsImpl(configData);
		time = new Time(configData);

		try {
			// Grab the Scheduler instance from the Factory
			scheduler = StdSchedulerFactory.getDefaultScheduler();
			scheduler.start();
		} catch (SchedulerException e) {
			logger.error("quartz failed to start.  Scheduler will not run.  Exception:{}", e, e);
		}

	}

	/**
	 * Creates the Core object for the application. There can only be one Core
	 * object per application. Uses CoreConfig.getAgencyId() to determine the
	 * agencyId. This means it typically uses the agency ID specified by the
	 * Java property -Dtransitclock.core.agencyId .
	 * <p>
	 * Usually doesn't need to be called directly because can simply use
	 * Core.getInstance().
	 * <p>
	 * Synchronized to ensure that don't create more than a single Core.
	 *
	 * @return The Core singleton, or null if could not create it
	 */
	synchronized public static Core createCore() {
		String agencyId = AgencyConfig.getAgencyId();

		// If agencyId not set then can't create a Core. This can happen
		// when doing testing.
		if (agencyId == null) {
			logger.error("No agencyId specified for when creating Core.");
			return null;
		}

		// Make sure only can have a single Core object
		if (Core.singleton != null) {
			logger.error("Core singleton already created. Cannot create another one.");
			return null;
		}

		Core core = new Core(agencyId);
		Core.singleton = core;
		return core;
	}

	/**
	 * For testing access.  Not to be used in production!
	 * @param agencyId
	 * @return
	 */
	synchronized public static Core createTestCore(String agencyId) {
		Core core = new Core(agencyId);
		Core.singleton = core;
		return core;
	}
	/**
	 * For obtaining singleton Core object.
	 * Synchronized to prevent race conditions if starting lots of optional modules.
	 *
	 * @returns the Core singleton object for this application, or null if it
	 *          could not be created
	 */
	public static Core getInstance() {
		if (singleton == null) {
			// only synchronize if we have to!
			synchronized (cacheReloadStartTimeStr) {
				if (singleton == null) {
					createCore();
				}
			}
		}

		return singleton;
	}

	/**
	 * Returns true if core application. If GTFS processing or other application
	 * then not a Core application and should't try to read in data such as
	 * route names for a trip.
	 *
	 * @return true if core application
	 */
	public static boolean isCoreApplication() {
		return Core.singleton != null;
	}

	/**
	 * Makes the config data available to all
	 * @return
	 */
	public DbConfig getDbConfig() {
		return configData;
	}

	/**
	 * access to the quartz scheduler.
	 * @return
	 */
	public Scheduler getScheduler() {
		return scheduler;
	}

	/**
	 * Returns the ServiceUtils object that can be reused for efficiency.
	 * @return
	 */
	public ServiceUtilsImpl getServiceUtils() {
		return service;
	}

	/**
	 * For when want to use methods in Time. This is important when need
	 * methods that access a Calendar a lot. By putting the Calendar in
	 * Time it can be shared.
	 * @return
	 */
	public Time getTime() {
		return time;
	}

	/**
	 * unit test access, otherwise this is constructed internally.
	 */
	public void setTime(Time time) {
		this.time = time;
	}

	/**
	 * For when need system time but might be in playback mode. If not in
	 * playback mode then the time will be the time of the system clock. But if
	 * in playback mode then will be using a SettableSystemTime and the time
	 * will be that of the last AVL report.
	 *
	 * @return The system epoch time
	 */
	public long getSystemTime() {
		return systemTime.get();
	}

	/**
	 * For when need system time but might be in playback mode. If not in
	 * playback mode then the time will be the time of the system clock. But if
	 * in playback mode then will be using a SettableSystemTime and the time
	 * will be that of the last AVL report.
	 *
	 * @return The system epoch time
	 */
	public Date getSystemDate() {
		return new Date(getSystemTime());
	}

	/**
	 * For setting the system time when in playback or batch mode.
	 *
	 * @param systemEpochTime
	 */
	public void setSystemTime(long systemEpochTime) {
		this.systemTime = new SettableSystemTime(systemEpochTime);
	}

	/**
	 * Returns the Core logger so that each class doesn't need to create
	 * its own and have it be configured properly.
	 * @return
	 */
	public static final Logger getLogger() {
		return logger;
	}

	/**
	 * This method logs status of the logger system to the console. Could
	 * be useful for seeing if there are problems with the logger config file.
	 */
	private static void outputLoggerStatus() {
		// For debugging output current state of logger
// Commented out for now because not truly useful
//	    LoggerContext lc = (LoggerContext) LoggerFactory.getILoggerFactory();
//	    StatusPrinter.print(lc);
	}

	/**
	 * Returns the DataDbLogger for logging data to db.
	 * @return
	 */
	public DataDbLogger getDbLogger() {
		return dataDbLogger;
	}

	/**
	 * Returns the timeout handler module
	 * @return
	 */
	public TimeoutHandlerModule getTimeoutHandlerModule() {
		return timeoutHandlerModule;
	}

	/**
	 * Processes all command line options using Apache CLI.
	 * Further info at http://commons.apache.org/proper/commons-cli/usage.html
	 */
	@SuppressWarnings("static-access")  // Needed for using OptionBuilder
	private static void processCommandLineOptions(String[] args)
			throws ParseException {
		// Specify the options
		Options options = new Options();
		options.addOption("h", "help", false, "Display usage and help info.");

		options.addOption(OptionBuilder.withArgName("configRev")
                .hasArg()
                .withDescription("Specifies optional configuration revision. "
                		+ "If not set then the configuration rev will be read "
                		+ "from the ActiveRevisions table in the database.")
                .create("configRev")
                );

		// Parse the options
		CommandLineParser parser = new BasicParser();
		CommandLine cmd = parser.parse( options, args);

		// Handle optional config rev
		if (cmd.hasOption("configRev")) {
			configRevStr = cmd.getOptionValue("configRev");
		}

		// Handle help option
		if (cmd.hasOption("h")) {
			// Display help
			final String commandLineSyntax = "java transitclock.jar";
			final PrintWriter writer = new PrintWriter(System.out);
			final HelpFormatter helpFormatter = new HelpFormatter();
			helpFormatter.printHelp(writer,
									80, // printedRowWidth
									commandLineSyntax,
									"args:", // header
									options,
									2,             // spacesBeforeOption
									2,             // spacesBeforeOptionDescription
									null,          // footer
									true);         // displayUsage
			writer.close();
			System.exit(0);
		}
	}
	

	
    /* populate one day at a time to avoid memory issue */
	/**
	 * Start the RMI Servers so that clients can obtain data
	 * on predictions, vehicles locations, etc.
	 *
	 * @param agencyId
	 */
	public static void startRmiServers(String agencyId) {
		// Start up all of the RMI servers
		PredictionsServer.start(agencyId, PredictionDataCache.getInstance());
		VehiclesServer.start(agencyId, VehicleDataCache.getInstance());
		ConfigServer.start(agencyId);
		ServerStatusServer.start(agencyId);
		RevisionInformationServer.start(agencyId);
		CommandsServer.start(agencyId);
		CacheQueryServer.start(agencyId);
		PredictionAnalysisServer.start(agencyId);
		HoldingTimeServer.start(agencyId);

		Injector injector = Guice.createInjector(new ReportingModule());
		ReportingServer reportingServer = injector.getInstance(ReportingServer.class);
		reportingServer.start(agencyId);
	}
	
	static private void populateCaches() throws Exception
	{
		Session session = HibernateUtils.getSession();
		Date endDate=new Date(Time.getStartOfDay(Calendar.getInstance().getTime()));
		endDate = DateUtils.addDays(endDate, 1); // go to end of day

		if(cacheReloadStartTimeStr.getValue().length()>0&&cacheReloadEndTimeStr.getValue().length()>0)
		{
			Criteria criteria = session.createCriteria(ArrivalDeparture.class);
<<<<<<< HEAD
			List<ArrivalDeparture> results = StopArrivalDepartureCache.createArrivalDeparturesCriteria(criteria,
=======
			List<ArrivalDeparture> results = StopArrivalDepartureCache.createArrivalDeparturesCriteriaMultiDay(criteria,
>>>>>>> 398cb762
							new Date(Time.parse(cacheReloadStartTimeStr.getValue()).getTime()),
							new Date(Time.parse(cacheReloadEndTimeStr.getValue()).getTime()));

			if(TripDataHistoryCacheFactory.getInstance()!=null)
			{
				logger.info("Populating TripDataHistoryCache cache for period {} to {}",cacheReloadStartTimeStr.getValue(),cacheReloadEndTimeStr.getValue());
				TripDataHistoryCacheFactory.getInstance().populateCacheFromDb(results);
			}
			
			if(FrequencyBasedHistoricalAverageCache.getInstance()!=null)
			{
				logger.info("Populating FrequencyBasedHistoricalAverageCache cache for period {} to {}",cacheReloadStartTimeStr.getValue(),cacheReloadEndTimeStr.getValue());
				FrequencyBasedHistoricalAverageCache.getInstance().populateCacheFromDb(results);
			}
			
			if(StopArrivalDepartureCacheFactory.getInstance()!=null)
			{
				logger.info("Populating StopArrivalDepartureCache cache for period {} to {}",cacheReloadStartTimeStr.getValue(),cacheReloadEndTimeStr.getValue());
				StopArrivalDepartureCacheFactory.getInstance().populateCacheFromDb(results);
			}

			if (TrafficManager.getInstance() != null) {
<<<<<<< HEAD
				TrafficManager.getInstance().populateCacheFromDb(session, new Date(Time.parse(cacheReloadStartTimeStr.getValue()).getTime()), new Date(Time.parse(cacheReloadEndTimeStr.getValue()).getTime()));
=======
				try {
					TrafficManager.getInstance().populateCacheFromDb(session, new Date(Time.parse(cacheReloadStartTimeStr.getValue()).getTime()), new Date(Time.parse(cacheReloadEndTimeStr.getValue()).getTime()));
				} catch (Exception any) {
					logger.error("TrafficManager populate failed:", any, any);
				}
			}
			if (ApcModule.getInstance() != null) {
				ApcModule.getInstance().populateFromDb(results);
>>>>>>> 398cb762
			}
		}else
		{
			ParallelProcessor pp = new ParallelProcessor();
			pp.startup();

<<<<<<< HEAD
=======

>>>>>>> 398cb762
			int threads = ParallelProcessor.parallelThreads.getValue();
			// Create a cache loading thread pool for loading data
			// concurrently from the database
			NamedThreadFactory cacheLoaderThreadFactory = new NamedThreadFactory(
							"CacheLoader");
			ScheduledExecutorService executor = Executors.newScheduledThreadPool(threads,
							cacheLoaderThreadFactory);

			for(int i=0;i<CoreConfig.getDaysPopulateHistoricalCache();i++)
			{
				Date startDate=DateUtils.addDays(endDate, -1);
				logger.info("ParallelProcessor generating cache tasks for  {} to {}", startDate, endDate);

				ScheduledFuture<?> futureInput = executor.schedule(pp.asyncQuery(startDate, endDate), 1, TimeUnit.SECONDS);

				if(TripDataHistoryCacheFactory.getInstance()!=null)
				{
					CacheTask ct = new CacheTask(startDate, endDate, CacheTask.Type.TripDataHistoryCacheFactory, futureInput);
					pp.enqueue(ct);
				}

				// new: need stop arrivals history for kalman dwell time
				if(StopArrivalDepartureCacheFactory.getInstance()!=null)
				{
					CacheTask ct = new CacheTask(startDate, endDate, CacheTask.Type.StopArrivalDepartureCacheFactory, futureInput);
					pp.enqueue(ct);
				}

				if(FrequencyBasedHistoricalAverageCache.getInstance()!=null)
				{
					CacheTask ct = new CacheTask(startDate, endDate, CacheTask.Type.FrequencyBasedHistoricalAverageCache, futureInput);
					pp.enqueue(ct);
				}

				if(ScheduleBasedHistoricalAverageCache.getInstance()!=null)
				{
					CacheTask ct = new CacheTask(startDate, endDate, CacheTask.Type.ScheduleBasedHistoricalAverageCache, futureInput);
					pp.enqueue(ct);
				}

				if(DwellTimeModelCacheFactory.getInstance() != null) {
					CacheTask ct = new CacheTask(startDate, endDate, CacheTask.Type.DwellTimeModelCacheFactory, futureInput);
<<<<<<< HEAD
					pp.enqueue(ct);
				}

				if (i < 5 && TrafficManager.getInstance() != null && TrafficManager.getInstance().isEnabled()) {
					CacheTask ct = new CacheTask(startDate, endDate, CacheTask.Type.TrafficDataHistoryCache, futureInput);
=======
>>>>>>> 398cb762
					pp.enqueue(ct);
				}

				if (i < 5 && TrafficManager.getInstance() != null && TrafficManager.getInstance().isEnabled()) {
					CacheTask ct = new CacheTask(startDate, endDate, CacheTask.Type.TrafficDataHistoryCache, futureInput);
					pp.enqueue(ct);
				}
				if (ApcModule.getInstance() != null) {
					logger.info("queuing apc for startDate {}", startDate);
					CacheTask ct = new CacheTask(startDate, endDate, CacheTask.Type.ApcCache, futureInput);
					pp.enqueue(ct);
				} else {
					logger.info("skipping APC integration startDate {}, apcModule not configured", startDate);
				}

				endDate=startDate;
			}
			// don't continue until caches are ready!
			while (!pp.isDone()) {
				try {
					logger.info("waiting on caching to complete with {} in run queue, {} in wait queue; {} running ", pp.getRunQueueSize(), pp.getWaitQueueSize(), pp.getDebugInfo() );
					Thread.sleep(10 * 1000);
				} catch (InterruptedException ie) {
					return;
				}
			}
			// clean up after ourselves -- releasing threads
			pp.shutdown();
		}		
	logger.info("populate caches complete");
	}

	private static String getDateAsString(LocalDateTime date){
		DateTimeFormatter formatter = DateTimeFormatter.ofPattern(Time.getDateTimePattern());
		return date.format(formatter);
	}

	/**
	 * The main program that runs the entire Transitime application.!
	 *
	 * @param args
	 */
	public static void main(String[] args) {
		try {
			try {
				processCommandLineOptions(args);
			} catch (ParseException e1) {
				e1.printStackTrace();
				System.exit(-1);
			}
			
			// Write pid file so that monit can automatically start
			// or restart this application
			PidFile.createPidFile(CoreConfig.getPidFileDirectory()
					+ AgencyConfig.getAgencyId() + ".pid");

			// For making sure logger configured properly
			outputLoggerStatus();

			// populate caches needs core!
			// load now before its lazy-loaded under contention
			createCore();

			if (CoreConfig.getFillHistoricalCaches()){
				try {
					populateCaches();								
				} catch (Exception e) {
					logger.error("Failed to populate cache.", e);
				}
			}

			// Close cache if shutting down.
			Runtime.getRuntime().addShutdownHook(new Thread(new Runnable() 
			{
		            public void run() 
		            {
		            	try {
												logger.info("Closing cache.");
												CacheManagerFactory.getInstance().close();
												logger.info("Cache closed.");
												if (Core.getInstance().scheduler != null) {
													Core.getInstance().scheduler.shutdown();
												}
											} catch (Exception e) {
												logger.error("Cache close failed.");
												logger.error(e.getMessage(),e);
											}
		            	System.exit(0);		            	
		            }
		    }));
			

			// Start any optional modules.
			List<String> optionalModuleNames = CoreConfig.getOptionalModules();
			if (optionalModuleNames.size() > 0) {
				logger.info("Starting up optional modules specified via " +
						"transitclock.modules.optionalModulesList param:");
			}
			else {
				logger.info("No optional modules to start up.");
			}

			for (String moduleName : optionalModuleNames) {
				logger.info("Starting up optional module " + moduleName);
				Module.start(moduleName);
			}

			// Start the RMI Servers so that clients can obtain data
			// on predictions, vehicles locations, etc.
			String agencyId = AgencyConfig.getAgencyId();
			startRmiServers(agencyId);
		} catch (Exception e) {
			logger.error(e.getMessage(), e);
			e.printStackTrace();
		}
	}

}<|MERGE_RESOLUTION|>--- conflicted
+++ resolved
@@ -21,12 +21,9 @@
 import org.apache.commons.cli.*;
 import org.hibernate.Criteria;
 import org.hibernate.Session;
-<<<<<<< HEAD
-=======
 import org.quartz.Scheduler;
 import org.quartz.SchedulerException;
 import org.quartz.impl.StdSchedulerFactory;
->>>>>>> 398cb762
 import org.slf4j.Logger;
 import org.slf4j.LoggerFactory;
 import org.transitclock.avl.ApcModule;
@@ -76,11 +73,6 @@
 import java.util.concurrent.ScheduledExecutorService;
 import java.util.concurrent.ScheduledFuture;
 import java.util.concurrent.TimeUnit;
-<<<<<<< HEAD
-
-import static org.transitclock.core.dataCache.StopArrivalDepartureCacheInterface.createArrivalDeparturesCriteria;
-=======
->>>>>>> 398cb762
 
 /**
  * The main class for running a Transitime Core real-time data processing
@@ -101,16 +93,11 @@
 
 	private final TimeoutHandlerModule timeoutHandlerModule;
 
-<<<<<<< HEAD
 	private final ServiceUtilsImpl service;
-	private Time time;
-=======
-	private final ServiceUtils service;
 	private Time time;
 	// quartz scheduler
 	private Scheduler scheduler = null;
 
->>>>>>> 398cb762
 
 	// So that can access the current time, even when in playback mode
 	private SystemTime systemTime = new SystemCurrentTime();
@@ -493,11 +480,7 @@
 		if(cacheReloadStartTimeStr.getValue().length()>0&&cacheReloadEndTimeStr.getValue().length()>0)
 		{
 			Criteria criteria = session.createCriteria(ArrivalDeparture.class);
-<<<<<<< HEAD
-			List<ArrivalDeparture> results = StopArrivalDepartureCache.createArrivalDeparturesCriteria(criteria,
-=======
 			List<ArrivalDeparture> results = StopArrivalDepartureCache.createArrivalDeparturesCriteriaMultiDay(criteria,
->>>>>>> 398cb762
 							new Date(Time.parse(cacheReloadStartTimeStr.getValue()).getTime()),
 							new Date(Time.parse(cacheReloadEndTimeStr.getValue()).getTime()));
 
@@ -520,9 +503,6 @@
 			}
 
 			if (TrafficManager.getInstance() != null) {
-<<<<<<< HEAD
-				TrafficManager.getInstance().populateCacheFromDb(session, new Date(Time.parse(cacheReloadStartTimeStr.getValue()).getTime()), new Date(Time.parse(cacheReloadEndTimeStr.getValue()).getTime()));
-=======
 				try {
 					TrafficManager.getInstance().populateCacheFromDb(session, new Date(Time.parse(cacheReloadStartTimeStr.getValue()).getTime()), new Date(Time.parse(cacheReloadEndTimeStr.getValue()).getTime()));
 				} catch (Exception any) {
@@ -531,17 +511,12 @@
 			}
 			if (ApcModule.getInstance() != null) {
 				ApcModule.getInstance().populateFromDb(results);
->>>>>>> 398cb762
 			}
 		}else
 		{
 			ParallelProcessor pp = new ParallelProcessor();
 			pp.startup();
 
-<<<<<<< HEAD
-=======
-
->>>>>>> 398cb762
 			int threads = ParallelProcessor.parallelThreads.getValue();
 			// Create a cache loading thread pool for loading data
 			// concurrently from the database
@@ -584,14 +559,6 @@
 
 				if(DwellTimeModelCacheFactory.getInstance() != null) {
 					CacheTask ct = new CacheTask(startDate, endDate, CacheTask.Type.DwellTimeModelCacheFactory, futureInput);
-<<<<<<< HEAD
-					pp.enqueue(ct);
-				}
-
-				if (i < 5 && TrafficManager.getInstance() != null && TrafficManager.getInstance().isEnabled()) {
-					CacheTask ct = new CacheTask(startDate, endDate, CacheTask.Type.TrafficDataHistoryCache, futureInput);
-=======
->>>>>>> 398cb762
 					pp.enqueue(ct);
 				}
 
