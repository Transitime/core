--- conflicted
+++ resolved
@@ -511,15 +511,9 @@
 
     private void monitorQueue() {
       // report the queue level as a percentage of full
-<<<<<<< HEAD
-      MonitoringService.getInstance().averageMetric("PredictionDatabase" + shortType + "QueuePercentageLevel",
-              queueLevel()
-              );
-=======
       MonitoringService.getInstance().averageMetric(
               "PredictionDatabase" + shortType + "QueuePercentageLevel",
               queueLevel());
->>>>>>> 398cb762
     }
 
     private void processThroughput() {
