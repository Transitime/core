/* 
 * This file is part of Transitime.org
 * 
 * Transitime.org is free software: you can redistribute it and/or modify
 * it under the terms of the GNU General Public License (GPL) as published by
 * the Free Software Foundation, either version 3 of the License, or
 * any later version.
 *
 * Transitime.org is distributed in the hope that it will be useful,
 * but WITHOUT ANY WARRANTY; without even the implied warranty of
 * MERCHANTABILITY or FITNESS FOR A PARTICULAR PURPOSE.  See the
 * GNU General Public License for more details.
 *
 * You should have received a copy of the GNU General Public License
 * along with Transitime.org .  If not, see <http://www.gnu.org/licenses/>.
 */
package org.transitclock.db.hibernate;

import java.text.DateFormat;
import java.text.SimpleDateFormat;
import java.util.Arrays;
import java.util.Collections;
import java.util.HashMap;
import java.util.List;
import java.util.Map;
import java.util.concurrent.BlockingQueue;
import java.util.concurrent.LinkedBlockingQueue;

import org.slf4j.Logger;
import org.slf4j.LoggerFactory;
import org.transitclock.configData.CoreConfig;
import org.transitclock.configData.DbSetupConfig;
import org.transitclock.db.structs.ApcReport;
import org.transitclock.db.structs.ArrivalDeparture;
import org.transitclock.db.structs.AvlReport;
import org.transitclock.db.structs.Headway;
import org.transitclock.db.structs.Match;
import org.transitclock.db.structs.MonitoringEvent;
import org.transitclock.db.structs.Prediction;
import org.transitclock.db.structs.PredictionAccuracy;
import org.transitclock.db.structs.PredictionEvent;
<<<<<<< HEAD
import org.transitclock.db.structs.RunTimesForRoutes;
=======
>>>>>>> 398cb762
import org.transitclock.db.structs.TrafficSensorData;
import org.transitclock.db.structs.VehicleConfig;
import org.transitclock.db.structs.VehicleEvent;
import org.transitclock.db.structs.VehicleState;

/**
 * DataDbLogger is for storing to the db a stream of data objects. It is intended
 * for example for storing AVL reports, vehicle matches, arrivals, departures, etc.
 * There can be quite a large volume of this type of data.
 * 
 * The database might not always be available. It could be vacuumed, restarted, 
 * moved, etc. When this happens don't want the data to be lost and don't want
 * to tie up the core predictor. Therefore a queue is used to log objects.
 * This makes the application far more robust with respect to database issues.
 * The application simply calls add(Object o) to add the object to be stored
 * to the queue. 
 * 
 * A separate thread is used to read from the queue and write the data to the 
 * database. If the queue starts filling up then error messages are e-mailed
 * to users alerting them that there is a problem. E-mail messages are also
 * sent out when the queue level is going down again.
 * 
 * A goal with this class was to make the writing to the database is 
 * efficient as possible. Therefore the objects are written in batches.
 * This reduces network traffic as well as database load. But this did
 * make handling exceptions more complicated. If there is an exception
 * with a batch then each item is individually written so that don't
 * lose any data.
 * 
 * When in playback mode then don't want to store the data because it would
 * interfere with data stored when the application was run in real time. 
 * Therefore when running in playback mode set shouldStoreToDb to true
 * when calling getDataDbLogger().
 * 
 * @author SkiBu Smith
 *
 */
public class DataDbLogger {
	

  // This is a singleton class that only returns a single object per agencyId.
  private static Map<String, DataDbLogger> dataDbLoggerMap = 
      new HashMap<String, DataDbLogger>(1);

  private DbQueue<ArrivalDeparture> arrivalDepartureQueue;
  private DbQueue<AvlReport> avlReportQueue;
  private DbQueue<ApcReport> apcRecordQueue;
  private DbQueue<VehicleConfig> vehicleConfigQueue;
  private DbQueue<Prediction> predictionQueue;
  private DbQueue<Match> matchQueue;
  private DbQueue<PredictionAccuracy> predictionAccuracyQueue;
  private DbQueue<MonitoringEvent> monitoringEventQueue;
  private DbQueue<VehicleEvent> vehicleEventQueue;
  private DbQueue<PredictionEvent> predictionEventQueue;
  private DbQueue<VehicleState> vehicleStateQueue;
  private DbQueue<TrafficSensorData> trafficSensorDataQueue;
  private DbQueue<Headway> headwayQueue;
<<<<<<< HEAD
  private DbQueue<RunTimesForRoutes> runTimesForRoutesQueue;
=======
>>>>>>> 398cb762
  private DbQueue<Object> genericQueue;
	
	private static final int QUEUE_CAPACITY = 5000000;
	
	// The queue capacity levels when an error message should be e-mailed out. 
	// The max value should be 1.0. 
	private final double levels[] = { 0.5, 0.8, 1.00 };
	
	// The queue that objects to be stored are placed in
	private BlockingQueue<Object> queue = new LinkedBlockingQueue<Object>(QUEUE_CAPACITY);
	
	// When running in playback mode where getting AVLReports from database
	// instead of from an AVL feed, then debugging and don't want to store
	// derived data into the database because that would interfere with the
	// derived data that was already stored in real time. For that situation
	// shouldStoreToDb should be set to false.
	private final boolean shouldStoreToDb;
	
	// Used by add(). If queue filling up to 25% and shouldPauseToReduceQueue is
	// true then will pause the calling thread for a few seconds so that more
	// objects can be written out and not have the queue fill up.
	private final boolean shouldPauseToReduceQueue;
	
	// For keeping track of index into levels, which level of capacity of
	// queue being used. When level changes then an e-mail is sent out warning
	// the operators.
	private double indexOfLevelWhenMessageLogged = 0;
	
	// For keeping track of maximum capacity of queue that was used. 
	// Used for logging when queue use is going down.
	private double maxQueueLevel = 0.0;
	
	// So can access agencyId for logging messages
	private String agencyId;

	// keep track of primary key values to reduce database duplicate exceptions
	private Map<String, String> vehicleToPrimayKeyMap = new HashMap<>();

	private static final Logger logger =
			LoggerFactory.getLogger(DataDbLogger.class);

	/********************** Member Functions **************************/

	/**
	 * Factory method. Returns the singleton db logger for the specified
	 * agencyId.
	 * 
	 * @param agencyId
	 *            Id of database to be written to
	 * @param shouldStoreToDb
	 *            Specifies whether data should actually be written to db. If in
	 *            playback mode and shouldn't write data to db then set to
	 *            false.
	 * @param shouldPauseToReduceQueue
	 *            Specifies if should pause the thread calling add() if the
	 *            queue is filling up. Useful for when in batch mode and dumping
	 *            a whole bunch of data to the db really quickly.
	 * @return The DataDbLogger for the specified agencyId
	 */
	public static DataDbLogger getDataDbLogger(String agencyId,
			boolean shouldStoreToDb, boolean shouldPauseToReduceQueue) {
		synchronized (dataDbLoggerMap) {
			DataDbLogger logger = dataDbLoggerMap.get(agencyId);
			if (logger == null) {
				logger = new DataDbLogger(agencyId, shouldStoreToDb,
						shouldPauseToReduceQueue);
				dataDbLoggerMap.put(agencyId, logger);
			}
			return logger;
		}
	}
	
	/**
	 * Constructor. Private so that factory method getDataDbLogger() has to be
	 * used. Starts up separate thread that actually reads from queue and stores
	 * the data.
	 * 
	 * @param agencyId
	 *            Id of database to be written to
	 * @param shouldStoreToDb
	 *            Specifies whether data should actually be written to db. If in
	 *            playback mode and shouldn't write data to db then set to
	 *            false.
	 * @param shouldPauseToReduceQueue
	 *            Specifies if should pause the thread calling add() if the
	 *            queue is filling up. Useful for when in batch mode and dumping
	 *            a whole bunch of data to the db really quickly.
	 */
	private DataDbLogger(String agencyId, boolean shouldStoreToDb, 
			boolean shouldPauseToReduceQueue) {
		this.agencyId = agencyId;
		this.shouldStoreToDb = shouldStoreToDb;
		this.shouldPauseToReduceQueue = shouldPauseToReduceQueue;
	  arrivalDepartureQueue = new DbQueue<ArrivalDeparture>(agencyId, shouldStoreToDb, shouldPauseToReduceQueue, ArrivalDeparture.class.getSimpleName());
	  avlReportQueue = new DbQueue<AvlReport>(agencyId, shouldStoreToDb, shouldPauseToReduceQueue, AvlReport.class.getSimpleName());
	  apcRecordQueue = new DbQueue<ApcReport>(agencyId, shouldStoreToDb, shouldPauseToReduceQueue, ApcReport.class.getSimpleName());
	  vehicleConfigQueue = new DbQueue<VehicleConfig>(agencyId, shouldStoreToDb, shouldPauseToReduceQueue, VehicleConfig.class.getSimpleName());
		predictionQueue = new DbQueue<Prediction>(agencyId, shouldStoreToDb, shouldPauseToReduceQueue, Prediction.class.getSimpleName());
	  matchQueue = new DbQueue<Match>(agencyId, shouldStoreToDb, shouldPauseToReduceQueue, Match.class.getSimpleName());
	  predictionAccuracyQueue = new DbQueue<PredictionAccuracy>(agencyId, shouldStoreToDb, shouldPauseToReduceQueue, PredictionAccuracy.class.getSimpleName());
	  monitoringEventQueue = new DbQueue<MonitoringEvent>(agencyId, shouldStoreToDb, shouldPauseToReduceQueue, MonitoringEvent.class.getSimpleName());
	  vehicleEventQueue = new DbQueue<VehicleEvent>(agencyId, shouldStoreToDb, shouldPauseToReduceQueue, VehicleEvent.class.getSimpleName());
		predictionEventQueue = new DbQueue<PredictionEvent>(agencyId, shouldStoreToDb, shouldPauseToReduceQueue, PredictionEvent.class.getSimpleName());
	  vehicleStateQueue = new DbQueue<VehicleState>(agencyId, shouldStoreToDb, shouldPauseToReduceQueue, VehicleState.class.getSimpleName());
	  trafficSensorDataQueue = new DbQueue<TrafficSensorData>(agencyId, shouldStoreToDb, shouldPauseToReduceQueue, TrafficSensorData.class.getSimpleName());
	  headwayQueue = new DbQueue<Headway>(agencyId, shouldStoreToDb, shouldPauseToReduceQueue, Headway.class.getSimpleName());
<<<<<<< HEAD
	  runTimesForRoutesQueue = new DbQueue<RunTimesForRoutes>(agencyId, shouldStoreToDb, shouldPauseToReduceQueue, RunTimesForRoutes.class.getSimpleName());
	  genericQueue = new DbQueue<Object>(agencyId, shouldStoreToDb, shouldPauseToReduceQueue, Object.class.getSimpleName());
=======
		genericQueue = new DbQueue<Object>(agencyId, shouldStoreToDb, shouldPauseToReduceQueue, Object.class.getSimpleName());
>>>>>>> 398cb762
		
	}
	
	public boolean add(ArrivalDeparture ad) {
		String key = "ad_" + ad.getVehicleId();
		String hash = vehicleToPrimayKeyMap.get(key);
		if (hash != null && hash.equals(hashArrivalDeparture(ad))) {
			// we already have this value, prevent sql exception
			return false;
		}
		vehicleToPrimayKeyMap.put(key, hash);
		return arrivalDepartureQueue.add(ad);
	}
	public boolean add(AvlReport ar) {
		String key = "ar_" + ar.getVehicleId();
		String hash = vehicleToPrimayKeyMap.get(key);
		if (hash != null && hash.equals(hashAvl(ar))) {
			// we already have this value, prevent sql exception
			return false;
		}
		vehicleToPrimayKeyMap.put(key, hash);
		return avlReportQueue.add(ar);
<<<<<<< HEAD
=======
	}
	public boolean add(ApcReport apc) {
		return apcRecordQueue.add(apc);
>>>>>>> 398cb762
	}
	public boolean add(VehicleConfig vc) {
	  return vehicleConfigQueue.add(vc);
	}
	public boolean add(Prediction p) {
	  return predictionQueue.add(p);
	}
    public boolean add(Match m) {
	  return matchQueue.add(m);
	}
    public boolean add(PredictionAccuracy pa) {
    	if (pa != null && pa.getArrivalDepartureTime() != null) {
			return predictionAccuracyQueue.add(pa);
		}
    	// reject null arrival/departure time
    	return false;
    }
    public boolean add(MonitoringEvent me) {
      return monitoringEventQueue.add(me);
    }
    public boolean add(VehicleEvent ve) {
      return vehicleEventQueue.add(ve);
    }
    public boolean add(PredictionEvent pe) {
		if (CoreConfig.storePredictionEventsInDatabase()) {
			return predictionEventQueue.add(pe);
		}
		return false;
		}
    public boolean add(VehicleState vs) {
		String key = "vs_" + vs.getVehicleId();
		String hash = vehicleToPrimayKeyMap.get(key);
		if (hash != null && hash.equals(hashVehicleState(vs))) {
			// we already have this value, prevent sql exception
			return false;
		}
		vehicleToPrimayKeyMap.put(key, hash);
		return vehicleStateQueue.add(vs);
	}

	public boolean add(TrafficSensorData data) {
		return trafficSensorDataQueue.add(data);
	}

	public boolean add(Headway data) {
		return headwayQueue.add(data);
	}

<<<<<<< HEAD
	public boolean add(RunTimesForRoutes data) {
		return runTimesForRoutesQueue.add(data);
	}

=======
>>>>>>> 398cb762

	/**
	 * Determines set of class names in the queue. Useful for logging
	 * error message when queue getting filled up so know what kind of
	 * objects are backing the system up.
	 * 
	 * @return Map of class names and their count of the objects in the queue
	 */
	private Map<String, Integer> getClassNamesInQueue() {
		Map<String, Integer> classNamesMap = new HashMap<String, Integer>();
		for (Object o : queue) {
			String className = o.getClass().getName();
			Integer count = classNamesMap.get(className);
			if (count == null) {
				count = new Integer(0);
				classNamesMap.put(className, count);
			}
			++count;
		}
		return classNamesMap;
	}
	
	/**
	 * Adds an object to be saved in the database to the queue. If queue is
	 * getting filled up then an e-mail will be sent out indicating there is a
	 * problem. The queue levels at which an e-mail is sent out is specified by
	 * levels. If queue has reached capacity then an error message is logged.
	 * 
	 * @param o
	 *            The object that should be logged to the database
	 * @return True if OK (object added to queue or logging disabled). False if
	 *         queue was full.
	 */
	public boolean add(Object o) {	
	  // this is now a catch-all -- most objects have an argument overriden method
	  return genericQueue.add(o);
	}
	

	// as a summary of overall queue behaviour, return the highest queue level
	public double queueLevel() {
		Double[] queueLevelsArray = {
						arrivalDepartureQueue.queueLevel(),
						avlReportQueue.queueLevel(),
						apcRecordQueue.queueLevel(),
						vehicleConfigQueue.queueLevel(),
						predictionQueue.queueLevel(),
						matchQueue.queueLevel(),
						predictionAccuracyQueue.queueLevel(),
						monitoringEventQueue.queueLevel(),
						vehicleEventQueue.queueLevel(),
						predictionEventQueue.queueLevel(),
						vehicleStateQueue.queueLevel(),
						trafficSensorDataQueue.queueLevel(),
						headwayQueue.queueLevel(),
<<<<<<< HEAD
						runTimesForRoutesQueue.queueLevel(),
=======
>>>>>>> 398cb762
						genericQueue.queueLevel()
		};

		List<Double> levels = Arrays.asList(queueLevelsArray);
		Collections.sort(levels);
		return levels.get(levels.size()-1);
	}
	
	// as a summary of queue sizes, return the largest queue size
	public int queueSize() {
		Integer[] sizesArray = {
						arrivalDepartureQueue.queueSize(),
						avlReportQueue.queueSize(),
						apcRecordQueue.queueSize(),
						vehicleConfigQueue.queueSize(),
						predictionQueue.queueSize(),
						matchQueue.queueSize(),
						predictionAccuracyQueue.queueSize(),
						monitoringEventQueue.queueSize(),
						vehicleEventQueue.queueSize(),
						predictionEventQueue.queueSize(),
						vehicleStateQueue.queueSize(),
						trafficSensorDataQueue.queueSize(),
						headwayQueue.queueSize(),
<<<<<<< HEAD
						runTimesForRoutesQueue.queueSize(),
=======
>>>>>>> 398cb762
						genericQueue.queueSize()
		};

		List<Integer> sizes = Arrays.asList(sizesArray);
		Collections.sort(sizes);
		return sizes.get(sizes.size()-1);
	}

	private String hashAvl(AvlReport ar) {
		// primary keys minus vehicleId
		DateFormat simple =
						new SimpleDateFormat("yyyy-MM-dd HH:mm:ss");
		return simple.format(ar.getDate());
	}

	private String hashArrivalDeparture(ArrivalDeparture ad) {
		// primary keys minus vehicleId
		return
						ad.getTripId() + "_"
										+ ad.getTime() + "_"
										+ ad.getStopId() + "_"
										+ ad.isArrival() + "_"
										+ ad.getGtfsStopSequence();
	}

	private String hashVehicleState(VehicleState vs) {
		// primary keys minus vehicleId
		DateFormat simple =
						new SimpleDateFormat("yyyy-MM-dd HH:mm:ss");
		return simple.format(vs.getAvlTime());

	}
<<<<<<< HEAD
	
=======

>>>>>>> 398cb762
	/**
	 * Just for doing some testing
	 * 
	 * @param args
	 */
	public static void main(String[] args) {
		DataDbLogger logger = getDataDbLogger("test", false, false);

		long initialTime = (System.currentTimeMillis()  / 1000) * 1000;

		for (int i=0; i<25; ++i)
			logger.add(new AvlReport("test", initialTime + i, 1.23, 4.56, null));
		
		// This one should cause constraint problem with the second batch.
		// Need to not retry for such an exception
		logger.add(new AvlReport("test", initialTime, 1.23, 4.56, null)); 
		
		for (int i=DbSetupConfig.getBatchSize(); i<2*DbSetupConfig.getBatchSize();++i)
			logger.add(new AvlReport("test", initialTime+i, 1.23, 4.56, null));

	}

}<|MERGE_RESOLUTION|>--- conflicted
+++ resolved
@@ -39,10 +39,7 @@
 import org.transitclock.db.structs.Prediction;
 import org.transitclock.db.structs.PredictionAccuracy;
 import org.transitclock.db.structs.PredictionEvent;
-<<<<<<< HEAD
 import org.transitclock.db.structs.RunTimesForRoutes;
-=======
->>>>>>> 398cb762
 import org.transitclock.db.structs.TrafficSensorData;
 import org.transitclock.db.structs.VehicleConfig;
 import org.transitclock.db.structs.VehicleEvent;
@@ -100,10 +97,7 @@
   private DbQueue<VehicleState> vehicleStateQueue;
   private DbQueue<TrafficSensorData> trafficSensorDataQueue;
   private DbQueue<Headway> headwayQueue;
-<<<<<<< HEAD
   private DbQueue<RunTimesForRoutes> runTimesForRoutesQueue;
-=======
->>>>>>> 398cb762
   private DbQueue<Object> genericQueue;
 	
 	private static final int QUEUE_CAPACITY = 5000000;
@@ -210,12 +204,8 @@
 	  vehicleStateQueue = new DbQueue<VehicleState>(agencyId, shouldStoreToDb, shouldPauseToReduceQueue, VehicleState.class.getSimpleName());
 	  trafficSensorDataQueue = new DbQueue<TrafficSensorData>(agencyId, shouldStoreToDb, shouldPauseToReduceQueue, TrafficSensorData.class.getSimpleName());
 	  headwayQueue = new DbQueue<Headway>(agencyId, shouldStoreToDb, shouldPauseToReduceQueue, Headway.class.getSimpleName());
-<<<<<<< HEAD
 	  runTimesForRoutesQueue = new DbQueue<RunTimesForRoutes>(agencyId, shouldStoreToDb, shouldPauseToReduceQueue, RunTimesForRoutes.class.getSimpleName());
 	  genericQueue = new DbQueue<Object>(agencyId, shouldStoreToDb, shouldPauseToReduceQueue, Object.class.getSimpleName());
-=======
-		genericQueue = new DbQueue<Object>(agencyId, shouldStoreToDb, shouldPauseToReduceQueue, Object.class.getSimpleName());
->>>>>>> 398cb762
 		
 	}
 	
@@ -238,12 +228,9 @@
 		}
 		vehicleToPrimayKeyMap.put(key, hash);
 		return avlReportQueue.add(ar);
-<<<<<<< HEAD
-=======
 	}
 	public boolean add(ApcReport apc) {
 		return apcRecordQueue.add(apc);
->>>>>>> 398cb762
 	}
 	public boolean add(VehicleConfig vc) {
 	  return vehicleConfigQueue.add(vc);
@@ -292,13 +279,10 @@
 		return headwayQueue.add(data);
 	}
 
-<<<<<<< HEAD
 	public boolean add(RunTimesForRoutes data) {
 		return runTimesForRoutesQueue.add(data);
 	}
 
-=======
->>>>>>> 398cb762
 
 	/**
 	 * Determines set of class names in the queue. Useful for logging
@@ -354,10 +338,7 @@
 						vehicleStateQueue.queueLevel(),
 						trafficSensorDataQueue.queueLevel(),
 						headwayQueue.queueLevel(),
-<<<<<<< HEAD
 						runTimesForRoutesQueue.queueLevel(),
-=======
->>>>>>> 398cb762
 						genericQueue.queueLevel()
 		};
 
@@ -365,7 +346,7 @@
 		Collections.sort(levels);
 		return levels.get(levels.size()-1);
 	}
-	
+
 	// as a summary of queue sizes, return the largest queue size
 	public int queueSize() {
 		Integer[] sizesArray = {
@@ -382,10 +363,7 @@
 						vehicleStateQueue.queueSize(),
 						trafficSensorDataQueue.queueSize(),
 						headwayQueue.queueSize(),
-<<<<<<< HEAD
 						runTimesForRoutesQueue.queueSize(),
-=======
->>>>>>> 398cb762
 						genericQueue.queueSize()
 		};
 
@@ -418,11 +396,7 @@
 		return simple.format(vs.getAvlTime());
 
 	}
-<<<<<<< HEAD
-	
-=======
-
->>>>>>> 398cb762
+
 	/**
 	 * Just for doing some testing
 	 * 
