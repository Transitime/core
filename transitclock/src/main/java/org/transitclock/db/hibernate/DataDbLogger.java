--- conflicted
+++ resolved
@@ -16,11 +16,8 @@
  */
 package org.transitclock.db.hibernate;
 
-<<<<<<< HEAD
 import java.text.DateFormat;
 import java.text.SimpleDateFormat;
-=======
->>>>>>> 0f45ea82
 import java.util.Arrays;
 import java.util.Collections;
 import java.util.HashMap;
@@ -42,10 +39,7 @@
 import org.transitclock.db.structs.Prediction;
 import org.transitclock.db.structs.PredictionAccuracy;
 import org.transitclock.db.structs.PredictionEvent;
-<<<<<<< HEAD
 import org.transitclock.db.structs.TrafficSensorData;
-=======
->>>>>>> 0f45ea82
 import org.transitclock.db.structs.VehicleConfig;
 import org.transitclock.db.structs.VehicleEvent;
 import org.transitclock.db.structs.VehicleState;
@@ -98,11 +92,7 @@
   private DbQueue<PredictionAccuracy> predictionAccuracyQueue;
   private DbQueue<MonitoringEvent> monitoringEventQueue;
   private DbQueue<VehicleEvent> vehicleEventQueue;
-<<<<<<< HEAD
   private DbQueue<PredictionEvent> predictionEventQueue;
-=======
-	private DbQueue<PredictionEvent> predictionEventQueue;
->>>>>>> 0f45ea82
   private DbQueue<VehicleState> vehicleStateQueue;
   private DbQueue<TrafficSensorData> trafficSensorDataQueue;
   private DbQueue<Headway> headwayQueue;
@@ -141,13 +131,10 @@
 	// So can access agencyId for logging messages
 	private String agencyId;
 
-<<<<<<< HEAD
 	// keep track of primary key values to reduce database duplicate exceptions
 	private Map<String, String> vehicleToPrimayKeyMap = new HashMap<>();
 
-=======
->>>>>>> 0f45ea82
-	private static final Logger logger = 
+	private static final Logger logger =
 			LoggerFactory.getLogger(DataDbLogger.class);
 
 	/********************** Member Functions **************************/
@@ -265,17 +252,10 @@
       return vehicleEventQueue.add(ve);
     }
     public boolean add(PredictionEvent pe) {
-<<<<<<< HEAD
 		if (CoreConfig.storePredictionEventsInDatabase()) {
 			return predictionEventQueue.add(pe);
 		}
 		return false;
-=======
-			if (CoreConfig.storePredictionEventsInDatabase()) {
-				return predictionEventQueue.add(pe);
-			}
-			return false;
->>>>>>> 0f45ea82
 		}
     public boolean add(VehicleState vs) {
 		String key = "vs_" + vs.getVehicleId();
@@ -296,7 +276,7 @@
 		return headwayQueue.add(data);
 	}
 
-	
+
 	/**
 	 * Determines set of class names in the queue. Useful for logging
 	 * error message when queue getting filled up so know what kind of
@@ -340,10 +320,7 @@
 		Double[] queueLevelsArray = {
 						arrivalDepartureQueue.queueLevel(),
 						avlReportQueue.queueLevel(),
-<<<<<<< HEAD
 						apcRecordQueue.queueLevel(),
-=======
->>>>>>> 0f45ea82
 						vehicleConfigQueue.queueLevel(),
 						predictionQueue.queueLevel(),
 						matchQueue.queueLevel(),
@@ -352,11 +329,8 @@
 						vehicleEventQueue.queueLevel(),
 						predictionEventQueue.queueLevel(),
 						vehicleStateQueue.queueLevel(),
-<<<<<<< HEAD
 						trafficSensorDataQueue.queueLevel(),
 						headwayQueue.queueLevel(),
-=======
->>>>>>> 0f45ea82
 						genericQueue.queueLevel()
 		};
 
@@ -370,10 +344,7 @@
 		Integer[] sizesArray = {
 						arrivalDepartureQueue.queueSize(),
 						avlReportQueue.queueSize(),
-<<<<<<< HEAD
 						apcRecordQueue.queueSize(),
-=======
->>>>>>> 0f45ea82
 						vehicleConfigQueue.queueSize(),
 						predictionQueue.queueSize(),
 						matchQueue.queueSize(),
@@ -382,11 +353,8 @@
 						vehicleEventQueue.queueSize(),
 						predictionEventQueue.queueSize(),
 						vehicleStateQueue.queueSize(),
-<<<<<<< HEAD
 						trafficSensorDataQueue.queueSize(),
 						headwayQueue.queueSize(),
-=======
->>>>>>> 0f45ea82
 						genericQueue.queueSize()
 		};
 
@@ -395,7 +363,6 @@
 		return sizes.get(sizes.size()-1);
 	}
 
-<<<<<<< HEAD
 	private String hashAvl(AvlReport ar) {
 		// primary keys minus vehicleId
 		DateFormat simple =
@@ -421,8 +388,6 @@
 
 	}
 
-=======
->>>>>>> 0f45ea82
 	/**
 	 * Just for doing some testing
 	 * 
