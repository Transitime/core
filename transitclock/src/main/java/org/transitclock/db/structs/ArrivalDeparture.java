/* 
 * This file is part of Transitime.org
 * 
 * Transitime.org is free software: you can redistribute it and/or modify
 * it under the terms of the GNU General Public License (GPL) as published by
 * the Free Software Foundation, either version 3 of the License, or
 * any later version.
 *
 * Transitime.org is distributed in the hope that it will be useful,
 * but WITHOUT ANY WARRANTY; without even the implied warranty of
 * MERCHANTABILITY or FITNESS FOR A PARTICULAR PURPOSE.  See the
 * GNU General Public License for more details.
 *
 * You should have received a copy of the GNU General Public License
 * along with Transitime.org .  If not, see <http://www.gnu.org/licenses/>.
 */
package org.transitclock.db.structs;

import org.apache.commons.lang3.StringUtils;
import org.hibernate.Query;
import org.hibernate.*;
import org.hibernate.annotations.*;
import org.hibernate.classic.Lifecycle;
import org.hibernate.criterion.Restrictions;
import org.slf4j.Logger;
import org.slf4j.LoggerFactory;
import org.transitclock.applications.Core;
import org.transitclock.configData.AgencyConfig;
import org.transitclock.configData.DbSetupConfig;
import org.transitclock.core.ServiceType;
import org.transitclock.core.TemporalDifference;
import org.transitclock.db.hibernate.HibernateUtils;
import org.transitclock.db.query.ArrivalDepartureQuery;
<<<<<<< HEAD
import org.transitclock.ipc.interfaces.ArrivalDepartureSpeed;
=======
>>>>>>> 398cb762
import org.transitclock.logging.Markers;
import org.transitclock.utils.Geo;
import org.transitclock.utils.IntervalTimer;
import org.transitclock.utils.Time;

import javax.persistence.*;
import javax.persistence.Entity;
import javax.persistence.Index;
import javax.persistence.Table;
import java.io.Serializable;
import java.time.LocalDate;
import java.time.LocalDateTime;
import java.time.LocalTime;
import java.time.format.DateTimeFormatter;
import java.util.*;

/**
 * For persisting an Arrival or a Departure time. Should use Arrival or
 * Departure subclasses.
 * <p>
 * Implements Lifecycle so that can have the onLoad() callback be called when
 * reading in data so that can intern() member strings. In order to do this the
 * String members could not be declared as final since they are updated after
 * the constructor is called. By interning the member strings less than half
 * (about 40%) of the RAM is used. This is very important when reading in
 * large batches of ArrivalDeparture objects!
 * 
 * @author SkiBu Smith
 */

@Entity 
@DynamicUpdate
@Table(name="ArrivalsDepartures",
       indexes = { @Index(name="ArrivalsDeparturesTimeIndex", 
                      columnList="time" ),
                   @Index(name="ArrivalsDeparturesRouteTimeIndex", 
                      columnList="routeShortName, time" ),
			       @Index(name="ArrivalsDeparturesTripPatternIdIndex",
<<<<<<< HEAD
					   columnList="tripPatternId" ),
			       @Index(name="ArrivalsDeparturesScheduledTimeIndex",
					   columnList="scheduledTime" ),
				   @Index(name="ArrivalsDeparturesTimePointIndex",
					   columnList="scheduleAdherenceStop" )} )
public class ArrivalDeparture implements Lifecycle, Serializable, ArrivalDepartureSpeed {
=======
					   columnList="tripPatternId" )} )
public class ArrivalDeparture implements Lifecycle, Serializable  {
>>>>>>> 398cb762
	
	@Id 
	@Column(length=HibernateUtils.DEFAULT_ID_SIZE)
	private String vehicleId;
	
	// Originally did not use msec precision (datetime(3)) specification
	// because arrival/departure times are only estimates and having such
	// precision is not generally appropriate. But found that then some
	// arrival and departures for a stop would have the same time and when
	// one would query for the arrivals/departures and order by time one
	// could get a departure before an arrival. To avoid this kind of
	// incorrect ordering using the additional precision. And this way
	// don't have to add an entire second to a departure time to make 
	// sure that it is after the arrival. Adding a second is an 
	// exaggeration because it implies the vehicle was stopped for a second
	// when most likely it zoomed by the stop. It looks better to add
	// only a msec to make the departure after the arrival.
	@Id 
	@Column
	@Temporal(TemporalType.TIMESTAMP)
	private final Date time;

	@Id 
	@Column(length=HibernateUtils.DEFAULT_ID_SIZE)
	private String stopId;
	
	// From the GTFS stop_times.txt file for the trip. The gtfsStopSeq can
	// be different from stopPathIndex. The stopIndex is included here so that
	// it is easy to find the corresponding stop in the stop_times.txt file.
	// It needs to be part of the @Id because can have loops for a route
	// such that a stop is served twice on a trip. Otherwise would get a
	// constraint violation.
	@Id
	@Column
	private final int gtfsStopSeq;
	
	@Id 
	@Column
	private final boolean isArrival;

	@Id 
	@Column(length=HibernateUtils.DEFAULT_ID_SIZE)
	private String tripId;
	
	// The revision of the configuration data that was being used
	@Column 
	final int configRev;
	
	// So can match the ArrivalDeparture time to the AvlReport that
	// generated it by using vehicleId and avlTime.
	@Column	
	@Temporal(TemporalType.TIMESTAMP)
	private final Date avlTime;
	
	// The schedule time will only be set if the schedule info was available
	// from the GTFS data and it is the proper type of arrival or departure 
	// stop (there is an arrival schedule time and this is the last stop for
	// a trip and and this is an arrival time OR there is a departure schedule
	// time and this is not the last stop for a trip and this is a departure 
	// time. Otherwise will be null.
	@Column	
	@Temporal(TemporalType.TIMESTAMP)
	private final Date scheduledTime;
	
	@Column(length=HibernateUtils.DEFAULT_ID_SIZE)
	private String blockId;
	
	@Column(length=HibernateUtils.DEFAULT_ID_SIZE)
	private String routeId;
	
	// routeShortName is included because for some agencies the
	// route_id changes when there are schedule updates. But the
	// routeShortName is more likely to stay consistent. Therefore
	// it is better for when querying for arrival/departure data
	// over a timespan.
	@Column(length=HibernateUtils.DEFAULT_ID_SIZE)
	private String routeShortName;
	
	@Column(length=HibernateUtils.DEFAULT_ID_SIZE)
	private String serviceId;
		
	@Column(length=HibernateUtils.DEFAULT_ID_SIZE)
	private String directionId;
	
	// The index of which trip this is within the block.
	@Column 
	private final int tripIndex;
	
	/* this is required for frequenecy based services */
	@Column
	@Temporal(TemporalType.TIMESTAMP)
	private final Date freqStartTime;
	
	// The index of which stop path this is within the trip.
	// Different from the GTFS gtfsStopSeq. The stopPathIndex starts
	// at 0 and increments by one for every stop. The GTFS gtfsStopSeq
	// on the other hand doesn't need to be sequential.
	@Column 
	private final int stopPathIndex;
	
	// The order of the stop for the direction of the route. This can
	// be useful for displaying data in proper stop order. The member
	// stopPathIndex is for the current trip, but since a route's
	// direction can have multiple trip patterns the stopPathIndex
	// is not sufficient for properly ordering data for a route/direction.
	// Declared an Integer instead of an int because might not always 
	// be set.
	@Column
	private final Integer stopOrder;
	
	// Sometimes want to look at travel times using arrival/departure times.
	// This would be complicated if had to get the path length by using
	// tripIndex to determine trip to determine trip pattern to determine
	// StopPath to determine length. So simply storing the stop path
	// length along with arrivals/departures so that it is easy to obtain
	// for post-processing.
	@Column
	private final float stopPathLength;
	
	// So can easily create copy constructor withUpdatedTime()
	@Transient
	private final Block block;

	// Record of dwell time for departures
	@Column
	private final Long dwellTime;

	@Column(length=TripPattern.TRIP_PATTERN_ID_LENGTH)
	private String tripPatternId;

	@Column(length=2*HibernateUtils.DEFAULT_ID_SIZE)
	private String stopPathId;

<<<<<<< HEAD
	@Column
	private final boolean scheduleAdherenceStop;

=======
>>>>>>> 398cb762
	@ManyToOne(fetch=FetchType.LAZY)
	@JoinColumns(
		{
			@JoinColumn(updatable=false,insertable=false, name="stopId", referencedColumnName="id"),
			@JoinColumn(updatable=false,insertable=false, name="configRev", referencedColumnName="configRev")
		}
	)
	private Stop stop;

	// Fetches first Trip that matches tripId and configRev
	// Does NOT take frequencyTime into consideration
	// TODO - add trip startTime as seconds to ArrivalDeparture and join on that
	@ManyToOne(fetch = FetchType.LAZY)
	@JoinColumnsOrFormulas({
		@JoinColumnOrFormula(column = @JoinColumn(updatable=false,insertable=false, name="tripId", referencedColumnName="tripId")),
		@JoinColumnOrFormula(column = @JoinColumn(updatable=false,insertable=false, name="configRev", referencedColumnName="configRev")),
		@JoinColumnOrFormula(formula = @JoinFormula(value="(SELECT t.startTime FROM Trips t WHERE t.tripId = tripId AND t.configRev = configRev LIMIT 1)", referencedColumnName="startTime"))
	})
	private Trip trip;

	@ManyToOne(fetch=FetchType.LAZY)
	@JoinColumns({
		@JoinColumn(updatable=false,insertable=false, name="stopPathId", referencedColumnName="stopPathId"),
		@JoinColumn(updatable=false,insertable=false, name="tripPatternId", referencedColumnName="tripPatternId"),
		@JoinColumn(updatable=false,insertable=false, name="configRev", referencedColumnName="configRev")
	})
	private StopPath stopPath;

	public enum ArrivalsOrDepartures {ARRIVALS, DEPARTURES};

	private static final Logger logger = 
			LoggerFactory.getLogger(ArrivalDeparture.class);

	private static DateTimeFormatter isoDateTimeFormat = DateTimeFormatter.ISO_DATE_TIME;

	// Needed because Hibernate objects must be serializable
	private static final long serialVersionUID = -2186334947521763886L;

	/********************** Member Functions **************************/

	/**
	 * Constructor called when creating an ArrivalDeparture object to be 
	 * stored in db.
	 * 
	 * @param vehicleId
	 * @param time
	 * @param avlTime
	 * @param block
	 * @param tripIndex
	 * @param stopPathIndex
	 * @param isArrival
	 */
	protected ArrivalDeparture(int configRev, String vehicleId, Date time, Date avlTime, Block block,
							   int tripIndex, int stopPathIndex, boolean isArrival, Date freqStartTime, Long dwellTime,
<<<<<<< HEAD
							   String stopPathId, boolean scheduleAdherenceStop) {
=======
							   String stopPathId) {
>>>>>>> 398cb762
		this.vehicleId = vehicleId;
		this.time = time;
		this.avlTime = avlTime;
		this.block = block;
		this.tripIndex = tripIndex;
		this.stopPathIndex = stopPathIndex;
		this.isArrival = isArrival;
		this.configRev = configRev; 
		this.freqStartTime = freqStartTime;
		this.dwellTime = dwellTime;
		this.stopPathId = stopPathId;
<<<<<<< HEAD
		this.scheduleAdherenceStop = scheduleAdherenceStop;
=======
>>>>>>> 398cb762
		
		// Some useful convenience variables

		if(block!=null)
		{
			Trip trip = block.getTrip(tripIndex);
<<<<<<< HEAD
			if(trip == null){
				System.out.println("Empty Trip");
				System.out.println(tripIndex);
			}
			StopPath stopPath = trip.getStopPath(stopPathIndex);
			if(stopPath == null){
				System.out.println("Stop Path Empty");
=======
			if (trip == null) {
				throw new IllegalArgumentException("No trip retrieved for tripIndex " + tripIndex + " on block " + block);
			}
			StopPath stopPath = trip.getStopPath(stopPathIndex);
			if (stopPath == null) {
				throw new IllegalArgumentException("No stopPath retrieved for stopPathIndex " + stopPathIndex + " on trip " + trip);
>>>>>>> 398cb762
			}
			this.tripPatternId = stopPath.getTripPatternId();
			String stopId = stopPath.getStopId();
			// Determine and store stop order
			this.stopOrder =
				trip.getRoute().getStopOrder(trip.getDirectionId(), stopId,
						stopPathIndex);

			// Determine the schedule time, which is a bit complicated.
			// Of course, only do this for schedule based assignments.
			// The schedule time will only be set if the schedule info was available
			// from the GTFS data and it is the proper type of arrival or departure 
			// stop (there is an arrival schedule time and this is the last stop for
			// a trip and and this is an arrival time OR there is a departure schedule
			// time and this is not the last stop for a trip and this is a departure 
			// time.
			Date scheduledEpochTime = null;
			if (!trip.isNoSchedule()) {
				ScheduleTime scheduleTime = trip.getScheduleTime(stopPathIndex);
				Integer scheduleTimeSec;
				if(!isArrival){
					scheduleTimeSec = scheduleTime.getTime();
				} else {
					scheduleTimeSec = scheduleTime.getArrivalOrDepartureTime();
				}
				long epochTime = Core.getInstance().getTime().getEpochTime(scheduleTimeSec, time);
				scheduledEpochTime = new Date(epochTime);

			}
			this.scheduledTime = scheduledEpochTime;
			
			this.blockId = block.getId();
			this.tripId = trip.getId();
			this.directionId = trip.getDirectionId();
			this.stopId = stopId;
			this.gtfsStopSeq = stopPath.getGtfsStopSeq();
			this.stopPathLength = (float) stopPath.getLength();
			this.routeId = trip.getRouteId();
			this.routeShortName = trip.getRouteShortName();
			this.serviceId = block.getServiceId();
		}else
		{
			/* have to do this as they are final */
			this.stopPathLength=0;
			this.gtfsStopSeq=0;
			this.scheduledTime=null;
			this.tripId="";
			this.stopId="";
			this.serviceId = "";
			this.stopOrder=0;
			this.tripPatternId = null;
		}
	}
	protected ArrivalDeparture(String vehicleId, Date time, Date avlTime, Block block,
							   int tripIndex, int stopPathIndex, boolean isArrival, Date freqStartTime, Long dwellTime,
<<<<<<< HEAD
							   String stopPathId, boolean scheduleAdherenceStop) {
		
		this(Core.getInstance().getDbConfig().getConfigRev(),vehicleId, time, avlTime, block, 
				tripIndex, stopPathIndex, isArrival, freqStartTime, dwellTime, stopPathId, scheduleAdherenceStop);
=======
							   String stopPathId) {
		
		this(Core.getInstance().getDbConfig().getConfigRev(),vehicleId, time, avlTime, block, 
				tripIndex, stopPathIndex, isArrival, freqStartTime, dwellTime, stopPathId);
>>>>>>> 398cb762
	}
	public Date getFreqStartTime() {
		return freqStartTime;
	}
	/**
	 * Hibernate requires a no-arg constructor for reading objects
	 * from database.
	 */
	protected ArrivalDeparture() {
		this.vehicleId = null;
		this.time = null;
		this.avlTime = null;
		this.block = null;
		this.directionId = null;
		this.tripIndex = -1;
		this.stopPathIndex = -1;
		this.stopOrder = null;
		this.isArrival = false;
		this.configRev = -1;
		this.scheduledTime = null;
		this.blockId = null;
		this.tripId = null;
		this.stopId = null;
		this.gtfsStopSeq = -1;
		this.stopPathLength = Float.NaN;
		this.routeId = null;
		this.routeShortName = null;
		this.serviceId = null;
		this.freqStartTime = null;
		this.dwellTime = null;
		this.tripPatternId = null;
		this.stopPathId = null;
<<<<<<< HEAD
		this.scheduleAdherenceStop = false;
=======
	}

	/**
	 * for builder/unit test integration
	 * @param vehicleId
	 * @param time
	 * @param avlTime
	 * @param block which can be null
	 * @param directionId
	 * @param tripIndex
	 * @param stopPathIndex
	 * @param stopOrder
	 * @param isArrival
	 * @param configRev
	 * @param scheduledTime
	 * @param blockId
	 * @param tripId
	 * @param stopId
	 * @param gtfsStopSeq
	 * @param stopPathLength
	 * @param routeId
	 * @param routeShortName
	 * @param serviceId
	 * @param freqStartTime
	 * @param dwellTime
	 * @param tripPatternId
	 * @param stopPathId
	 */
	private ArrivalDeparture(String vehicleId,
													 long time,
													 long avlTime,
													 Block block,
													 String directionId,
													 int tripIndex,
													 int stopPathIndex,
													 Integer stopOrder,
													 boolean isArrival,
													 int configRev,
													 long scheduledTime,
													 String blockId,
													 String tripId,
													 String stopId,
													 int gtfsStopSeq,
													 float stopPathLength,
													 String routeId,
													 String routeShortName,
													 String serviceId,
													 Long freqStartTime,
													 Long dwellTime,
													 String tripPatternId,
													 String stopPathId) {
		this.vehicleId = vehicleId;
		this.time = new Date(time);
		this.avlTime = new Date(time);
		this.block = block;
		this.directionId = directionId;
		this.tripIndex = tripIndex;
		this.stopPathIndex = stopPathIndex;
		this.stopOrder = stopOrder;
		this.isArrival = isArrival;
		this.configRev = configRev;
		this.scheduledTime = new Date(scheduledTime);
		this.blockId = blockId;
		this.tripId = tripId;
		this.stopId = stopId;
		this.gtfsStopSeq = gtfsStopSeq;
		this.stopPathLength = stopPathLength;
		this.routeId = routeId;
		this.routeShortName = routeShortName;
		this.serviceId = serviceId;
		if (freqStartTime != null) {
			this.freqStartTime = new Date(freqStartTime);
		} else {
			this.freqStartTime = null;
		}
		this.dwellTime = dwellTime;
		this.tripPatternId = tripPatternId;
		this.stopPathId = stopPathId;
>>>>>>> 398cb762
	}

	/**
	 * Callback due to implementing Lifecycle interface. Used to compact
	 * string members by interning them.
	 */
	@Override
	public void onLoad(Session s, Serializable id) throws CallbackException {
		if (vehicleId != null)
			vehicleId = vehicleId.intern();
		if (stopId != null)
			stopId = stopId.intern();
		if (tripId != null)
			tripId = tripId.intern();
		if (blockId != null)
			blockId = blockId.intern();
		if (routeId != null)
			routeId = routeId.intern();
		if (routeShortName != null)
			routeShortName = routeShortName.intern();
		if (serviceId != null)
			serviceId = serviceId.intern();
		if (directionId != null)
			directionId= directionId.intern();
		if (tripPatternId != null)
			tripPatternId= tripPatternId.intern();
		if (stopPathId != null)
			stopPathId= stopPathId.intern();
	}
	
	/**
	 * Implemented due to Lifecycle interface being implemented. Not actually
	 * used.
	 */
	@Override
	public boolean onSave(Session s) throws CallbackException {
		return Lifecycle.NO_VETO;
	}

	/**
	 * Implemented due to Lifecycle interface being implemented. Not actually
	 * used.
	 */
	@Override
	public boolean onUpdate(Session s) throws CallbackException {
		return Lifecycle.NO_VETO;
	}

	/**
	 * Implemented due to Lifecycle interface being implemented. Not actually
	 * used.
	 */
	@Override
	public boolean onDelete(Session s) throws CallbackException {
		return Lifecycle.NO_VETO;
	}
	
	/**
	 * For logging each creation of an ArrivalDeparture to the separate
	 * ArrivalsDepartures.log file.
	 */
	public void logCreation() {
		logger.info(this.toString());
	}

	/**
	 * Because using a composite Id Hibernate wants this member.
	 */
	@Override
	public int hashCode() {
		final int prime = 31;
		int result = 1;
		result = prime * result + ((avlTime == null) ? 0 : avlTime.hashCode());
		result = prime * result + ((block == null) ? 0 : block.hashCode());
		result = prime * result + ((blockId == null) ? 0 : blockId.hashCode());
		result = prime * result + configRev;
		result =
				prime * result
						+ ((directionId == null) ? 0 : directionId.hashCode());
		result = prime * result + gtfsStopSeq;
		result = prime * result + (isArrival ? 1231 : 1237);
		result = prime * result + ((routeId == null) ? 0 : routeId.hashCode());
		result =
				prime
						* result
						+ ((routeShortName == null) ? 0 : routeShortName
								.hashCode());
		result =
				prime
						* result
						+ ((scheduledTime == null) ? 0 : scheduledTime
								.hashCode());
		result =
				prime * result
						+ ((serviceId == null) ? 0 : serviceId.hashCode());
		result = prime * result + ((stopId == null) ? 0 : stopId.hashCode());
		result =
				prime * result
						+ ((stopOrder == null) ? 0 : stopOrder.hashCode());
		result = prime * result + stopPathIndex;
		result = prime * result + Float.floatToIntBits(stopPathLength);
		result = prime * result + ((time == null) ? 0 : time.hashCode());
		result = prime * result + ((tripId == null) ? 0 : tripId.hashCode());
		result = prime * result + tripIndex;
		result =
				prime * result
						+ ((vehicleId == null) ? 0 : vehicleId.hashCode());
		result =
				prime * result
						+ ((dwellTime == null) ? 0 : dwellTime.hashCode());
		result =
				prime * result
						+ ((tripPatternId == null) ? 0 : tripPatternId.hashCode());
		result =
				prime * result
						+ ((stopPathId == null) ? 0 : stopPathId.hashCode());
<<<<<<< HEAD
		result = prime * result + (scheduleAdherenceStop ? 1231 : 1237);
=======
>>>>>>> 398cb762
		return result;
	}

	/**
	 * Because using a composite Id Hibernate wants this member.
	 */
	@Override
	public boolean equals(Object obj) {
		if (this == obj)
			return true;
		if (obj == null)
			return false;
		if (getClass() != obj.getClass())
			return false;
		ArrivalDeparture other = (ArrivalDeparture) obj;
		if (avlTime == null) {
			if (other.avlTime != null)
				return false;
		} else if (!avlTime.equals(other.avlTime))
			return false;
		if (block == null) {
			if (other.block != null)
				return false;
		} else if (!block.equals(other.block))
			return false;
		if (blockId == null) {
			if (other.blockId != null)
				return false;
		} else if (!blockId.equals(other.blockId))
			return false;
		if (configRev != other.configRev)
			return false;
		if (directionId == null) {
			if (other.directionId != null)
				return false;
		} else if (!directionId.equals(other.directionId))
			return false;
		if (gtfsStopSeq != other.gtfsStopSeq)
			return false;
		if (isArrival != other.isArrival)
			return false;
		if (routeId == null) {
			if (other.routeId != null)
				return false;
		} else if (!routeId.equals(other.routeId))
			return false;
		if (routeShortName == null) {
			if (other.routeShortName != null)
				return false;
		} else if (!routeShortName.equals(other.routeShortName))
			return false;
		if (scheduledTime == null) {
			if (other.scheduledTime != null)
				return false;
		} else if (!scheduledTime.equals(other.scheduledTime))
			return false;
		if (serviceId == null) {
			if (other.serviceId != null)
				return false;
		} else if (!serviceId.equals(other.serviceId))
			return false;
		if (stopId == null) {
			if (other.stopId != null)
				return false;
		} else if (!stopId.equals(other.stopId))
			return false;
		if (stopOrder == null) {
			if (other.stopOrder != null)
				return false;
		} else if (!stopOrder.equals(other.stopOrder))
			return false;
		if (stopPathIndex != other.stopPathIndex)
			return false;
		if (Float.floatToIntBits(stopPathLength) != Float
				.floatToIntBits(other.stopPathLength))
			return false;
		if (time == null) {
			if (other.time != null)
				return false;
		} else if (!time.equals(other.time))
			return false;
		if (tripId == null) {
			if (other.tripId != null)
				return false;
		} else if (!tripId.equals(other.tripId))
			return false;
		if (tripIndex != other.tripIndex)
			return false;
		if (vehicleId == null) {
			if (other.vehicleId != null)
				return false;
		} else if (!vehicleId.equals(other.vehicleId))
			return false;
		if (dwellTime == null) {
			if (other.dwellTime != null)
				return false;
		} else if (!dwellTime.equals(other.dwellTime))
			return false;
		if (tripPatternId == null) {
			if (other.tripPatternId != null)
				return false;
		} else if (!tripPatternId.equals(other.tripPatternId))
			return false;
		if (stopPathId == null) {
			if (other.stopPathId != null)
				return false;
		} else if (!stopPathId.equals(other.stopPathId))
			return false;
<<<<<<< HEAD
		if (scheduleAdherenceStop != other.scheduleAdherenceStop)
			return false;
=======
>>>>>>> 398cb762
		return true;
	}

	@Override
	public String toString() {
		return (isArrival ? "Arrival  " : "Departure") + " ["
				+ "vehicleId=" + vehicleId
				+ ", time=" + Time.dateTimeStrMsec(time)
				+ ", route="	+ routeId
				+ ", rteName=" + routeShortName
				+ ", directionId=" + directionId
				+ ", stop=" + stopId
				+ ", gtfsStopSeq=" + gtfsStopSeq
				+ ", stopIdx=" + stopPathIndex
				+ ", stopPathId=" + stopPathId
				+ ", freqStartTime=" + freqStartTime
				+ ", stopOrder=" + stopOrder
<<<<<<< HEAD
				+  (avlTime != null ?
				 		", avlTime=" + Time.timeStrMsec(avlTime) : "")
				+ ", trip=" + tripId
				+ ", tripIdx=" + tripIndex
				+ ", tripPatternId=" + tripPatternId
				+ ", block=" + blockId
=======
				+ ", avlTime=" + Time.timeStrMsec(avlTime)
				+ ", trip=" + tripId
				+ ", tripIdx=" + tripIndex
				+ ", tripPatternId=" + tripPatternId
				+ ", block=" + blockId 
>>>>>>> 398cb762
				+ ", srv=" + serviceId
				+ ", cfg=" + configRev
				+ (stopPathLength != Float.NaN ?
				 		", pathLnth=" + Geo.distanceFormat(stopPathLength) : "")
				+ (scheduledTime != null ?
						", schedTime=" + Time.timeStr(scheduledTime) : "")
				+ (scheduledTime != null ?
						", schedAdh=" + new TemporalDifference(
								scheduledTime.getTime() - time.getTime()) : "")
				+ (dwellTime != null ? ", dwellTime=" + dwellTime : "")
<<<<<<< HEAD
				+ ", isScheduleAdherenceStop=" + scheduleAdherenceStop
=======
>>>>>>> 398cb762
				+ "]";
	}
	
	/**
	 * For querying large amount of data. With a Hibernate Iterator not
	 * all the data is read in at once. This means that can iterate over
	 * a large dataset without running out of memory. But this can be slow
	 * because when using iterate() an initial query is done to get all of
	 * Id column data and then a separate query is done when iterating 
	 * over each row. Doing an individual query per row is of course
	 * quite time consuming. Better to use getArrivalsDeparturesFromDb()
	 * with a fairly large batch size of ~50000.
	 * <p>
	 * Note that the session needs to be closed externally once done with
	 * the Iterator.
	 * 
	 * @param session
	 * @param beginTime
	 * @param endTime
	 * @return
	 * @throws HibernateException
	 */
	public static Iterator<ArrivalDeparture> getArrivalsDeparturesDbIterator(
			Session session, Date beginTime, Date endTime) 
			throws HibernateException {
		// Create the query. Table name is case sensitive and needs to be the
		// class name instead of the name of the db table.
		String hql = "FROM ArrivalDeparture " +
				"    WHERE time >= :beginDate " +
				"      AND time < :endDate"; 
		Query query = session.createQuery(hql);
		
		// Set the parameters
		query.setTimestamp("beginDate", beginTime);
		query.setTimestamp("endDate", endTime);

		@SuppressWarnings("unchecked")
		Iterator<ArrivalDeparture> iterator = query.iterate(); 
		return iterator;
	}
	
	/**
	 * Read in arrivals and departures for a vehicle, over a time range.
	 * 
	 * @param beginTime
	 * @param endTime
	 * @param vehicleId
	 * @return
	 */
	public static List<ArrivalDeparture> getArrivalsDeparturesFromDb(
			Date beginTime, Date endTime, String vehicleId) {
		// Call in standard getArrivalsDeparturesFromDb() but pass in
		// sql clause
		return getArrivalsDeparturesFromDb(
				null,  // Use db specified by transitclock.db.dbName
				beginTime, endTime,
				"AND vehicleId='" + vehicleId + "'", 
				0, 0,  // Don't use batching 
				null,  // Read both arrivals and departures
				false);
	}
	
	/**
	 * Reads in arrivals and departures for a particular trip and service. Create session and uses it
	 * 
	 * @param beginTime
	 * @param endTime
	 * @param tripId
	 * @param serviceId
	 * @return
	 */
	public static List<ArrivalDeparture> getArrivalsDeparturesFromDb(Date beginTime, Date endTime, String tripId, String serviceId)	
	{
		Session session = HibernateUtils.getSession();		
				
		return ArrivalDeparture.getArrivalsDeparturesFromDb(session, beginTime, endTime, tripId, serviceId);		
	}

	/**
	 * Reads in arrivals and departures for a particular trip and service. Uses session provided
	 * 
	 * @paran session
	 * @param beginTime
	 * @param endTime
	 * @param tripId
	 * @param serviceId
	 * @return
	 */
	public static List<ArrivalDeparture> getArrivalsDeparturesFromDb(Session session, Date beginTime, Date endTime, String tripId, String serviceId)	
	{
		Criteria criteria = session.createCriteria(ArrivalDeparture.class);
						
		criteria.add(Restrictions.eq( "tripId",tripId ));
		criteria.add(Restrictions.gt("time", beginTime));
		criteria.add(Restrictions.lt("time",endTime)).list();
		
		if(serviceId!=null)
			criteria.add(Restrictions.eq( "serviceId",serviceId ));
		
		@SuppressWarnings("unchecked")
		List<ArrivalDeparture> arrivalsDeparatures=criteria.list();
		return arrivalsDeparatures;
					
	}
	/**
	 * Reads in arrivals and departures for a particular stopPathIndex of a trip between two dates. Uses session provided
	 * 
	 * @paran session
	 * @param beginTime
	 * @param endTime
	 * @param tripId
	 * @param stopPathIndex
	 * @return
	 */
	public static List<ArrivalDeparture> getArrivalsDeparturesFromDb(Session session, Date beginTime, Date endTime, String tripId, Integer stopPathIndex)	
	{
		Criteria criteria = session.createCriteria(ArrivalDeparture.class);
						
		if(tripId!=null)
		{
			criteria.add(Restrictions.eq( "tripId",tripId ));
			
			if(stopPathIndex!=null)
				criteria.add(Restrictions.eq( "stopPathIndex",stopPathIndex ));
		}
		
		criteria.add(Restrictions.gt("time", beginTime));
		criteria.add(Restrictions.lt("time",endTime)).list();
		
				
		
		@SuppressWarnings("unchecked")
		List<ArrivalDeparture> arrivalsDeparatures=criteria.list();
		return arrivalsDeparatures;
					
	}
	/**
	 * Reads the arrivals/departures for the timespan specified. All of the 
	 * data is read in at once so could present memory issue if reading
	 * in a very large amount of data. For that case probably best to instead
	 * use getArrivalsDeparturesDb() where one specifies the firstResult and 
	 * maxResult parameters.
	 * 
	 * @param projectId
	 * @param beginTime
	 * @param endTime
	 * @return
	 */
	public static List<ArrivalDeparture> getArrivalsDeparturesFromDb(
			String projectId, Date beginTime, Date endTime) {
		IntervalTimer timer = new IntervalTimer();
		
		// Get the database session. This is supposed to be pretty light weight
		Session session = HibernateUtils.getSession(projectId);

		// Create the query. Table name is case sensitive and needs to be the
		// class name instead of the name of the db table.
		String hql = "FROM ArrivalDeparture " +
				"    WHERE time >= :beginDate " +
				"      AND time < :endDate"; 
		Query query = session.createQuery(hql);
		
		// Set the parameters
		query.setTimestamp("beginDate", beginTime);
		query.setTimestamp("endDate", endTime);
		
		try {
			@SuppressWarnings("unchecked")
			List<ArrivalDeparture> arrivalsDeparatures = query.list();
			logger.debug("Getting arrival/departures from database took {} msec",
					timer.elapsedMsec());
			return arrivalsDeparatures;
		} catch (HibernateException e) {
			// Log error to the Core logger
			Core.getLogger().error(e.getMessage(), e);
			return null;
		} finally {
			// Clean things up. Not sure if this absolutely needed nor if
			// it might actually be detrimental and slow things down.
			session.close();
		}
	}

	/**
	 * Allows batch retrieval of data. This is likely the best way to read in
	 * large amounts of data. Using getArrivalsDeparturesDbIterator() reads in
	 * only data as needed so good with respect to memory usage but it does a
	 * separate query for each row. Reading in list of all data is quick but can
	 * cause memory problems if reading in a very large amount of data. This
	 * method is a good compromise because it only reads in a batch of data at a
	 * time so is not as memory intensive yet it is quite fast. With a batch
	 * size of 50k found it to run in under 1/4 the time as with the iterator
	 * method.
	 * 
	 * @param dbName
	 *            Name of the database to retrieve data from. If set to null
	 *            then will use db name configured by Java property
	 *            transitclock.db.dbName
	 * @param beginTime
	 * @param endTime
	 * @param sqlClause
	 *            The clause is added to the SQL for retrieving the
	 *            arrival/departures. Useful for ordering the results. Can be
	 *            null.
	 * @param firstResult
	 *            For when reading in batch of data at a time.
	 * @param maxResults
	 *            For when reading in batch of data at a time. If set to 0 then
	 *            will read in all data at once.
	 * @param arrivalOrDeparture
	 *            Enumeration specifying whether to read in just arrivals or
	 *            just departures. Set to null to read in both.
	 * @return List<ArrivalDeparture> or null if there is an exception
	 */
	public static List<ArrivalDeparture> getArrivalsDeparturesFromDb(
			String dbName, Date beginTime, Date endTime, 
			String sqlClause,
			final Integer firstResult, final Integer maxResults,
			ArrivalsOrDepartures arrivalOrDeparture, boolean readOnly) {
		IntervalTimer timer = new IntervalTimer();
		
		// Get the database session. This is supposed to be pretty light weight
		Session session = dbName != null ? HibernateUtils.getSession(dbName, readOnly) : HibernateUtils.getSession(true);

		// Create the query. Table name is case sensitive and needs to be the
		// class name instead of the name of the db table.
		String hql = "FROM ArrivalDeparture " +
				"    WHERE time between :beginDate " +
				"      AND :endDate";
		if (arrivalOrDeparture != null) {
			if (arrivalOrDeparture == ArrivalsOrDepartures.ARRIVALS)
				hql += " AND isArrival = true";
			else 
				hql += " AND isArrival = false";
		}
		if (sqlClause != null)
			hql += " " + sqlClause;
		Query query = session.createQuery(hql);
		
		// Set the parameters for the query
		query.setTimestamp("beginDate", beginTime);
		query.setTimestamp("endDate", endTime);
		
		// Only get a batch of data at a time if maxResults specified
		if (firstResult != null) {
			query.setFirstResult(firstResult);
		}
		if (maxResults != null && maxResults > 0) {
			query.setMaxResults(maxResults);
		}
		
		try {
			@SuppressWarnings("unchecked")
			List<ArrivalDeparture> arrivalsDeparatures = query.list();
			logger.debug("Getting arrival/departures from database took {} msec",
					timer.elapsedMsec());
			return arrivalsDeparatures;
		} catch (HibernateException e) {
			// Log error to the Core logger
			Core.getLogger().error(e.getMessage(), e);
			return null;
		} finally {
			// Clean things up. Not sure if this absolutely needed nor if
			// it might actually be detrimental and slow things down.
			session.close();
		}
		
	}

	public static Long getArrivalsDeparturesCountFromDb(
			String dbName, Date beginTime, Date endTime, 
			ArrivalsOrDepartures arrivalOrDeparture, boolean readOnly) {
		IntervalTimer timer = new IntervalTimer();
		Long count = null;
		// Get the database session. This is supposed to be pretty light weight
		Session session = dbName != null ? HibernateUtils.getSession(dbName, false) : HibernateUtils.getSession(true);

		// Create the query. Table name is case sensitive and needs to be the
		// class name instead of the name of the db table.
		String hql = "select count(*) FROM ArrivalDeparture " +
				"    WHERE time >= :beginDate " +
				"      AND time < :endDate";
		if (arrivalOrDeparture != null) {
			if (arrivalOrDeparture == ArrivalsOrDepartures.ARRIVALS)
				hql += " AND isArrival = true";
			else 
				hql += " AND isArrival = false";
		}
		
		Query query = session.createQuery(hql);
		
		// Set the parameters for the query
		query.setTimestamp("beginDate", beginTime);
		query.setTimestamp("endDate", endTime);
		
		
		try {
			count = (Long) query.uniqueResult();
			logger.debug("Getting arrival/departures from database took {} msec",
					timer.elapsedMsec());
			return count;
		} catch (HibernateException e) {
			// Log error to the Core logger
			Core.getLogger().error(e.getMessage(), e);
			return null;
		} finally {
			// Clean things up. Not sure if this absolutely needed nor if
			// it might actually be detrimental and slow things down.
			session.close();
		}
		
	}

	
	/**
	 * Same as other getArrivalsDeparturesFromDb() but uses
	 * -Dtransitclock.db.dbName Java property to specify the name of the database.
	 * 
	 * @param beginTime
	 * @param endTime
	 * @param sqlClause
	 * @param firstResult
	 * @param maxResults
	 * @param arrivalOrDeparture
	 * @return List<ArrivalDeparture> or null if there is an exception
	 */
	public static List<ArrivalDeparture> getArrivalsDeparturesFromDb(
			Date beginTime, Date endTime, String sqlClause,
			final int firstResult, final int maxResults,
			ArrivalsOrDepartures arrivalOrDeparture) {
		return getArrivalsDeparturesFromDb(DbSetupConfig.getDbName(), beginTime,
				endTime, sqlClause, firstResult, maxResults, arrivalOrDeparture, false);
	}

	public static List<ArrivalDeparture> getArrivalsDeparturesFromDb(LocalDate beginDate, LocalDate endDate,
																	 LocalTime beginTime, LocalTime endTime,
																	 String routeShortName, String headsign,
																	 ServiceType serviceType, boolean timePointsOnly,
																	 boolean scheduledTimesOnly, boolean dwellTimeOnly,
																	 boolean includeTrip, boolean includeStop,
																	 boolean includeStopPath, boolean readOnly) throws Exception {
		return getArrivalsDeparturesFromDb(beginDate, endDate, beginTime, endTime, routeShortName, headsign,
				null, null, serviceType, timePointsOnly, scheduledTimesOnly, dwellTimeOnly,
				includeTrip, includeStop, includeStopPath, readOnly);
	}


	/**
	 * Reads the arrivals/departures for the timespan and routeId specified
	 * Can specify whether you want to retrieve the data from a readOnly db
	 *
	 * @param beginTime
	 * @param endTime
	 * @param routeShortName
	 * @param serviceType
	 * @param timePointsOnly
	 * @param readOnly
	 * @return
	 */
	public static List<ArrivalDeparture> getArrivalsDeparturesFromDb(LocalDate beginDate, LocalDate endDate,
																	 LocalTime beginTime, LocalTime endTime,
																	 String routeShortName, String headsign,
																	 String startStop, String endStop,
																	 ServiceType serviceType, boolean timePointsOnly,
																	 boolean scheduledTimesOnly, boolean dwellTimeOnly,
																	 boolean includeTrip, boolean includeStop,
																	 boolean includeStopPath, boolean readOnly) throws Exception {
		IntervalTimer timer = new IntervalTimer();

		// Get the database session. This is supposed to be pretty light weight
		Session session = HibernateUtils.getSession(readOnly);

		// Create the query. Table name is case sensitive and needs to be the
		// class name instead of the name of the db table.

		String hql = "SELECT " +
					"ad " +
					"FROM " +
					"ArrivalDeparture ad " +
					getTimePointsJoin(timePointsOnly) +
					getServiceTypeJoin(serviceType) +
					getStopsJoin(includeStop) +
					getTripsJoin(headsign, includeTrip) +
					getStopPathsJoin(includeStopPath) +
					"WHERE " +
					getArrivalDepartureTimeWhere(beginDate, endDate, beginTime, endTime) +
					getRouteWhere(routeShortName) +
					getTripPatternWhere(null) +
					getScheduledTimesWhere(scheduledTimesOnly) +
					getTimePointsWhere(timePointsOnly) +
					getServiceTypeWhere(serviceType) +
					getTripsWhere(headsign, includeTrip) +
					getStopsWhere(includeStop) +
					getStopPathsWhere(includeStopPath) +
					getDwellTimesWhere(dwellTimeOnly) +
					"ORDER BY ad.time, ad.stopPathIndex, ad.isArrival DESC";

		try {
			Query query = session.createQuery(hql);

			List<ArrivalDeparture> results = query.list();

			logger.debug("Getting arrival/departures from database took {} msec",
					timer.elapsedMsec());

			return results;

		} catch (HibernateException e) {
			// Log error to the Core logger
			Core.getLogger().error("Unable to retrieve arrival departures", e);
			return null;
		} finally {
			// Clean things up. Not sure if this absolutely needed nor if
			// it might actually be detrimental and slow things down.
			session.close();
		}
	}


	/**
	 * Reads the arrivals/departures for the timespan and routeId specified
	 * Can specify whether you want to retrieve the data from a readOnly db
	 *
	 * @param adQuery {@link org.transitclock.db.query.ArrivalDepartureQuery}
	 * @return List<ArrivalDeparture>
	 */
	public static List<ArrivalDeparture> getArrivalsDeparturesFromDb(ArrivalDepartureQuery adQuery) throws Exception {
		IntervalTimer timer = new IntervalTimer();

		// Get the database session. This is supposed to be pretty light weight
		Session session = HibernateUtils.getSession(adQuery.isReadOnly());

		// Create the query. Table name is case sensitive and needs to be the
		// class name instead of the name of the db table.

		String hql = "SELECT " +
				"ad " +
				"FROM " +
				"ArrivalDeparture ad " +
<<<<<<< HEAD
=======
				getTimePointsJoin(adQuery.isTimePointsOnly()) +
>>>>>>> 398cb762
				getServiceTypeJoin(adQuery.getServiceType()) +
				getStopsJoin(adQuery.isIncludeStop()) +
				getTripsJoin(adQuery.getHeadsign(), adQuery.isIncludeTrip()) +
				getStopPathsJoin(adQuery.isIncludeStopPath()) +
				"WHERE " +
				getArrivalDepartureTimeWhere(adQuery.getBeginDate(), adQuery.getEndDate(), adQuery.getBeginTime(), adQuery.getEndTime()) +
				getRouteWhere(adQuery.getRouteShortName()) +
				getTripPatternWhere(adQuery.getTripPatternId()) +
				getTripIdsWhere(adQuery.getTripIds()) +
				getScheduledTimesWhere(adQuery.isScheduledTimesOnly()) +
				getTimePointsWhere(adQuery.isTimePointsOnly()) +
				getServiceTypeWhere(adQuery.getServiceType()) +
				getTripsWhere(adQuery.getHeadsign(), adQuery.isIncludeTrip()) +
				getStopsWhere(adQuery.isIncludeStop()) +
				getStopPathsWhere(adQuery.isIncludeStopPath()) +
				getDwellTimesWhere(adQuery.isDwellTimeOnly()) +
				"ORDER BY ad.time, ad.stopPathIndex, ad.isArrival DESC";

		try {
			Query query = session.createQuery(hql);
			if(adQuery.getTripIds() != null) {
				query.setParameterList("tripIds", adQuery.getTripIds());
			}

			List<ArrivalDeparture> results = query.list();

			logger.debug("Getting arrival/departures from database took {} msec",
					timer.elapsedMsec());

			return results;

		} catch (HibernateException e) {
			// Log error to the Core logger
			Core.getLogger().error("Unable to retrieve arrival departures", e);
			return null;
		} finally {
			// Clean things up. Not sure if this absolutely needed nor if
			// it might actually be detrimental and slow things down.
			session.close();
		}
	}

	/**
	 * Helper HQL methods for getArrivalsDeparturesFromDb
	 * Broken down into JOIN methods and WHERE methods
	 * /

	/*
	 * JOIN HQL STATEMENTS
	 */
	private static String getTimePointsJoin(boolean timePointsOnly){
		if(!timePointsOnly){
			return "";
		}
		return ", StopPath sp ";
	}

	private static String getServiceTypeJoin(ServiceType serviceType){
		if(serviceType == null){
			return "";
		}
		return ", Calendar c ";
	}

	private static String getStopsJoin(boolean includeStop){
		if(includeStop){
			return "JOIN FETCH ad.stop s ";
		}
		return "";
	}

	private static String getTripsJoin(String headsign, boolean includeTrip){
		if(includeTrip){
			return " JOIN FETCH ad.trip t ";
		}else if(StringUtils.isNotBlank(headsign)){
			return ", Trip t ";
		}

		return "";
	}

	private static String getStopPathsJoin(boolean includeStopPath) {
		if(includeStopPath){
			return "JOIN FETCH ad.stopPath sp ";
		}
		return "";
	}

	/*
	 * WHERE HQL STATEMENTS
	 */
	public static String getArrivalDepartureTimeWhere(LocalDate beginDate, LocalDate endDate, LocalTime beginTime, LocalTime endTime) {
		String hql = "";

		if(beginTime != null && endTime != null) {
			List<LocalDate> dates = new ArrayList<>();
			while (!beginDate.isAfter(endDate)) {
				dates.add(beginDate);
				beginDate = beginDate.plusDays(1);
			}

			for (int i = 0; i < dates.size(); i++) {
				if (i == 0) {
					hql += " (";

				} else {
					hql += " OR ";
				}
				LocalDateTime startDateTime = LocalDateTime.of(dates.get(i), beginTime);
				LocalDateTime endDateTime = LocalDateTime.of(dates.get(i), endTime);
				hql += String.format(" ad.time between '%s' AND '%s' ",
						startDateTime.format(isoDateTimeFormat), endDateTime.format(isoDateTimeFormat));
				if (i == dates.size() - 1) {
					hql += ") ";
				}
			}
		}
		else if(!beginDate.isAfter(endDate)) {
			LocalDateTime startDateTime = beginDate.atStartOfDay();
			LocalDateTime endDateTime = endDate.atTime(LocalTime.MAX);
			hql += String.format(" ad.time between '%s' AND '%s' ",
					startDateTime.format(isoDateTimeFormat), endDateTime.format(isoDateTimeFormat));
		}
		else{
			LocalDateTime startDateTime = beginDate.atStartOfDay();
			LocalDateTime endDateTime = beginDate.atTime(LocalTime.MAX);
			hql += String.format(" ad.time between '%s' AND '%s' ",
					startDateTime.format(isoDateTimeFormat), endDateTime.format(isoDateTimeFormat));
		}
		return hql;
	}

	private static String getRouteWhere(String routeShortName){
		if(StringUtils.isNotBlank(routeShortName) && routeShortName !=null) {
			return String.format("AND ad.routeShortName = '%s' ", routeShortName);
		}
		return "";
	}

	private static String getTripPatternWhere(String tripPatternId){
		if(StringUtils.isNotBlank(tripPatternId)) {
			return String.format("AND ad.tripPatternId = '%s' ", tripPatternId);
		}
		return "";
	}

	private static String getTripIdsWhere(Set<String> tripIds){
		if(tripIds != null) {
			return "AND ad.tripId IN (:tripIds)";
		}
		return "";
	}

	private static String getScheduledTimesWhere(boolean scheduledTimesOnly){
		if(scheduledTimesOnly){
			return "AND ad.scheduledTime IS NOT NULL ";
		}
		return "";
	}

	private static String getTimePointsWhere(boolean timePointsOnly){
		if(timePointsOnly){
<<<<<<< HEAD
			return "AND ad.scheduleAdherenceStop = true ";
=======
			return "AND ad.configRev = sp.configRev AND ad.stopId = sp.stopId AND ad.tripPatternId = sp.tripPatternId AND sp.scheduleAdherenceStop = true ";
>>>>>>> 398cb762
		}
		return "";
	}

	private static String getServiceTypeWhere(ServiceType serviceType){
		if(serviceType != null) {
			String query = "AND ad.serviceId = c.serviceId AND ad.configRev = c.configRev ";
			if (serviceType.equals(ServiceType.WEEKDAY)) {
				query += "AND (c.monday = true OR c.tuesday = true OR c.wednesday = true OR c.thursday = true OR c.friday = true)";
			} else if (serviceType.equals(ServiceType.SATURDAY)) {
				query += "AND c.saturday = true ";
			} else if (serviceType.equals(ServiceType.SUNDAY)) {
				query += "AND c.sunday = true ";
			}
			return query;
		}
		return "";
	}

	private static String getTripsWhere(String headsign, boolean includeTrip){
		String tripsWhere = "";
		boolean includeHeadsign = StringUtils.isNotBlank(headsign);
		if(includeTrip || includeHeadsign) {
			tripsWhere = "AND ad.configRev = t.configRev AND ad.tripId = t.tripId ";
			if(includeHeadsign){
				tripsWhere += String.format("AND t.headsign = '%s' ", headsign);
			}
		}
		return tripsWhere;
	}

	private static String getStopsWhere(boolean includeStop){
		if(includeStop){
			return "AND ad.configRev = s.configRev AND ad.stopId = s.id ";
		}
		return "";
	}

	private static String getStopPathsWhere(boolean includeStopPaths){
		if(includeStopPaths){
			return "AND ad.configRev = sp.configRev AND ad.stopPathId = sp.stopPathId AND ad.tripPatternId = sp.tripPatternId ";
		}
		return "";
	}

	private static String getDwellTimesWhere(boolean dwellTimesOnly){
		if(dwellTimesOnly){
			return "AND ad.dwellTime != null ";
		}
		return "";
	}
	
	public String getVehicleId() {
		return vehicleId;
	}

	public Date getDate() {
		return time;
	}

	public Date getAvlTime() {
		return avlTime;
	}
	
	public long getTime() {
		return time.getTime();
	}
	
	public String getStopId() {
		return stopId;
	}

	public boolean isArrival() {
		return isArrival;
	}

	/**
	 * Can be more clear than using !isArrival()
	 * @return
	 */
	public boolean isDeparture() {
		return !isArrival;
	}
	
	public String getTripId() {
		return tripId;
	}

	/**
	 * Returns the trip short name for the trip associated with the
	 * arrival/departure.
	 * 
	 * @return trip short name for the trip associated with the
	 * arrival/departure or null if there is a problem
	 */
	public String getTripShortName() {
		if (!Core.isCoreApplication()) {
			logger.error(Markers.email(), 
					"For agencyId={} alling ArrivalDeparture.getTripShortName() "
					+ "but it is not part of core application", 
					AgencyConfig.getAgencyId());
			return null;
		}
		
		Trip trip = Core.getInstance().getDbConfig().getTrip(tripId);
		if (trip != null)
			return trip.getShortName();
		else
			return null;
	}
	
	public String getBlockId() {
		return blockId;
	}

	public String getRouteId() {
		return routeId;
	}

	public String getServiceId() {
		return serviceId;
	}

	public String getDirectionId() {
		return directionId;
	}
	
	public int getConfigRev() {
		return configRev;
	}

	public int getTripIndex() {
		return tripIndex;
	}

	public int getStopPathIndex() {
		return stopPathIndex;
	}

	public float getStopPathLength() {
		return stopPathLength;
	}

	public Integer getStopOrder() {
		return stopOrder;
	}
	
	/**
	 * Note that the block is a transient element so will not be available if
	 * this object was read from the database. In that case it will be null.
	 * 
	 * @return
	 */
	public Block getBlock() {
		return block;
	}

	/**
	 * The schedule time will only be set if the schedule info was available
	 * from the GTFS data and it is the proper type of arrival or departure
	 * stop (there is an arrival schedule time and this is the last stop for
	 * a trip and and this is an arrival time OR there is a departure schedule
	 * time and this is not the last stop for a trip and this is a departure
	 * time. Otherwise will be null.
	 * 
	 * @return
	 */
	public Date getScheduledDate() {
		return scheduledTime;
	}

	/**
	 * Same as getScheduledDate() but returns long epoch time.
	 * @return
	 */
	public long getScheduledTime() {
		return scheduledTime.getTime();
	}

	/**
	 * Returns the schedule adherence for the stop if there was a schedule
	 * time. Otherwise returns null.
	 * 
	 * @return
	 */
	public TemporalDifference getScheduleAdherence() {
		// If there is no schedule time for this stop then there
		// is no schedule adherence information.
		if (scheduledTime == null)
			return null;
		
		// Return the schedule adherence
		return new TemporalDifference(scheduledTime.getTime() - time.getTime());
	}
	
	/**
	 * Returns the Stop object associated with the arrival/departure. Will only
	 * be valid for the Core system where the configuration has been read in.
	 * 
	 * @return The Stop associated with the arrival/departure
	 */
	public Stop getStop() {
		return Core.getInstance().getDbConfig().getStop(stopId);
	}
	
	/**
	 * @return the gtfsStopSequence associated with the arrival/departure
	 */
	public int getGtfsStopSequence() {
		return gtfsStopSeq;
	}

	public Long getDwellTime() {
		return dwellTime;
	}

	public String getStopPathId() {
		return stopPathId;
	}

<<<<<<< HEAD
	public boolean isScheduleAdherenceStop() { return scheduleAdherenceStop; }

=======
>>>>>>> 398cb762
	public String getTripPatternId() {
		return tripPatternId;
	}

	public Stop getStopFromDb() {
		return stop;
	}

	public Trip getTripFromDb() { return trip; }

	public StopPath getStopPathFromDb() { return stopPath; }
<<<<<<< HEAD
=======

	/**
	 * Builder pattern allows for non-hibernate creation of this instance
	 * while still guaranteeing internal consistency.  Intended for unit tests only.
	 */
	public static class Builder {
		String vehicleId;
		long time;
		long avlTime;
		Block block;
		String directionId;
		int tripIndex;
		int stopPathIndex;
		Integer stopOrder;
		boolean isArrival;
		int configRev;
		long scheduledTime;
		String blockId;
		String tripId;
		String stopId;
		int gtfsStopSeq;
		float stopPathLength;
		String routeId;
		String routeShortName;
		String serviceId;
		Long freqStartTime;
		Long dwellTime;
		String tripPatternId;
		String stopPathId;
		public Builder(String vehicleId,
						long time,
						long avlTime,
						Block block,
						String directionId,
						int tripIndex,
						int stopPathIndex,
						Integer stopOrder,
					  boolean isArrival,
						int configRev,
						long scheduledTime,
						String blockId,
						String tripId,
						String stopId,
						int gtfsStopSeq,
						float stopPathLength,
						String routeId,
						String routeShortName,
						String serviceId,
						Long freqStartTime,
						Long dwellTime,
						String tripPatternId,
						String stopPathId
		) {
			this.vehicleId = vehicleId;
			this.time = time;
			this.avlTime = avlTime;
			this.block = block;
			this.directionId = directionId;
			this.tripIndex = tripIndex;
			this.stopPathIndex = stopPathIndex;
			this.stopOrder = stopOrder;
			this.isArrival = isArrival;
			this.configRev = configRev;
			this.scheduledTime = scheduledTime;
			this.blockId = blockId;
			this.tripId = tripId;
			this.stopId = stopId;
			this.gtfsStopSeq = gtfsStopSeq;
			this.stopPathLength = stopPathLength;
			this.routeId = routeId;
			this.routeShortName = routeShortName;
			this.serviceId = serviceId;
			this.freqStartTime = freqStartTime;
			this.dwellTime = dwellTime;
			this.tripPatternId = tripPatternId;
			this.stopPathId = stopPathId;

		}

		/**
		 * create an instance of ArrivalDeparture outside of Hibernate.  Intended
		 * for unit tests only!
		 * @return
		 */
		public ArrivalDeparture create() {
			ArrivalDeparture ad
							= new ArrivalDeparture(
			vehicleId,
			time,
			avlTime,
			block,
			directionId,
			tripIndex,
			stopPathIndex,
			stopOrder,
			isArrival,
			configRev,
			scheduledTime,
			blockId,
			tripId,
			stopId,
			gtfsStopSeq,
			stopPathLength,
			routeId,
			routeShortName,
			serviceId,
			freqStartTime,
			dwellTime,
			tripPatternId,
			stopPathId
			);
			return ad;
		}
	}
>>>>>>> 398cb762
}<|MERGE_RESOLUTION|>--- conflicted
+++ resolved
@@ -31,10 +31,7 @@
 import org.transitclock.core.TemporalDifference;
 import org.transitclock.db.hibernate.HibernateUtils;
 import org.transitclock.db.query.ArrivalDepartureQuery;
-<<<<<<< HEAD
 import org.transitclock.ipc.interfaces.ArrivalDepartureSpeed;
-=======
->>>>>>> 398cb762
 import org.transitclock.logging.Markers;
 import org.transitclock.utils.Geo;
 import org.transitclock.utils.IntervalTimer;
@@ -73,17 +70,12 @@
                    @Index(name="ArrivalsDeparturesRouteTimeIndex", 
                       columnList="routeShortName, time" ),
 			       @Index(name="ArrivalsDeparturesTripPatternIdIndex",
-<<<<<<< HEAD
 					   columnList="tripPatternId" ),
 			       @Index(name="ArrivalsDeparturesScheduledTimeIndex",
 					   columnList="scheduledTime" ),
 				   @Index(name="ArrivalsDeparturesTimePointIndex",
 					   columnList="scheduleAdherenceStop" )} )
 public class ArrivalDeparture implements Lifecycle, Serializable, ArrivalDepartureSpeed {
-=======
-					   columnList="tripPatternId" )} )
-public class ArrivalDeparture implements Lifecycle, Serializable  {
->>>>>>> 398cb762
 	
 	@Id 
 	@Column(length=HibernateUtils.DEFAULT_ID_SIZE)
@@ -217,12 +209,9 @@
 	@Column(length=2*HibernateUtils.DEFAULT_ID_SIZE)
 	private String stopPathId;
 
-<<<<<<< HEAD
 	@Column
 	private final boolean scheduleAdherenceStop;
 
-=======
->>>>>>> 398cb762
 	@ManyToOne(fetch=FetchType.LAZY)
 	@JoinColumns(
 		{
@@ -277,11 +266,7 @@
 	 */
 	protected ArrivalDeparture(int configRev, String vehicleId, Date time, Date avlTime, Block block,
 							   int tripIndex, int stopPathIndex, boolean isArrival, Date freqStartTime, Long dwellTime,
-<<<<<<< HEAD
 							   String stopPathId, boolean scheduleAdherenceStop) {
-=======
-							   String stopPathId) {
->>>>>>> 398cb762
 		this.vehicleId = vehicleId;
 		this.time = time;
 		this.avlTime = avlTime;
@@ -293,32 +278,19 @@
 		this.freqStartTime = freqStartTime;
 		this.dwellTime = dwellTime;
 		this.stopPathId = stopPathId;
-<<<<<<< HEAD
 		this.scheduleAdherenceStop = scheduleAdherenceStop;
-=======
->>>>>>> 398cb762
-		
+
 		// Some useful convenience variables
 
 		if(block!=null)
 		{
 			Trip trip = block.getTrip(tripIndex);
-<<<<<<< HEAD
-			if(trip == null){
-				System.out.println("Empty Trip");
-				System.out.println(tripIndex);
-			}
-			StopPath stopPath = trip.getStopPath(stopPathIndex);
-			if(stopPath == null){
-				System.out.println("Stop Path Empty");
-=======
 			if (trip == null) {
 				throw new IllegalArgumentException("No trip retrieved for tripIndex " + tripIndex + " on block " + block);
 			}
 			StopPath stopPath = trip.getStopPath(stopPathIndex);
 			if (stopPath == null) {
 				throw new IllegalArgumentException("No stopPath retrieved for stopPathIndex " + stopPathIndex + " on trip " + trip);
->>>>>>> 398cb762
 			}
 			this.tripPatternId = stopPath.getTripPatternId();
 			String stopId = stopPath.getStopId();
@@ -374,17 +346,10 @@
 	}
 	protected ArrivalDeparture(String vehicleId, Date time, Date avlTime, Block block,
 							   int tripIndex, int stopPathIndex, boolean isArrival, Date freqStartTime, Long dwellTime,
-<<<<<<< HEAD
 							   String stopPathId, boolean scheduleAdherenceStop) {
 		
 		this(Core.getInstance().getDbConfig().getConfigRev(),vehicleId, time, avlTime, block, 
 				tripIndex, stopPathIndex, isArrival, freqStartTime, dwellTime, stopPathId, scheduleAdherenceStop);
-=======
-							   String stopPathId) {
-		
-		this(Core.getInstance().getDbConfig().getConfigRev(),vehicleId, time, avlTime, block, 
-				tripIndex, stopPathIndex, isArrival, freqStartTime, dwellTime, stopPathId);
->>>>>>> 398cb762
 	}
 	public Date getFreqStartTime() {
 		return freqStartTime;
@@ -417,9 +382,7 @@
 		this.dwellTime = null;
 		this.tripPatternId = null;
 		this.stopPathId = null;
-<<<<<<< HEAD
 		this.scheduleAdherenceStop = false;
-=======
 	}
 
 	/**
@@ -498,7 +461,7 @@
 		this.dwellTime = dwellTime;
 		this.tripPatternId = tripPatternId;
 		this.stopPathId = stopPathId;
->>>>>>> 398cb762
+		this.scheduleAdherenceStop = false;
 	}
 
 	/**
@@ -615,10 +578,7 @@
 		result =
 				prime * result
 						+ ((stopPathId == null) ? 0 : stopPathId.hashCode());
-<<<<<<< HEAD
 		result = prime * result + (scheduleAdherenceStop ? 1231 : 1237);
-=======
->>>>>>> 398cb762
 		return result;
 	}
 
@@ -727,11 +687,8 @@
 				return false;
 		} else if (!stopPathId.equals(other.stopPathId))
 			return false;
-<<<<<<< HEAD
 		if (scheduleAdherenceStop != other.scheduleAdherenceStop)
 			return false;
-=======
->>>>>>> 398cb762
 		return true;
 	}
 
@@ -749,20 +706,12 @@
 				+ ", stopPathId=" + stopPathId
 				+ ", freqStartTime=" + freqStartTime
 				+ ", stopOrder=" + stopOrder
-<<<<<<< HEAD
 				+  (avlTime != null ?
 				 		", avlTime=" + Time.timeStrMsec(avlTime) : "")
 				+ ", trip=" + tripId
 				+ ", tripIdx=" + tripIndex
 				+ ", tripPatternId=" + tripPatternId
 				+ ", block=" + blockId
-=======
-				+ ", avlTime=" + Time.timeStrMsec(avlTime)
-				+ ", trip=" + tripId
-				+ ", tripIdx=" + tripIndex
-				+ ", tripPatternId=" + tripPatternId
-				+ ", block=" + blockId 
->>>>>>> 398cb762
 				+ ", srv=" + serviceId
 				+ ", cfg=" + configRev
 				+ (stopPathLength != Float.NaN ?
@@ -773,10 +722,7 @@
 						", schedAdh=" + new TemporalDifference(
 								scheduledTime.getTime() - time.getTime()) : "")
 				+ (dwellTime != null ? ", dwellTime=" + dwellTime : "")
-<<<<<<< HEAD
 				+ ", isScheduleAdherenceStop=" + scheduleAdherenceStop
-=======
->>>>>>> 398cb762
 				+ "]";
 	}
 	
@@ -1216,10 +1162,6 @@
 				"ad " +
 				"FROM " +
 				"ArrivalDeparture ad " +
-<<<<<<< HEAD
-=======
-				getTimePointsJoin(adQuery.isTimePointsOnly()) +
->>>>>>> 398cb762
 				getServiceTypeJoin(adQuery.getServiceType()) +
 				getStopsJoin(adQuery.isIncludeStop()) +
 				getTripsJoin(adQuery.getHeadsign(), adQuery.isIncludeTrip()) +
@@ -1382,11 +1324,7 @@
 
 	private static String getTimePointsWhere(boolean timePointsOnly){
 		if(timePointsOnly){
-<<<<<<< HEAD
 			return "AND ad.scheduleAdherenceStop = true ";
-=======
-			return "AND ad.configRev = sp.configRev AND ad.stopId = sp.stopId AND ad.tripPatternId = sp.tripPatternId AND sp.scheduleAdherenceStop = true ";
->>>>>>> 398cb762
 		}
 		return "";
 	}
@@ -1607,11 +1545,8 @@
 		return stopPathId;
 	}
 
-<<<<<<< HEAD
 	public boolean isScheduleAdherenceStop() { return scheduleAdherenceStop; }
 
-=======
->>>>>>> 398cb762
 	public String getTripPatternId() {
 		return tripPatternId;
 	}
@@ -1623,8 +1558,6 @@
 	public Trip getTripFromDb() { return trip; }
 
 	public StopPath getStopPathFromDb() { return stopPath; }
-<<<<<<< HEAD
-=======
 
 	/**
 	 * Builder pattern allows for non-hibernate creation of this instance
@@ -1739,5 +1672,4 @@
 			return ad;
 		}
 	}
->>>>>>> 398cb762
 }