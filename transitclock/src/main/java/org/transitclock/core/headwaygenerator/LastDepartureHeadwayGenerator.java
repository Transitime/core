package org.transitclock.core.headwaygenerator;

import java.util.ArrayList;
import java.util.Date;
import java.util.List;

import org.slf4j.Logger;
import org.slf4j.LoggerFactory;
import org.transitclock.applications.Core;
import org.transitclock.config.StringConfigValue;
import org.transitclock.configData.HeadwayConfig;
import org.transitclock.core.HeadwayGenerator;
import org.transitclock.core.MatchProcessor;
import org.transitclock.core.VehicleState;
import org.transitclock.core.dataCache.PredictionDataCache;
import org.transitclock.core.dataCache.StopArrivalDepartureCacheFactory;
import org.transitclock.core.dataCache.StopArrivalDepartureCacheKey;
import org.transitclock.core.dataCache.VehicleDataCache;
import org.transitclock.core.dataCache.VehicleStateManager;
import org.transitclock.core.dataCache.ehcache.StopArrivalDepartureCache;
import org.transitclock.db.structs.ArrivalDeparture;
import org.transitclock.db.structs.Headway;
import org.transitclock.ipc.data.IpcArrivalDeparture;
import org.transitclock.ipc.data.IpcVehicleComplete;

import static org.transitclock.configData.HeadwayConfig.calculateSystemVariance;

/**
 *
 * @author Sean Óg Crudden
 *
 * This is a first pass at generating a Headway value. It will find the last departure time at the last stop for the vehicle and then get the vehicle ahead of it and check when it departed the same stop. The difference will be used as the headway.
 *
 * This is a WIP
 *
 * Maybe should be a list and have a predicted headway at each stop along the route. So key for headway could be (stop, vehicle, trip, start_time).
 */
public class LastDepartureHeadwayGenerator extends AbstractHeadwayGenerator {

	private static final Logger logger =
			LoggerFactory.getLogger(LastDepartureHeadwayGenerator.class);

	private static final Logger logger =
					LoggerFactory.getLogger(LastDepartureHeadwayGenerator.class);

	@Override
	public  Headway generate(VehicleState vehicleState) {

		try {

			if(vehicleState.getMatch().getMatchAtPreviousStop()==null)
				return null;

			String stopId = vehicleState.getMatch().getMatchAtPreviousStop().getAtStop().getStopId();
			long vehicleMatchAvlTime = vehicleState.getMatch().getAvlTime();
			String vehicleId=vehicleState.getVehicleId();

			List<IpcArrivalDeparture> arrivalDeparturesForStop = getRecentArrivalDeparturesForStop(stopId, vehicleMatchAvlTime);

			int lastStopArrivalIndex;
			int previousVehicleArrivalIndex;

			if(arrivalDeparturesForStop!=null)
			{
				boolean useArrivals = false;
				int[] arrivalIndexes = getLastStopAndPrevVehicleArrivalDepartureIndex(vehicleState, vehicleId, stopId,
																					arrivalDeparturesForStop, useArrivals);
				lastStopArrivalIndex = arrivalIndexes[0];
				previousVehicleArrivalIndex = arrivalIndexes [1];

				if(previousVehicleArrivalIndex!=-1 && lastStopArrivalIndex!=-1) {

					IpcArrivalDeparture lastStopDeparture = arrivalDeparturesForStop.get(lastStopArrivalIndex);
					IpcArrivalDeparture lastStopPreviousVehicleDeparture = arrivalDeparturesForStop.get(previousVehicleArrivalIndex);

					long headwayTime= calculateHeadway(lastStopDeparture, lastStopPreviousVehicleDeparture);
					Long scheduledHeadwayTime = calculateScheduledHeadway(lastStopDeparture, lastStopPreviousVehicleDeparture);

					Headway headway=new Headway(headwayTime,
												scheduledHeadwayTime,
												new Date(vehicleMatchAvlTime),
												vehicleId,
												arrivalDeparturesForStop.get(previousVehicleArrivalIndex).getVehicleId(),
												stopId,
												vehicleState.getTrip().getId(),
												vehicleState.getTrip().getRouteId(),
												new Date(arrivalDeparturesForStop.get(lastStopArrivalIndex).getTime().getTime()),
												new Date(arrivalDeparturesForStop.get(previousVehicleArrivalIndex).getTime().getTime()),
												new Date(vehicleState.getAvlReport().getTimeProcessed()));

					if(isInvalidHeadway(headway, lastStopArrivalIndex))
					{
						return null;
					}

					if(calculateSystemVariance()){
						setSystemVariance(headway);
					}

					return headway;
				}
			}
		} catch (Exception e) {
<<<<<<< HEAD
			logger.error("Exception when processing headway", e);
=======
			logger.error("exception generating headway {}", e, e);
>>>>>>> 991ad9ef
		}
		return null;
	}

	private boolean isInvalidHeadway(Headway headway, int lastStopArrivalIndex){
		if(Math.abs(headway.getCreationTime().getTime()-headway.getFirstDeparture().getTime())>1200000||lastStopArrivalIndex>5)
		{
			return true;
		}
		return false;
	}
}<|MERGE_RESOLUTION|>--- conflicted
+++ resolved
@@ -39,9 +39,6 @@
 
 	private static final Logger logger =
 			LoggerFactory.getLogger(LastDepartureHeadwayGenerator.class);
-
-	private static final Logger logger =
-					LoggerFactory.getLogger(LastDepartureHeadwayGenerator.class);
 
 	@Override
 	public  Headway generate(VehicleState vehicleState) {
@@ -101,11 +98,7 @@
 				}
 			}
 		} catch (Exception e) {
-<<<<<<< HEAD
-			logger.error("Exception when processing headway", e);
-=======
 			logger.error("exception generating headway {}", e, e);
->>>>>>> 991ad9ef
 		}
 		return null;
 	}
