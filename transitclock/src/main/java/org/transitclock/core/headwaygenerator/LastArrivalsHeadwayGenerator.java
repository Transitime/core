--- conflicted
+++ resolved
@@ -36,9 +36,6 @@
 
 	private static final Logger logger =
 			LoggerFactory.getLogger(LastArrivalsHeadwayGenerator.class);
-
-	private static final Logger logger =
-					LoggerFactory.getLogger(LastArrivalsHeadwayGenerator.class);
 
 	@Override
 	public  Headway generate(VehicleState vehicleState) {
@@ -93,11 +90,7 @@
 				}
 			}
 		} catch (Exception e) {
-<<<<<<< HEAD
-			logger.error("Exception when processing headway", e);
-=======
 			logger.error("Exception getting headway {}", e, e);
->>>>>>> 991ad9ef
 		}
 		return null;
 	}
