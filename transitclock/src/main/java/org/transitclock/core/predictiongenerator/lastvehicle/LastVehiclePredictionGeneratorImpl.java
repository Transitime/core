package org.transitclock.core.predictiongenerator.lastvehicle;

import java.util.ArrayList;
import java.util.Calendar;
import java.util.Date;
import java.util.List;

import org.slf4j.Logger;
import org.slf4j.LoggerFactory;
import org.transitclock.applications.Core;
import org.transitclock.config.IntegerConfigValue;
import org.transitclock.core.Indices;
import org.transitclock.core.PredictionGeneratorDefaultImpl;
import org.transitclock.core.TravelTimeDetails;
import org.transitclock.core.VehicleState;
import org.transitclock.core.dataCache.HistoricalAverage;
import org.transitclock.core.dataCache.StopPathCacheKey;
import org.transitclock.core.dataCache.StopPathPredictionCache;
import org.transitclock.core.dataCache.VehicleDataCache;
import org.transitclock.core.dataCache.VehicleStateManager;
import org.transitclock.core.dataCache.ehcache.scheduled.TripDataHistoryCache;
import org.transitclock.core.dataCache.scheduled.ScheduleBasedHistoricalAverageCache;
import org.transitclock.core.predictiongenerator.HistoricalPredictionLibrary;
import org.transitclock.core.predictiongenerator.PredictionComponentElementsGenerator;
import org.transitclock.db.structs.AvlReport;
import org.transitclock.db.structs.PredictionForStopPath;
import org.transitclock.ipc.data.IpcPrediction;
import org.transitclock.ipc.data.IpcVehicleComplete;

/**
 * @author Sean Óg Crudden
 *	This provides a prediction based on the time it took the previous vehicle on the same route to cover the same ground. This is another step to get to Kalman implementation.
 *	  
 *  TODO Debug as this has yet to be tried and tested.
 *  Could do a combination with historical average  so that it improves quickly rather than just waiting on having enough data to support average or Kalman.
 *  So do a progression from LastVehicle --> Historical Average --> Kalman. Might be interesting to look at the rate of improvement of prediction as well as the end result.
 *  
 *  Does this by changing which class each extends. How can we make configurable?
 *  
 *  This works for both schedules based and frequency based services out of the box. Not so for historical average or Kalman filter.
 */
public class LastVehiclePredictionGeneratorImpl extends
	PredictionGeneratorDefaultImpl implements PredictionComponentElementsGenerator {
	@Override
	protected IpcPrediction generatePredictionForStop(AvlReport avlReport,  Indices indices, long predictionTime,
			boolean useArrivalTimes, boolean affectedByWaitStop, boolean isDelayed, boolean lateSoMarkAsUncertain,
			int tripCounter, Integer scheduleDeviation) {
		// TODO Auto-generated method stub
		return super.generatePredictionForStop(avlReport,  indices, predictionTime, useArrivalTimes, affectedByWaitStop,
				isDelayed, lateSoMarkAsUncertain, tripCounter, scheduleDeviation);
	}
	private String alternative="PredictionGeneratorDefaultImpl";
				
	private static final Logger logger = LoggerFactory
			.getLogger(LastVehiclePredictionGeneratorImpl.class);

	/* (non-Javadoc)
	 * @see org.transitclock.core.predictiongenerator.KalmanPredictionGeneratorImpl#getTravelTimeForPath(org.transitclock.core.Indices, org.transitclock.db.structs.AvlReport)
	 */
	@Override
	public long getTravelTimeForPath(Indices indices, AvlReport avlReport, VehicleState vehicleState) {
	
		VehicleDataCache vehicleCache = VehicleDataCache.getInstance();
		
		List<VehicleState> vehiclesOnRoute = new ArrayList<VehicleState>();

		VehicleStateManager vehicleStateManager = VehicleStateManager
				.getInstance();

		VehicleState currentVehicleState = vehicleStateManager
				.getVehicleState(avlReport.getVehicleId());

		for (IpcVehicleComplete vehicle : HistoricalPredictionLibrary.emptyIfNull(vehicleCache
				.getVehiclesForRoute(currentVehicleState.getRouteId()))) {
			VehicleState vehicleOnRouteState = vehicleStateManager
					.getVehicleState(vehicle.getId());
			vehiclesOnRoute.add(vehicleOnRouteState);
		}
				
<<<<<<< HEAD
		TravelTimeDetails travelTimeDetails = null;
		if((travelTimeDetails= HistoricalPredictionLibrary.getLastVehicleTravelTime(currentVehicleState, indices))!=null)
		{			
			logger.debug("Using last vehicle algorithm for prediction : " + travelTimeDetails.toString() + " for : " + indices.toString());					
			
			if(storeTravelTimeStopPathPredictions.getValue())
			{
				PredictionForStopPath predictionForStopPath=new PredictionForStopPath(vehicleState.getVehicleId(), new Date(Core.getInstance().getSystemTime()), new Double(new Long(travelTimeDetails.getTravelTime()).intValue()), indices.getTrip().getId(), indices.getStopPathIndex(), "LAST VEHICLE", true, null);				
=======
		try {
			TravelTimeDetails travelTimeDetails = null;
			if((travelTimeDetails=this.getLastVehicleTravelTime(currentVehicleState, indices))!=null)
			{			
				logger.debug("Using last vehicle algorithm for prediction : " + travelTimeDetails.toString() + " for : " + indices.toString());					
>>>>>>> 039820d6
				
				if(storeTravelTimeStopPathPredictions.getValue())
				{
					PredictionForStopPath predictionForStopPath=new PredictionForStopPath(vehicleState.getVehicleId(), new Date(Core.getInstance().getSystemTime()), new Double(new Long(travelTimeDetails.getTravelTime()).intValue()), indices.getTrip().getId(), indices.getStopPathIndex(), "LAST VEHICLE", true, null);				
					
					Core.getInstance().getDbLogger().add(predictionForStopPath);
					StopPathPredictionCache.getInstance().putPrediction(predictionForStopPath);
				}
				
				return travelTimeDetails.getTravelTime();
			}
		} catch (Exception e) {
			// TODO Auto-generated catch block
			e.printStackTrace();
		}
				
		//logger.debug("No last vehicle data found, generating default prediction : " + indices.toString());
		/* default to parent method if not enough data. This will be based on schedule if UpdateTravelTimes has not been called. */
		return super.getTravelTimeForPath(indices, avlReport, currentVehicleState);
	}
	@Override
	public long getStopTimeForPath(Indices indices,  AvlReport avlReport, VehicleState vehicleState) {
		// Looking at last vehicle value would be a bad idea for dwell time, so no implementation here.
		
		return super.getStopTimeForPath(indices,  avlReport, vehicleState);
	}
}
<|MERGE_RESOLUTION|>--- conflicted
+++ resolved
@@ -1,122 +1,111 @@
-package org.transitclock.core.predictiongenerator.lastvehicle;
-
-import java.util.ArrayList;
-import java.util.Calendar;
-import java.util.Date;
-import java.util.List;
-
-import org.slf4j.Logger;
-import org.slf4j.LoggerFactory;
-import org.transitclock.applications.Core;
-import org.transitclock.config.IntegerConfigValue;
-import org.transitclock.core.Indices;
-import org.transitclock.core.PredictionGeneratorDefaultImpl;
-import org.transitclock.core.TravelTimeDetails;
-import org.transitclock.core.VehicleState;
-import org.transitclock.core.dataCache.HistoricalAverage;
-import org.transitclock.core.dataCache.StopPathCacheKey;
-import org.transitclock.core.dataCache.StopPathPredictionCache;
-import org.transitclock.core.dataCache.VehicleDataCache;
-import org.transitclock.core.dataCache.VehicleStateManager;
-import org.transitclock.core.dataCache.ehcache.scheduled.TripDataHistoryCache;
-import org.transitclock.core.dataCache.scheduled.ScheduleBasedHistoricalAverageCache;
-import org.transitclock.core.predictiongenerator.HistoricalPredictionLibrary;
-import org.transitclock.core.predictiongenerator.PredictionComponentElementsGenerator;
-import org.transitclock.db.structs.AvlReport;
-import org.transitclock.db.structs.PredictionForStopPath;
-import org.transitclock.ipc.data.IpcPrediction;
-import org.transitclock.ipc.data.IpcVehicleComplete;
-
-/**
- * @author Sean Óg Crudden
- *	This provides a prediction based on the time it took the previous vehicle on the same route to cover the same ground. This is another step to get to Kalman implementation.
- *	  
- *  TODO Debug as this has yet to be tried and tested.
- *  Could do a combination with historical average  so that it improves quickly rather than just waiting on having enough data to support average or Kalman.
- *  So do a progression from LastVehicle --> Historical Average --> Kalman. Might be interesting to look at the rate of improvement of prediction as well as the end result.
- *  
- *  Does this by changing which class each extends. How can we make configurable?
- *  
- *  This works for both schedules based and frequency based services out of the box. Not so for historical average or Kalman filter.
- */
-public class LastVehiclePredictionGeneratorImpl extends
-	PredictionGeneratorDefaultImpl implements PredictionComponentElementsGenerator {
-	@Override
-	protected IpcPrediction generatePredictionForStop(AvlReport avlReport,  Indices indices, long predictionTime,
-			boolean useArrivalTimes, boolean affectedByWaitStop, boolean isDelayed, boolean lateSoMarkAsUncertain,
-			int tripCounter, Integer scheduleDeviation) {
-		// TODO Auto-generated method stub
-		return super.generatePredictionForStop(avlReport,  indices, predictionTime, useArrivalTimes, affectedByWaitStop,
-				isDelayed, lateSoMarkAsUncertain, tripCounter, scheduleDeviation);
-	}
-	private String alternative="PredictionGeneratorDefaultImpl";
-				
-	private static final Logger logger = LoggerFactory
-			.getLogger(LastVehiclePredictionGeneratorImpl.class);
-
-	/* (non-Javadoc)
-	 * @see org.transitclock.core.predictiongenerator.KalmanPredictionGeneratorImpl#getTravelTimeForPath(org.transitclock.core.Indices, org.transitclock.db.structs.AvlReport)
-	 */
-	@Override
-	public long getTravelTimeForPath(Indices indices, AvlReport avlReport, VehicleState vehicleState) {
-	
-		VehicleDataCache vehicleCache = VehicleDataCache.getInstance();
-		
-		List<VehicleState> vehiclesOnRoute = new ArrayList<VehicleState>();
-
-		VehicleStateManager vehicleStateManager = VehicleStateManager
-				.getInstance();
-
-		VehicleState currentVehicleState = vehicleStateManager
-				.getVehicleState(avlReport.getVehicleId());
-
-		for (IpcVehicleComplete vehicle : HistoricalPredictionLibrary.emptyIfNull(vehicleCache
-				.getVehiclesForRoute(currentVehicleState.getRouteId()))) {
-			VehicleState vehicleOnRouteState = vehicleStateManager
-					.getVehicleState(vehicle.getId());
-			vehiclesOnRoute.add(vehicleOnRouteState);
-		}
-				
-<<<<<<< HEAD
-		TravelTimeDetails travelTimeDetails = null;
-		if((travelTimeDetails= HistoricalPredictionLibrary.getLastVehicleTravelTime(currentVehicleState, indices))!=null)
-		{			
-			logger.debug("Using last vehicle algorithm for prediction : " + travelTimeDetails.toString() + " for : " + indices.toString());					
-			
-			if(storeTravelTimeStopPathPredictions.getValue())
-			{
-				PredictionForStopPath predictionForStopPath=new PredictionForStopPath(vehicleState.getVehicleId(), new Date(Core.getInstance().getSystemTime()), new Double(new Long(travelTimeDetails.getTravelTime()).intValue()), indices.getTrip().getId(), indices.getStopPathIndex(), "LAST VEHICLE", true, null);				
-=======
-		try {
-			TravelTimeDetails travelTimeDetails = null;
-			if((travelTimeDetails=this.getLastVehicleTravelTime(currentVehicleState, indices))!=null)
-			{			
-				logger.debug("Using last vehicle algorithm for prediction : " + travelTimeDetails.toString() + " for : " + indices.toString());					
->>>>>>> 039820d6
-				
-				if(storeTravelTimeStopPathPredictions.getValue())
-				{
-					PredictionForStopPath predictionForStopPath=new PredictionForStopPath(vehicleState.getVehicleId(), new Date(Core.getInstance().getSystemTime()), new Double(new Long(travelTimeDetails.getTravelTime()).intValue()), indices.getTrip().getId(), indices.getStopPathIndex(), "LAST VEHICLE", true, null);				
-					
-					Core.getInstance().getDbLogger().add(predictionForStopPath);
-					StopPathPredictionCache.getInstance().putPrediction(predictionForStopPath);
-				}
-				
-				return travelTimeDetails.getTravelTime();
-			}
-		} catch (Exception e) {
-			// TODO Auto-generated catch block
-			e.printStackTrace();
-		}
-				
-		//logger.debug("No last vehicle data found, generating default prediction : " + indices.toString());
-		/* default to parent method if not enough data. This will be based on schedule if UpdateTravelTimes has not been called. */
-		return super.getTravelTimeForPath(indices, avlReport, currentVehicleState);
-	}
-	@Override
-	public long getStopTimeForPath(Indices indices,  AvlReport avlReport, VehicleState vehicleState) {
-		// Looking at last vehicle value would be a bad idea for dwell time, so no implementation here.
-		
-		return super.getStopTimeForPath(indices,  avlReport, vehicleState);
-	}
-}
+package org.transitclock.core.predictiongenerator.lastvehicle;
+
+import java.util.ArrayList;
+import java.util.Calendar;
+import java.util.Date;
+import java.util.List;
+
+import org.slf4j.Logger;
+import org.slf4j.LoggerFactory;
+import org.transitclock.applications.Core;
+import org.transitclock.config.IntegerConfigValue;
+import org.transitclock.core.Indices;
+import org.transitclock.core.PredictionGeneratorDefaultImpl;
+import org.transitclock.core.TravelTimeDetails;
+import org.transitclock.core.VehicleState;
+import org.transitclock.core.dataCache.HistoricalAverage;
+import org.transitclock.core.dataCache.StopPathCacheKey;
+import org.transitclock.core.dataCache.StopPathPredictionCache;
+import org.transitclock.core.dataCache.VehicleDataCache;
+import org.transitclock.core.dataCache.VehicleStateManager;
+import org.transitclock.core.dataCache.ehcache.scheduled.TripDataHistoryCache;
+import org.transitclock.core.dataCache.scheduled.ScheduleBasedHistoricalAverageCache;
+import org.transitclock.core.predictiongenerator.HistoricalPredictionLibrary;
+import org.transitclock.core.predictiongenerator.PredictionComponentElementsGenerator;
+import org.transitclock.db.structs.AvlReport;
+import org.transitclock.db.structs.PredictionForStopPath;
+import org.transitclock.ipc.data.IpcPrediction;
+import org.transitclock.ipc.data.IpcVehicleComplete;
+
+/**
+ * @author Sean Óg Crudden
+ *	This provides a prediction based on the time it took the previous vehicle on the same route to cover the same ground. This is another step to get to Kalman implementation.
+ *	  
+ *  TODO Debug as this has yet to be tried and tested.
+ *  Could do a combination with historical average  so that it improves quickly rather than just waiting on having enough data to support average or Kalman.
+ *  So do a progression from LastVehicle --> Historical Average --> Kalman. Might be interesting to look at the rate of improvement of prediction as well as the end result.
+ *  
+ *  Does this by changing which class each extends. How can we make configurable?
+ *  
+ *  This works for both schedules based and frequency based services out of the box. Not so for historical average or Kalman filter.
+ */
+public class LastVehiclePredictionGeneratorImpl extends
+	PredictionGeneratorDefaultImpl implements PredictionComponentElementsGenerator {
+	@Override
+	protected IpcPrediction generatePredictionForStop(AvlReport avlReport,  Indices indices, long predictionTime,
+			boolean useArrivalTimes, boolean affectedByWaitStop, boolean isDelayed, boolean lateSoMarkAsUncertain,
+			int tripCounter, Integer scheduleDeviation) {
+		// TODO Auto-generated method stub
+		return super.generatePredictionForStop(avlReport,  indices, predictionTime, useArrivalTimes, affectedByWaitStop,
+				isDelayed, lateSoMarkAsUncertain, tripCounter, scheduleDeviation);
+	}
+	private String alternative="PredictionGeneratorDefaultImpl";
+				
+	private static final Logger logger = LoggerFactory
+			.getLogger(LastVehiclePredictionGeneratorImpl.class);
+
+	/* (non-Javadoc)
+	 * @see org.transitclock.core.predictiongenerator.KalmanPredictionGeneratorImpl#getTravelTimeForPath(org.transitclock.core.Indices, org.transitclock.db.structs.AvlReport)
+	 */
+	@Override
+	public long getTravelTimeForPath(Indices indices, AvlReport avlReport, VehicleState vehicleState) {
+	
+		VehicleDataCache vehicleCache = VehicleDataCache.getInstance();
+		
+		List<VehicleState> vehiclesOnRoute = new ArrayList<VehicleState>();
+
+		VehicleStateManager vehicleStateManager = VehicleStateManager
+				.getInstance();
+
+		VehicleState currentVehicleState = vehicleStateManager
+				.getVehicleState(avlReport.getVehicleId());
+
+		for (IpcVehicleComplete vehicle : HistoricalPredictionLibrary.emptyIfNull(vehicleCache
+				.getVehiclesForRoute(currentVehicleState.getRouteId()))) {
+			VehicleState vehicleOnRouteState = vehicleStateManager
+					.getVehicleState(vehicle.getId());
+			vehiclesOnRoute.add(vehicleOnRouteState);
+		}
+				
+		try {
+			TravelTimeDetails travelTimeDetails = null;
+			if((travelTimeDetails=this.getLastVehicleTravelTime(currentVehicleState, indices))!=null)
+			{			
+				logger.debug("Using last vehicle algorithm for prediction : " + travelTimeDetails.toString() + " for : " + indices.toString());					
+				
+				if(storeTravelTimeStopPathPredictions.getValue())
+				{
+					PredictionForStopPath predictionForStopPath=new PredictionForStopPath(vehicleState.getVehicleId(), new Date(Core.getInstance().getSystemTime()), new Double(new Long(travelTimeDetails.getTravelTime()).intValue()), indices.getTrip().getId(), indices.getStopPathIndex(), "LAST VEHICLE", true, null);				
+					
+					Core.getInstance().getDbLogger().add(predictionForStopPath);
+					StopPathPredictionCache.getInstance().putPrediction(predictionForStopPath);
+				}
+				
+				return travelTimeDetails.getTravelTime();
+			}
+		} catch (Exception e) {
+			// TODO Auto-generated catch block
+			e.printStackTrace();
+		}
+				
+		//logger.debug("No last vehicle data found, generating default prediction : " + indices.toString());
+		/* default to parent method if not enough data. This will be based on schedule if UpdateTravelTimes has not been called. */
+		return super.getTravelTimeForPath(indices, avlReport, currentVehicleState);
+	}
+	@Override
+	public long getStopTimeForPath(Indices indices,  AvlReport avlReport, VehicleState vehicleState) {
+		// Looking at last vehicle value would be a bad idea for dwell time, so no implementation here.
+		
+		return super.getStopTimeForPath(indices,  avlReport, vehicleState);
+	}
+}