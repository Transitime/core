--- conflicted
+++ resolved
@@ -1,368 +1,351 @@
-/*
- * This file is part of Transitime.org
- *
- * Transitime.org is free software: you can redistribute it and/or modify
- * it under the terms of the GNU General Public License (GPL) as published by
- * the Free Software Foundation, either version 3 of the License, or
- * any later version.
- *
- * Transitime.org is distributed in the hope that it will be useful,
- * but WITHOUT ANY WARRANTY; without even the implied warranty of
- * MERCHANTABILITY or FITNESS FOR A PARTICULAR PURPOSE.  See the
- * GNU General Public License for more details.
- *
- * You should have received a copy of the GNU General Public License
- * along with Transitime.org .  If not, see <http://www.gnu.org/licenses/>.
- */
-
-package org.transitclock.core;
-
-import java.util.ArrayList;
-import java.util.Calendar;
-import java.util.Collections;
-import java.util.Date;
-import java.util.List;
-import java.util.Map;
-
-import org.apache.commons.beanutils.BeanComparator;
-import org.apache.commons.lang3.time.DateUtils;
-import org.transitclock.applications.Core;
-import org.transitclock.config.BooleanConfigValue;
-import org.transitclock.config.IntegerConfigValue;
-import org.transitclock.core.dataCache.PredictionComparator;
-import org.transitclock.core.dataCache.PredictionDataCache;
-import org.transitclock.core.dataCache.StopArrivalDepartureCacheFactory;
-import org.transitclock.core.dataCache.StopArrivalDepartureCacheKey;
-import org.transitclock.core.dataCache.TripDataHistoryCache;
-import org.transitclock.core.dataCache.TripKey;
-import org.transitclock.core.dataCache.ehcache.StopArrivalDepartureCache;
-import org.transitclock.db.structs.ArrivalDeparture;
-import org.transitclock.db.structs.AvlReport;
-import org.transitclock.db.structs.Block;
-import org.transitclock.db.structs.Trip;
-import org.transitclock.gtfs.DbConfig;
-import org.transitclock.ipc.data.IpcPrediction;
-import org.transitclock.ipc.data.IpcPredictionsForRouteStopDest;
-
-/**
- * Defines the interface for generating predictions. To create predictions using
- * an alternate method simply implement this interface and configure
- * PredictionGeneratorFactory to instantiate the new class when a
- * PredictionGenerator is needed.
- *
- * @author SkiBu Smith
- *
- */
-public abstract class PredictionGenerator {
-
-	/**
-	 * Generates and returns the predictions for the vehicle.
-	 *
-	 * @param vehicleState
-	 *            Contains the new match for the vehicle that the predictions
-	 *            are to be based on.
-	 */
-	public abstract List<IpcPrediction> generate(VehicleState vehicleState);
-
-
-	private static final IntegerConfigValue closestVehicleStopsAhead = new IntegerConfigValue(
-			"transitclock.prediction.closestvehiclestopsahead", new Integer(2),
-			"Num stops ahead a vehicle must be to be considers in the closest vehicle calculation");
-
-	protected static BooleanConfigValue storeTravelTimeStopPathPredictions = new BooleanConfigValue("transitclock.core.storeTravelTimeStopPathPredictions",
-			false,
-			"This is set to true to record all travelTime  predictions for individual stopPaths generated. Useful for comparing performance of differant algorithms. (MAPE comparison). Not for normal use as will generate massive amounts of data.");
-
-	protected static BooleanConfigValue storeDwellTimeStopPathPredictions = new BooleanConfigValue("transitclock.core.storeDwellTimeStopPathPredictions",
-			false,
-			"This is set to true to record all travelTime  predictions for individual dwell times generated. Useful for comparing performance of differant algorithms. (MAPE comparison). Not for normal use as will generate massive amounts of data.");
-
-	protected TravelTimeDetails getLastVehicleTravelTime(VehicleState currentVehicleState, Indices indices) {
-
-		StopArrivalDepartureCacheKey nextStopKey = new StopArrivalDepartureCacheKey(
-				indices.getStopPath().getStopId(),
-				new Date(currentVehicleState.getMatch().getAvlTime()));
-
-		/* TODO how do we handle the the first stop path. Where do we get the first stop id. */
-		if(!indices.atBeginningOfTrip())
-		{
-			String currentStopId = indices.getPreviousStopPath().getStopId();
-
-			StopArrivalDepartureCacheKey currentStopKey = new StopArrivalDepartureCacheKey(currentStopId,
-					new Date(currentVehicleState.getMatch().getAvlTime()));
-
-			List<ArrivalDeparture> currentStopList = StopArrivalDepartureCacheFactory.getInstance().getStopHistory(currentStopKey);
-
-			List<ArrivalDeparture> nextStopList = StopArrivalDepartureCacheFactory.getInstance().getStopHistory(nextStopKey);
-
-			if (currentStopList != null && nextStopList != null) {
-				// lists are already sorted when put into cache.
-				for (ArrivalDeparture currentArrivalDeparture : currentStopList) {
-
-					if(currentArrivalDeparture.isDeparture()
-							&& currentArrivalDeparture.getVehicleId() != currentVehicleState.getVehicleId()
-							&& (currentVehicleState.getTrip().getDirectionId()==null || currentVehicleState.getTrip().getDirectionId().equals(currentArrivalDeparture.getDirectionId())))
-					{
-						ArrivalDeparture found;
-
-						if ((found = findMatchInList(nextStopList, currentArrivalDeparture)) != null) {
-							TravelTimeDetails travelTimeDetails=new TravelTimeDetails(currentArrivalDeparture, found);
-							if(travelTimeDetails.getTravelTime()>0)
-							{
-								return travelTimeDetails;
-
-							}else
-							{
-								// must be going backwards
-								return null;
-							}
-						}else
-						{
-							return null;
-						}
-					}
-				}
-			}
-		}
-		return null;
-	}
-	protected Indices getLastVehicleIndices(VehicleState currentVehicleState, Indices indices) {
-
-		StopArrivalDepartureCacheKey nextStopKey = new StopArrivalDepartureCacheKey(
-				indices.getStopPath().getStopId(),
-				new Date(currentVehicleState.getMatch().getAvlTime()));
-
-		/* TODO how do we handle the the first stop path. Where do we get the first stop id. */
-		if(!indices.atBeginningOfTrip())
-		{
-			String currentStopId = indices.getPreviousStopPath().getStopId();
-
-			StopArrivalDepartureCacheKey currentStopKey = new StopArrivalDepartureCacheKey(currentStopId,
-					new Date(currentVehicleState.getMatch().getAvlTime()));
-
-			List<ArrivalDeparture> currentStopList = StopArrivalDepartureCacheFactory.getInstance().getStopHistory(currentStopKey);
-
-			List<ArrivalDeparture> nextStopList = StopArrivalDepartureCacheFactory.getInstance().getStopHistory(nextStopKey);
-
-			if (currentStopList != null && nextStopList != null) {
-				// lists are already sorted when put into cache.
-				for (ArrivalDeparture currentArrivalDeparture : currentStopList) {
-
-					if(currentArrivalDeparture.isDeparture() && currentArrivalDeparture.getVehicleId() != currentVehicleState.getVehicleId()
-							&& (currentVehicleState.getTrip().getDirectionId()==null || currentVehicleState.getTrip().getDirectionId().equals(currentArrivalDeparture.getDirectionId())))
-					{
-						ArrivalDeparture found;
-
-						if ((found = findMatchInList(nextStopList, currentArrivalDeparture)) != null) {
-							if(found.getTime() - currentArrivalDeparture.getTime()>0)
-							{
-								Block currentBlock=null;
-								/* block is transient in arrival departure so when read from database need to get from dbconfig. */
-								if(currentArrivalDeparture.getBlock()==null&&currentArrivalDeparture.getServiceId()!=null && currentArrivalDeparture.getBlockId()!=null)
-								{
-									DbConfig dbConfig = Core.getInstance().getDbConfig();
-
-									currentBlock=dbConfig.getBlock(currentArrivalDeparture.getServiceId(), currentArrivalDeparture.getBlockId());
-								}else
-								{
-									currentBlock=currentArrivalDeparture.getBlock();
-								}
-								if(currentBlock!=null)
-									return new Indices(currentBlock, currentArrivalDeparture.getTripIndex(), found.getStopPathIndex(), 0);
-							}else
-							{
-								// must be going backwards
-								return null;
-							}
-						}else
-						{
-							return null;
-						}
-					}
-				}
-			}
-		}
-		return null;
-	}
-	/* TODO could also make it a requirement that it is on the same route as the one we are generating prediction for */
-	protected ArrivalDeparture findMatchInList(List<ArrivalDeparture> nextStopList,
-			ArrivalDeparture currentArrivalDeparture) {
-		for (ArrivalDeparture nextStopArrivalDeparture : nextStopList) {
-			if (currentArrivalDeparture.getVehicleId() == nextStopArrivalDeparture.getVehicleId()
-					&& currentArrivalDeparture.getTripId() == nextStopArrivalDeparture.getTripId()
-					&&  currentArrivalDeparture.isDeparture() && nextStopArrivalDeparture.isArrival() ) {
-				return nextStopArrivalDeparture;
-			}
-		}
-		return null;
-	}
-
-	protected VehicleState getClosetVechicle(List<VehicleState> vehiclesOnRoute, Indices indices,
-			VehicleState currentVehicleState) {
-
-		Map<String, List<String>> stopsByDirection = currentVehicleState.getTrip().getRoute()
-				.getOrderedStopsByDirection();
-
-		List<String> routeStops = stopsByDirection.get(currentVehicleState.getTrip().getDirectionId());
-
-		Integer closest = 100;
-
-		VehicleState result = null;
-
-		for (VehicleState vehicle : vehiclesOnRoute) {
-
-			Integer numAfter = numAfter(routeStops, vehicle.getMatch().getStopPath().getStopId(),
-					currentVehicleState.getMatch().getStopPath().getStopId());
-			if (numAfter != null && numAfter > closestVehicleStopsAhead.getValue() && numAfter < closest) {
-				closest = numAfter;
-				result = vehicle;
-			}
-		}
-		return result;
-	}
-
-	boolean isAfter(List<String> stops, String stop1, String stop2) {
-		if (stops != null && stop1 != null && stop2 != null) {
-			if (stops.contains(stop1) && stops.contains(stop2)) {
-				if (stops.indexOf(stop1) > stops.indexOf(stop2))
-					return true;
-				else
-					return false;
-			}
-		}
-		return false;
-	}
-
-	Integer numAfter(List<String> stops, String stop1, String stop2) {
-		if (stops != null && stop1 != null && stop2 != null)
-			if (stops.contains(stop1) && stops.contains(stop2))
-				return stops.indexOf(stop1) - stops.indexOf(stop2);
-
-		return null;
-	}
-
-	protected List<TravelTimeDetails> lastDaysTimes(TripDataHistoryCache cache, String tripId,String direction, int stopPathIndex, Date startDate,
-			Integer startTime, int num_days_look_back, int num_days) {
-
-		List<TravelTimeDetails> times = new ArrayList<TravelTimeDetails>();
-		List<ArrivalDeparture> results = null;
-		int num_found = 0;
-		/*
-		 * TODO This could be smarter about the dates it looks at by looking at
-		 * which services use this trip and only 1ook on day service is
-		 * running
-		 */
-
-
-		for (int i = 0; i < num_days_look_back && num_found < num_days; i++) {
-
-			Date nearestDay = DateUtils.truncate(DateUtils.addDays(startDate, (i + 1) * -1), Calendar.DAY_OF_MONTH);
-
-			TripKey tripKey = new TripKey(tripId, nearestDay, startTime);
-
-			results = cache.getTripHistory(tripKey);
-
-			if (results != null) {
-
-				ArrivalDeparture arrival = getArrival(stopPathIndex, results);
-
-				if(arrival!=null)
-				{
-					ArrivalDeparture departure = TripDataHistoryCache.findPreviousDepartureEvent(results, arrival);
-
-					if (arrival != null && departure != null) {
-
-						TravelTimeDetails travelTimeDetails=new TravelTimeDetails(departure, arrival);
-
-						times.add(travelTimeDetails);
-
-						num_found++;
-					}
-				}
-			}
-		}
-		return times;
-	}
-	ArrivalDeparture getArrival(int stopPathIndex, List<ArrivalDeparture> results)
-	{
-		for(ArrivalDeparture result:results)
-		{
-			if(result.isArrival()&&result.getStopPathIndex()==stopPathIndex)
-			{
-				return result;
-			}
-		}
-		return null;
-	}
-	protected long timeBetweenStops(ArrivalDeparture ad1, ArrivalDeparture ad2) {
-
-		return Math.abs(ad2.getTime() - ad1.getTime());
-	}
-
-	protected static <T> Iterable<T> emptyIfNull(Iterable<T> iterable) {
-		return iterable == null ? Collections.<T> emptyList() : iterable;
-	}
-
-	public long getHeadway(Indices indices, AvlReport avlReport, VehicleState vehicleState) throws Exception {
-<<<<<<< HEAD
-
-		// This is a WIP to get a prediction headway at the stop.
-=======
-		
-		// This is a WIP to get a predicted headway at the stop.
->>>>>>> d63342ea
-		List<IpcPrediction> masterList=new ArrayList<IpcPrediction>();
-
-		List<IpcPredictionsForRouteStopDest> predicitonsForRouteStopDest = PredictionDataCache.getInstance().getPredictions(vehicleState.getRouteId(), vehicleState.getTrip().getDirectionId(), indices.getTrip().getStopPath(indices.getStopPathIndex()).getStopId(), 5);
-
-		for(IpcPredictionsForRouteStopDest predictions:predicitonsForRouteStopDest)
-		{
-			for( IpcPrediction prediction:predictions.getPredictionsForRouteStop())
-			{
-				masterList.add(prediction);
-			}
-		}
-<<<<<<< HEAD
-		Collections.sort(masterList, new PredictionComparator());
-		int index=0;
-		boolean found=false;
-		for(IpcPrediction prediction:masterList)
-=======
-		// No such thing as headway if only one vehicle.
-		if(masterList.size()>1)
->>>>>>> d63342ea
-		{
-			Collections.sort(masterList, new PredictionComparator());
-			int index=0;
-			boolean found=false;
-			for(IpcPrediction prediction:masterList)
-			{
-				/* find this vehicles prediction for this stop and the last ones prediction. */
-				if(prediction.getVehicleId().equals(vehicleState.getVehicleId()))
-				{
-					found=true;
-					break;
-				}
-				index++;
-			}
-			if(found&&index>0)
-			{
-				IpcPrediction currentVehiclePrediction = masterList.get(index);
-				IpcPrediction lastVehiclePrediction = masterList.get(index-1);
-				/* now the difference between these will give the predicted headway. */
-				long headway=currentVehiclePrediction.getPredictionTime()-lastVehiclePrediction.getPredictionTime();
-				if(headway>0)
-				{
-					return new HeadwayDetails(currentVehiclePrediction, lastVehiclePrediction).getHeadway();
-				}
-			}
-		}
-<<<<<<< HEAD
-		return -1;
-
-=======
-		return -1;	
-		
->>>>>>> d63342ea
-	}
-}
+/*
+ * This file is part of Transitime.org
+ *
+ * Transitime.org is free software: you can redistribute it and/or modify
+ * it under the terms of the GNU General Public License (GPL) as published by
+ * the Free Software Foundation, either version 3 of the License, or
+ * any later version.
+ *
+ * Transitime.org is distributed in the hope that it will be useful,
+ * but WITHOUT ANY WARRANTY; without even the implied warranty of
+ * MERCHANTABILITY or FITNESS FOR A PARTICULAR PURPOSE.  See the
+ * GNU General Public License for more details.
+ *
+ * You should have received a copy of the GNU General Public License
+ * along with Transitime.org .  If not, see <http://www.gnu.org/licenses/>.
+ */
+
+package org.transitclock.core;
+
+import java.util.ArrayList;
+import java.util.Calendar;
+import java.util.Collections;
+import java.util.Date;
+import java.util.List;
+import java.util.Map;
+
+import org.apache.commons.beanutils.BeanComparator;
+import org.apache.commons.lang3.time.DateUtils;
+import org.transitclock.applications.Core;
+import org.transitclock.config.BooleanConfigValue;
+import org.transitclock.config.IntegerConfigValue;
+import org.transitclock.core.dataCache.PredictionComparator;
+import org.transitclock.core.dataCache.PredictionDataCache;
+import org.transitclock.core.dataCache.StopArrivalDepartureCacheFactory;
+import org.transitclock.core.dataCache.StopArrivalDepartureCacheKey;
+import org.transitclock.core.dataCache.TripDataHistoryCache;
+import org.transitclock.core.dataCache.TripKey;
+import org.transitclock.core.dataCache.ehcache.StopArrivalDepartureCache;
+import org.transitclock.db.structs.ArrivalDeparture;
+import org.transitclock.db.structs.AvlReport;
+import org.transitclock.db.structs.Block;
+import org.transitclock.db.structs.Trip;
+import org.transitclock.gtfs.DbConfig;
+import org.transitclock.ipc.data.IpcPrediction;
+import org.transitclock.ipc.data.IpcPredictionsForRouteStopDest;
+
+/**
+ * Defines the interface for generating predictions. To create predictions using
+ * an alternate method simply implement this interface and configure
+ * PredictionGeneratorFactory to instantiate the new class when a
+ * PredictionGenerator is needed.
+ *
+ * @author SkiBu Smith
+ *
+ */
+public abstract class PredictionGenerator {
+
+	/**
+	 * Generates and returns the predictions for the vehicle.
+	 *
+	 * @param vehicleState
+	 *            Contains the new match for the vehicle that the predictions
+	 *            are to be based on.
+	 */
+	public abstract List<IpcPrediction> generate(VehicleState vehicleState);
+
+
+	private static final IntegerConfigValue closestVehicleStopsAhead = new IntegerConfigValue(
+			"transitclock.prediction.closestvehiclestopsahead", new Integer(2),
+			"Num stops ahead a vehicle must be to be considers in the closest vehicle calculation");
+
+	protected static BooleanConfigValue storeTravelTimeStopPathPredictions = new BooleanConfigValue("transitclock.core.storeTravelTimeStopPathPredictions",
+			false,
+			"This is set to true to record all travelTime  predictions for individual stopPaths generated. Useful for comparing performance of differant algorithms. (MAPE comparison). Not for normal use as will generate massive amounts of data.");
+
+	protected static BooleanConfigValue storeDwellTimeStopPathPredictions = new BooleanConfigValue("transitclock.core.storeDwellTimeStopPathPredictions",
+			false,
+			"This is set to true to record all travelTime  predictions for individual dwell times generated. Useful for comparing performance of differant algorithms. (MAPE comparison). Not for normal use as will generate massive amounts of data.");
+
+	protected TravelTimeDetails getLastVehicleTravelTime(VehicleState currentVehicleState, Indices indices) {
+
+		StopArrivalDepartureCacheKey nextStopKey = new StopArrivalDepartureCacheKey(
+				indices.getStopPath().getStopId(),
+				new Date(currentVehicleState.getMatch().getAvlTime()));
+
+		/* TODO how do we handle the the first stop path. Where do we get the first stop id. */
+		if(!indices.atBeginningOfTrip())
+		{
+			String currentStopId = indices.getPreviousStopPath().getStopId();
+
+			StopArrivalDepartureCacheKey currentStopKey = new StopArrivalDepartureCacheKey(currentStopId,
+					new Date(currentVehicleState.getMatch().getAvlTime()));
+
+			List<ArrivalDeparture> currentStopList = StopArrivalDepartureCacheFactory.getInstance().getStopHistory(currentStopKey);
+
+			List<ArrivalDeparture> nextStopList = StopArrivalDepartureCacheFactory.getInstance().getStopHistory(nextStopKey);
+
+			if (currentStopList != null && nextStopList != null) {
+				// lists are already sorted when put into cache.
+				for (ArrivalDeparture currentArrivalDeparture : currentStopList) {
+
+					if(currentArrivalDeparture.isDeparture()
+							&& currentArrivalDeparture.getVehicleId() != currentVehicleState.getVehicleId()
+							&& (currentVehicleState.getTrip().getDirectionId()==null || currentVehicleState.getTrip().getDirectionId().equals(currentArrivalDeparture.getDirectionId())))
+					{
+						ArrivalDeparture found;
+
+						if ((found = findMatchInList(nextStopList, currentArrivalDeparture)) != null) {
+							TravelTimeDetails travelTimeDetails=new TravelTimeDetails(currentArrivalDeparture, found);
+							if(travelTimeDetails.getTravelTime()>0)
+							{
+								return travelTimeDetails;
+
+							}else
+							{
+								// must be going backwards
+								return null;
+							}
+						}else
+						{
+							return null;
+						}
+					}
+				}
+			}
+		}
+		return null;
+	}
+	protected Indices getLastVehicleIndices(VehicleState currentVehicleState, Indices indices) {
+
+		StopArrivalDepartureCacheKey nextStopKey = new StopArrivalDepartureCacheKey(
+				indices.getStopPath().getStopId(),
+				new Date(currentVehicleState.getMatch().getAvlTime()));
+
+		/* TODO how do we handle the the first stop path. Where do we get the first stop id. */
+		if(!indices.atBeginningOfTrip())
+		{
+			String currentStopId = indices.getPreviousStopPath().getStopId();
+
+			StopArrivalDepartureCacheKey currentStopKey = new StopArrivalDepartureCacheKey(currentStopId,
+					new Date(currentVehicleState.getMatch().getAvlTime()));
+
+			List<ArrivalDeparture> currentStopList = StopArrivalDepartureCacheFactory.getInstance().getStopHistory(currentStopKey);
+
+			List<ArrivalDeparture> nextStopList = StopArrivalDepartureCacheFactory.getInstance().getStopHistory(nextStopKey);
+
+			if (currentStopList != null && nextStopList != null) {
+				// lists are already sorted when put into cache.
+				for (ArrivalDeparture currentArrivalDeparture : currentStopList) {
+
+					if(currentArrivalDeparture.isDeparture() && currentArrivalDeparture.getVehicleId() != currentVehicleState.getVehicleId()
+							&& (currentVehicleState.getTrip().getDirectionId()==null || currentVehicleState.getTrip().getDirectionId().equals(currentArrivalDeparture.getDirectionId())))
+					{
+						ArrivalDeparture found;
+
+						if ((found = findMatchInList(nextStopList, currentArrivalDeparture)) != null) {
+							if(found.getTime() - currentArrivalDeparture.getTime()>0)
+							{
+								Block currentBlock=null;
+								/* block is transient in arrival departure so when read from database need to get from dbconfig. */
+								if(currentArrivalDeparture.getBlock()==null&&currentArrivalDeparture.getServiceId()!=null && currentArrivalDeparture.getBlockId()!=null)
+								{
+									DbConfig dbConfig = Core.getInstance().getDbConfig();
+
+									currentBlock=dbConfig.getBlock(currentArrivalDeparture.getServiceId(), currentArrivalDeparture.getBlockId());
+								}else
+								{
+									currentBlock=currentArrivalDeparture.getBlock();
+								}
+								if(currentBlock!=null)
+									return new Indices(currentBlock, currentArrivalDeparture.getTripIndex(), found.getStopPathIndex(), 0);
+							}else
+							{
+								// must be going backwards
+								return null;
+							}
+						}else
+						{
+							return null;
+						}
+					}
+				}
+			}
+		}
+		return null;
+	}
+	/* TODO could also make it a requirement that it is on the same route as the one we are generating prediction for */
+	protected ArrivalDeparture findMatchInList(List<ArrivalDeparture> nextStopList,
+			ArrivalDeparture currentArrivalDeparture) {
+		for (ArrivalDeparture nextStopArrivalDeparture : nextStopList) {
+			if (currentArrivalDeparture.getVehicleId() == nextStopArrivalDeparture.getVehicleId()
+					&& currentArrivalDeparture.getTripId() == nextStopArrivalDeparture.getTripId()
+					&&  currentArrivalDeparture.isDeparture() && nextStopArrivalDeparture.isArrival() ) {
+				return nextStopArrivalDeparture;
+			}
+		}
+		return null;
+	}
+
+	protected VehicleState getClosetVechicle(List<VehicleState> vehiclesOnRoute, Indices indices,
+			VehicleState currentVehicleState) {
+
+		Map<String, List<String>> stopsByDirection = currentVehicleState.getTrip().getRoute()
+				.getOrderedStopsByDirection();
+
+		List<String> routeStops = stopsByDirection.get(currentVehicleState.getTrip().getDirectionId());
+
+		Integer closest = 100;
+
+		VehicleState result = null;
+
+		for (VehicleState vehicle : vehiclesOnRoute) {
+
+			Integer numAfter = numAfter(routeStops, vehicle.getMatch().getStopPath().getStopId(),
+					currentVehicleState.getMatch().getStopPath().getStopId());
+			if (numAfter != null && numAfter > closestVehicleStopsAhead.getValue() && numAfter < closest) {
+				closest = numAfter;
+				result = vehicle;
+			}
+		}
+		return result;
+	}
+
+	boolean isAfter(List<String> stops, String stop1, String stop2) {
+		if (stops != null && stop1 != null && stop2 != null) {
+			if (stops.contains(stop1) && stops.contains(stop2)) {
+				if (stops.indexOf(stop1) > stops.indexOf(stop2))
+					return true;
+				else
+					return false;
+			}
+		}
+		return false;
+	}
+
+	Integer numAfter(List<String> stops, String stop1, String stop2) {
+		if (stops != null && stop1 != null && stop2 != null)
+			if (stops.contains(stop1) && stops.contains(stop2))
+				return stops.indexOf(stop1) - stops.indexOf(stop2);
+
+		return null;
+	}
+
+	protected List<TravelTimeDetails> lastDaysTimes(TripDataHistoryCache cache, String tripId,String direction, int stopPathIndex, Date startDate,
+			Integer startTime, int num_days_look_back, int num_days) {
+
+		List<TravelTimeDetails> times = new ArrayList<TravelTimeDetails>();
+		List<ArrivalDeparture> results = null;
+		int num_found = 0;
+		/*
+		 * TODO This could be smarter about the dates it looks at by looking at
+		 * which services use this trip and only 1ook on day service is
+		 * running
+		 */
+
+
+		for (int i = 0; i < num_days_look_back && num_found < num_days; i++) {
+
+			Date nearestDay = DateUtils.truncate(DateUtils.addDays(startDate, (i + 1) * -1), Calendar.DAY_OF_MONTH);
+
+			TripKey tripKey = new TripKey(tripId, nearestDay, startTime);
+
+			results = cache.getTripHistory(tripKey);
+
+			if (results != null) {
+
+				ArrivalDeparture arrival = getArrival(stopPathIndex, results);
+
+				if(arrival!=null)
+				{
+					ArrivalDeparture departure = TripDataHistoryCache.findPreviousDepartureEvent(results, arrival);
+
+					if (arrival != null && departure != null) {
+
+						TravelTimeDetails travelTimeDetails=new TravelTimeDetails(departure, arrival);
+
+						times.add(travelTimeDetails);
+
+						num_found++;
+					}
+				}
+			}
+		}
+		return times;
+	}
+	ArrivalDeparture getArrival(int stopPathIndex, List<ArrivalDeparture> results)
+	{
+		for(ArrivalDeparture result:results)
+		{
+			if(result.isArrival()&&result.getStopPathIndex()==stopPathIndex)
+			{
+				return result;
+			}
+		}
+		return null;
+	}
+	protected long timeBetweenStops(ArrivalDeparture ad1, ArrivalDeparture ad2) {
+
+		return Math.abs(ad2.getTime() - ad1.getTime());
+	}
+
+	protected static <T> Iterable<T> emptyIfNull(Iterable<T> iterable) {
+		return iterable == null ? Collections.<T> emptyList() : iterable;
+	}
+
+	public long getHeadway(Indices indices, AvlReport avlReport, VehicleState vehicleState) throws Exception {
+		
+		// This is a WIP to get a predicted headway at the stop.
+		List<IpcPrediction> masterList=new ArrayList<IpcPrediction>();
+
+		List<IpcPredictionsForRouteStopDest> predicitonsForRouteStopDest = PredictionDataCache.getInstance().getPredictions(vehicleState.getRouteId(), vehicleState.getTrip().getDirectionId(), indices.getTrip().getStopPath(indices.getStopPathIndex()).getStopId(), 5);
+
+		for(IpcPredictionsForRouteStopDest predictions:predicitonsForRouteStopDest)
+		{
+			for( IpcPrediction prediction:predictions.getPredictionsForRouteStop())
+			{
+				masterList.add(prediction);
+			}
+		}
+
+		// No such thing as headway if only one vehicle.
+		if(masterList.size()>1)
+		{
+			Collections.sort(masterList, new PredictionComparator());
+			int index=0;
+			boolean found=false;
+			for(IpcPrediction prediction:masterList)
+			{
+				/* find this vehicles prediction for this stop and the last ones prediction. */
+				if(prediction.getVehicleId().equals(vehicleState.getVehicleId()))
+				{
+					found=true;
+					break;
+				}
+				index++;
+			}
+			if(found&&index>0)
+			{
+				IpcPrediction currentVehiclePrediction = masterList.get(index);
+				IpcPrediction lastVehiclePrediction = masterList.get(index-1);
+				/* now the difference between these will give the predicted headway. */
+				long headway=currentVehiclePrediction.getPredictionTime()-lastVehiclePrediction.getPredictionTime();
+				if(headway>0)
+				{
+					return new HeadwayDetails(currentVehiclePrediction, lastVehiclePrediction).getHeadway();
+				}
+			}
+		}
+		return -1;			
+	}
+}