/*
 * This file is part of Transitime.org
 * 
 * Transitime.org is free software: you can redistribute it and/or modify
 * it under the terms of the GNU General Public License (GPL) as published by
 * the Free Software Foundation, either version 3 of the License, or
 * any later version.
 *
 * Transitime.org is distributed in the hope that it will be useful,
 * but WITHOUT ANY WARRANTY; without even the implied warranty of
 * MERCHANTABILITY or FITNESS FOR A PARTICULAR PURPOSE.  See the
 * GNU General Public License for more details.
 *
 * You should have received a copy of the GNU General Public License
 * along with Transitime.org .  If not, see <http://www.gnu.org/licenses/>.
 */

package org.transitclock.core.predAccuracy;

import java.util.ArrayList;
import java.util.Collection;
import java.util.Date;
import java.util.HashMap;
import java.util.HashSet;
import java.util.Iterator;
import java.util.List;
import java.util.Map;
import java.util.Set;
import java.util.concurrent.ConcurrentHashMap;

import org.slf4j.Logger;
import org.slf4j.LoggerFactory;
import org.transitclock.applications.Core;
import org.transitclock.config.IntegerConfigValue;
import org.transitclock.core.dataCache.PredictionDataCache;
import org.transitclock.db.structs.ArrivalDeparture;
import org.transitclock.db.structs.PredictionAccuracy;
import org.transitclock.db.structs.Route;
import org.transitclock.db.structs.TripPattern;
import org.transitclock.ipc.data.IpcPrediction;
import org.transitclock.ipc.data.IpcPredictionsForRouteStopDest;
import org.transitclock.modules.Module;
import org.transitclock.utils.IntervalTimer;
import org.transitclock.utils.MapKey;
import org.transitclock.utils.Time;

/**
 * Reads internal predictions every transitclock.predAccuracy.pollingRateMsec and
 * stores the predictions into memory. Then when arrivals/departures occur the
 * prediction accuracy can be determined and stored.
 *
 *
 * @author SkiBu Smith
 *
 */
public class PredictionAccuracyModule extends Module {

	// The map that contains all of the predictions to be used for prediction 
	// accuracy analysis. Each value is a list of predictions because can have
	// more than a single prediction stored in memory for a vehicle/stop.
	// Declared static because want to be able to access it from another
	// class by using the static method handleArrivalDeparture().
	private static ConcurrentHashMap<PredictionKey, List<PredAccuracyPrediction>> predictionMap =
			new ConcurrentHashMap<PredictionAccuracyModule.PredictionKey, List<PredAccuracyPrediction>>();
	
	private static final Logger logger = LoggerFactory
			.getLogger(PredictionAccuracyModule.class);

	/********************** Config Params **************************/
	
	private static final IntegerConfigValue timeBetweenPollingPredictionsMsec = 
			new IntegerConfigValue("transitclock.predAccuracy.pollingRateMsec", 
					4 * Time.MS_PER_MIN,
					"How frequently to query predictions for determining "
					+ "prediction accuracy.");
	
	protected static int getTimeBetweenPollingPredictionsMsec() {
		return timeBetweenPollingPredictionsMsec.getValue();
	}

	private static final IntegerConfigValue maxPredTimeMinutes = 
			new IntegerConfigValue("transitclock.predAccuracy.maxPredTimeMinutes", 
					15,
					"Maximum time into the future for a pediction for it to "
					+ "be stored in memory for prediction accuracy analysis.");
	
	private static int getMaxPredTimeMinutes() {
		return maxPredTimeMinutes.getValue();
	}

	private static final IntegerConfigValue maxPredStalenessMinutes = 
			new IntegerConfigValue("transitclock.predAccuracy.maxPredStalenessMinutes", 
					15,
					"Maximum time in minutes a prediction cam be into the "
					+ "past before it is removed from memory because no "
					+ "corresponding arrival/departure time was determined.");
	
	private static int getMaxPredStalenessMinutes() {
		return maxPredStalenessMinutes.getValue();
	}

	private static final IntegerConfigValue stopsPerTrip = 
			new IntegerConfigValue("transitclock.predAccuracy.stopsPerTrip", 
					5,
					"Number of stops per trip pattern that should collect "
					+ "prediction data for each polling cycle.");
	
	private static final IntegerConfigValue maxRandomStopSelectionsPerTrip = 
			new IntegerConfigValue("transitclock.predAccuracy.maxRandomStopSelectionsPerTrip", 
					100,
					"Max number of random stops to look at to get the stopsPerTrip.");

	
	private static int getStopsPerTrip() {
		return stopsPerTrip.getValue();
	}

	private static final IntegerConfigValue maxLatenessComparedToPredictionMsec = 
			new IntegerConfigValue("transitclock.predAccuracy.maxLatenessComparedToPredictionMsec", 
					25 * Time.MS_PER_MIN,
					"How late in msec a vehicle can arrive/departure a stop "
					+ "compared to the prediction and still have the prediction "
					+ "be considered a match.");
	
	private static int getMaxLatenessComparedToPredictionMsec() {
		return maxLatenessComparedToPredictionMsec.getValue();
	}

	private static final IntegerConfigValue maxEarlynessComparedToPredictionMsec = 
			new IntegerConfigValue("transitclock.predAccuracy.maxEarlynessComparedToPredictionMsec", 
					15 * Time.MS_PER_MIN,
					"How early in msec a vehicle can arrive/departure a stop "
					+ "compared to the prediction and still have the prediction "
					+ "be considered a match.");
	
	private static int getMaxEarlynessComparedToPredictionMsec() {
		return maxEarlynessComparedToPredictionMsec.getValue();
	}

	/********************** Internal Classes **************************/
	
	/**
	 * For keeping track of which routes and stops to get predictions for.
	 */
	public static class RouteAndStops {
		public String routeId;
		// Keyed on direction ID
		public Map<String, Collection<String>> stopIds = 
				new HashMap<String, Collection<String>>();
		
		@Override
		public String toString() {
			return "RouteAndStops [" 
					+ "routeId=" + routeId + ", stopIds=" + stopIds
					+ "]";
		}
	}
	
	/**
	 * Key for map of predictions
	 */
	protected static class PredictionKey extends MapKey {
		private PredictionKey(String vehicleId, String directionId, String stopId) {
			super(vehicleId, directionId, stopId);
		}

		@Override
		public String toString() {
			return "PredictionKey [" + "vehicleId=" + o1 + ", directionId=" + o2
					+ ", stopId=" + o3 + "]";
		}
	}

	/********************** Member Functions **************************/

	/**
	 * The constructor for the module. Called automatically if the module
	 * is configured.
	 * 
	 * @param agencyId
	 */
	public PredictionAccuracyModule(String agencyId) {
		super(agencyId);
	}

	/* (non-Javadoc)
	 * @see java.lang.Runnable#run()
	 */
	@Override
	public void run() {
		// Log that module successfully started
		logger.info("Started module {} for agencyId={}", 
				getClass().getName(), getAgencyId());
		
		// No need to run at startup since internal predictions won't be
		// generated yet. So sleep a bit first.
		Time.sleep(getTimeBetweenPollingPredictionsMsec());
		
		// Run forever
		while (true) {
      IntervalTimer timer = null;

		  try {
		    timer = new IntervalTimer();
				// Process data

				

		    logger.info("processing prediction accuracy....");
				getAndProcessData(getRoutesAndStops(), Core.getInstance().getSystemDate());
				logger.info("processing prediction accuracy complete.");

				// Make sure old predictions that were never matched to an
				// arrival/departure don't stick around taking up memory.
				clearStalePredictions();
				
			} catch (Exception e) {

				logger.error("Error accessing predictions feed {}", e, e);
				logger.debug("execption details {}", e, e);
			} catch (Throwable t) {
			  logger.error("possible sql exception {}", t, t);
			} finally {
			  // if we have an exception, we still need to wait to be nice to the cpu
	       	  // Wait appropriate amount of time till poll again
              long elapsedMsec = timer.elapsedMsec();
              long sleepTime = 
                      getTimeBetweenPollingPredictionsMsec() - elapsedMsec;
              if (sleepTime > 0)
                  Time.sleep(sleepTime);
			}
		}
	}

	/**
	 * Returns the routes and stops that should store predictions in memory for.
	 * Usually will be all routes for an agency, with a sampling of stops.
	 * 
	 * @return
	 */
	protected List<RouteAndStops> getRoutesAndStops() {
		// The value to be returned
		List<RouteAndStops> list = new ArrayList<RouteAndStops>();
		
		// For each route...
		List<Route> routes = Core.getInstance().getDbConfig().getRoutes();
		for (Route route : routes) {
			RouteAndStops routeStopInfo = new RouteAndStops();
			list.add(routeStopInfo);
			
			routeStopInfo.routeId = route.getId();
			
			// For each direction for the route...
			List<TripPattern> tripPatterns = 
					route.getLongestTripPatternForEachDirection();
			for (TripPattern tripPattern : tripPatterns) {
				List<String> stopIdsForTripPattern = tripPattern.getStopIds();
				
				// If not that many stops for the trip then use all of them.
				if (getStopsPerTrip() >= stopIdsForTripPattern.size()) {
					// Use all stops for this trip pattern
					routeStopInfo.stopIds.put(tripPattern.getDirectionId(), 
							stopIdsForTripPattern);
				} else {
					// Get stops for direction randomly
					Set<String> stopsSet = new HashSet<String>();
					int tries=0;
					while (stopsSet.size() < getStopsPerTrip() && tries < maxRandomStopSelectionsPerTrip.getValue()) {
						// Randomly get a stop ID for the trip pattern
						int index = (int) (stopIdsForTripPattern.size() * 
								Math.random());
						String stopId = stopIdsForTripPattern.get(index);
						if (!stopsSet.contains(stopId)) {
							stopsSet.add(stopId);
						}
						tries++;
					}
					routeStopInfo.stopIds.put(tripPattern.getDirectionId(), 
							stopsSet);
				}
			}
		}
		
		// Return the routes/stops that predictions should be stored in 
		// memory for
		logger.debug("getRoutesAndStops() returning {}", list);
		return list;		
	}
	
	/**
	 * Stores prediction in memory so that when arrival/departure generated
	 * can compare with the stored prediction. Will only store prediction
	 * if it is less then transitclock.predAccuracy.maxPredTimeMinutes into
	 * the future.
	 * 
	 * @param pred
	 */
	protected void storePrediction(PredAccuracyPrediction pred) {
		// If prediction too far into the future then don't store it in
		// memory. This is important because need to limit how much 
		// memory is used for prediction accuracy data collecting.
		if (pred.getPredictedTime().getTime() > 
			Core.getInstance().getSystemTime() + getMaxPredTimeMinutes()*Time.MS_PER_MIN) {
			logger.debug("Prediction is too far into future so not storing "
					+ "it in memory for prediction accuracy analysis. {}", 
					pred);
			return;
		}
		
		PredictionKey key = new PredictionKey(pred.getVehicleId(), 
				pred.getDirectionId(), pred.getStopId());
		List<PredAccuracyPrediction> predsList = predictionMap.get(key);
		if (predsList == null) {
			predictionMap.putIfAbsent(key,
					new ArrayList<PredAccuracyPrediction>(1));
			predsList = predictionMap.get(key);
		}
		logger.debug("Adding prediction to memory for prediction accuracy "
				+ "analysis. {}", pred);
		predsList.add(pred);
	}
	
	/**
	 * This method should be called every once in a while need to clear out old
	 * predictions that were never matched to an arrival/departure. This is
	 * needed because sometimes a vehicle will never arrive at a stop and so
	 * will not be removed from memory. In order to prevent memory use from
	 * building up need to clear out the old predictions.
	 * 
	 * Synchronized as multiple subclasses exist.
	 */

	protected synchronized void clearStalePredictions() {

		int numPredictionsInMemory = 0;
		int numPredictionsRemoved = 0;
		
		// Go through all predictions in memory...
		Collection<List<PredAccuracyPrediction>> allPreds = 
				predictionMap.values();
		for (List<PredAccuracyPrediction> predsForVehicleStop : allPreds) {
			Iterator<PredAccuracyPrediction> iter = predsForVehicleStop.iterator();
			while (iter.hasNext()) {
				PredAccuracyPrediction pred = iter.next();
				if (pred.getPredictedTime().getTime() < 
						Core.getInstance().getSystemTime() - 
						getMaxPredStalenessMinutes()*Time.MS_PER_MIN) {
					// Prediction was too old so remove it from memory
					++numPredictionsRemoved;
					logger.info("Removing prediction accuracy prediction "
							+ "from memory because it is too old. {}", pred);
					iter.remove();
					
					// Store prediction accuracy info so can note that 
					// a bad prediction was made
					storePredictionAccuracyInfo(pred, null);
				} else {
					++numPredictionsInMemory;		
					logger.debug("Prediction currently held in memory. {}",pred);
				}
			}
		}
		
		
		
		logger.debug("There are now {} predictions in memory after removing {}.",
				numPredictionsInMemory, numPredictionsRemoved);
	}
	
	/**
	 * Gets and processes predictions from Transitime system. To be called every
	 * polling cycle to process internal predictions. To be overridden if
	 * getting predictions from external feed.
	 * 
	 * @param routesAndStops
	 * @param predictionsReadTime
	 *            For keeping track of when the predictions read in. Used for
	 *            determining length of predictions. Should be the same for all
	 *            predictions read in during a polling cycle even if the
	 *            predictions are read at slightly different times. By using the
	 *            same time can easily see from data in db which internal and
	 *            external predictions are associated with each other.
	 */
	protected synchronized void getAndProcessData(List<RouteAndStops> routesAndStops,
			Date predictionsReadTime) {
		logger.debug("Calling PredictionReaderModule.getAndProcessData() "
				+ "to process internal prediction.");

		// Get internal predictions from core and store them in memory
		for (RouteAndStops routeAndStop : routesAndStops) {
			String routeId = routeAndStop.routeId;

			Set<String> directionIds = routeAndStop.stopIds.keySet();
			for (String directionId : directionIds) {
				Collection<String> stopIds = 
						routeAndStop.stopIds.get(directionId);
				for (String stopId : stopIds) {
					List<IpcPredictionsForRouteStopDest> predictions = 
							PredictionDataCache.getInstance().getPredictions(
									routeId, directionId, stopId);
					boolean predictionsFound = false;
					for (IpcPredictionsForRouteStopDest predList : predictions) {
						for (IpcPrediction pred : predList
								.getPredictionsForRouteStop()) {
							PredAccuracyPrediction accuracyPred = 
									new PredAccuracyPrediction(
											routeId, directionId, stopId,
											pred.getTripId(), 
											pred.getVehicleId(),
											new Date(pred.getPredictionTime()),
											predictionsReadTime,
											pred.isArrival(),
											pred.isAffectedByWaitStop(),
<<<<<<< HEAD
											"Transitime", null, null);
=======
											"TransitClock",null,null);
>>>>>>> 039820d6
							storePrediction(accuracyPred);
							predictionsFound = true;
						}
					}
					
					// Nice to log when predictions for stop not found so can 
					// see if not getting predictions when should be.
					if (!predictionsFound)
						logger.debug("No predictions found for routeId={} "
								+ "directionId={} stopId={}", 
								routeId, directionId, stopId);
				}
			}
		}
	}
	private static void printPredictionsMap(ConcurrentHashMap<PredictionKey, List<PredAccuracyPrediction>>  predictionMap, ArrivalDeparture arrivalDeparture)
	{
		
		logger.debug("Looking for match : " + arrivalDeparture.toString() );
		for (PredictionKey key: predictionMap.keySet())
		{			                      
            List<PredAccuracyPrediction> value = predictionMap.get(key);
            for(PredAccuracyPrediction pred:value)
            {
            	boolean keyprinted=false;
            	if(pred.getVehicleId().equals(arrivalDeparture.getVehicleId()))
            	{
            		if(!keyprinted)
            		{            			
            			logger.debug(key.toString());
            			keyprinted=true;
            		}            			
                    logger.debug(pred.toString());
            	}
            }
            
                        
		} 
	}
	/**
	 * Looks for corresponding prediction in memory. If found then prediction
	 * accuracy information for that prediction is stored in the database.
	 * <p>
	 * This method is to be called when an arrival or a departure is created.
	 * 
	 * @param arrivalDeparture
	 *            The arrival or departure that was generated
	 */
	public static void handleArrivalDeparture(
			ArrivalDeparture arrivalDeparture) {
		// Get the List of predictions for the vehicle/direction/stop 
		PredictionKey key = new PredictionKey(arrivalDeparture.getVehicleId(), 
				arrivalDeparture.getDirectionId(), arrivalDeparture.getStopId());
		List<PredAccuracyPrediction> predsList = predictionMap.get(key);
		
		if (predsList == null || predsList.isEmpty())
		{
			logger.debug("No matching predictions for {}", arrivalDeparture);
			return;			
		}
		
		// Go through list of predictions for vehicle, direction, stop and handle
		// the ones that match fully including being appropriate arrival or
		// departure.
		Iterator<PredAccuracyPrediction> predIterator = predsList.iterator();
		while (predIterator.hasNext()) {
			PredAccuracyPrediction pred = predIterator.next();
			
			// If not correct arrival/departure type continue to next prediction
			if (pred.isArrival() != arrivalDeparture.isArrival())
				continue;
			
			// Make sure it is for the proper trip. This is important in case a
			// vehicle is reassigned after a prediction is made. For example, a
			// prediction could be made for a trip to leave at 10am but then the
			// vehicle is reassigned to leave at 9:50am or 10:10am. That 
			// shouldn't be counted against vehicle accuracy since likely 
			// another vehicle substituted in for the original assignment. This 
			// is especially true for MBTA Commuter Rail
			String tripIdOrShortName = pred.getTripId();
			if (!tripIdOrShortName.equals(arrivalDeparture.getTripId()) 
					&& !tripIdOrShortName.equals(arrivalDeparture.getTripShortName()))
				continue;
			
			// Make sure predicted time isn't too far away from the 
			// arrival/departure time so that don't match to something really
			// inappropriate. First determine how late vehicle arrived 
			// at stop compared to the original prediction time.
			long latenessComparedToPrediction = arrivalDeparture.getTime() 
					- pred.getPredictedTime().getTime();
			if (latenessComparedToPrediction > getMaxLatenessComparedToPredictionMsec()
					|| latenessComparedToPrediction < -getMaxEarlynessComparedToPredictionMsec())
				continue;
			
			// There is a match so store the prediction accuracy info into the 
			// database
			storePredictionAccuracyInfo(pred, arrivalDeparture);
			
			// Remove the prediction that was matched
			predIterator.remove();
		}
	}

	/**
	 * Combine the arrival/departure with the corresponding prediction and
	 * creates PredictionAccuracy object and stores it in database.
	 * 
	 * @param pred
	 * @param arrivalDeparture
	 *            The corresponding arrival/departure information. Can be null
	 *            to indicate that for a prediction no corresponding
	 *            arrival/departure was ever determined.
	 */
	private static void storePredictionAccuracyInfo(
			PredAccuracyPrediction pred, ArrivalDeparture arrivalDeparture) {
		// If no corresponding arrival/departure found for prediction
		// then use null for arrival/departure time to indicate such.
		Date arrivalDepartureTime = arrivalDeparture!=null ? 
				new Date(arrivalDeparture.getTime()) : null;
				
		// Combine the arrival/departure with the corresponding prediction
		// and create PredictionAccuracy object
		PredictionAccuracy predAccuracy = new PredictionAccuracy(
				pred.getRouteId(), pred.getDirectionId(), pred.getStopId(),
				pred.getTripId(), arrivalDepartureTime,
				pred.getPredictedTime(), pred.getPredictionReadTime(),
				pred.getSource(),pred.getAlgorithm(), pred.getVehicleId(), pred.isAffectedByWaitStop());
		
		// Add the prediction accuracy object to the db logger so that
		// it gets written to database
		logger.debug("Storing prediction accuracy object to db. {}",
				predAccuracy);
		Core.getInstance().getDbLogger().add(predAccuracy);
	}
}<|MERGE_RESOLUTION|>--- conflicted
+++ resolved
@@ -411,11 +411,7 @@
 											predictionsReadTime,
 											pred.isArrival(),
 											pred.isAffectedByWaitStop(),
-<<<<<<< HEAD
-											"Transitime", null, null);
-=======
 											"TransitClock",null,null);
->>>>>>> 039820d6
 							storePrediction(accuracyPred);
 							predictionsFound = true;
 						}
