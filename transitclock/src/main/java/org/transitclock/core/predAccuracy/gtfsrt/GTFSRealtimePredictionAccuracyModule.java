--- conflicted
+++ resolved
@@ -76,11 +76,7 @@
 					"api key value if necessary, null if not needed");
 
 	
-<<<<<<< HEAD
   	private static ClassConfigValue translatorConfig =
-=======
-	  private static ClassConfigValue translatorConfig =
->>>>>>> 398cb762
 		  new ClassConfigValue("transitclock.predAccuracy.RtTranslator", null,
 			  "Implementation of GTFSRealtimeTranslator to perform " +
 		  "the translation of stopIds and other rt quirks");
@@ -247,7 +243,6 @@
 											stopPathIndexIncrement++;
 
 										}
-<<<<<<< HEAD
 									}
 									else{
 										// Look for stopPaths that not be included in the feed and process them
@@ -260,239 +255,6 @@
 
 											if(stopTimeMatchesSchedule){
 												lastStopTimeDelay = getStopTimeDelay(stopTimeUpdate, scheduledTime, timeZone.toZoneId());
-=======
-										if (stopPathIndex >= 0) {
-
-											logger.debug("StopPathIndex : " + stopPathIndex);
-											int nextStopIndexIncrement = 0;
-
-											StopTimeUpdate nextStopTime = null;
-
-											if (i + 1 < stopTimes.size())
-												nextStopTime = stopTimes.get(i + 1);
-
-											while ((nextStopTime != null && !stopTimeMatchesStopPath(nextStopTime,
-													gtfsTrip.getStopPath(stopPathIndex + nextStopIndexIncrement)))
-													|| (nextStopTime == null && (stopPathIndex + nextStopIndexIncrement) < gtfsTrip
-													.getStopPaths().size())) {
-												ScheduleTime scheduledTime = null;
-
-												scheduledTime = gtfsTrip.getScheduleTime(stopPathIndex + nextStopIndexIncrement);
-
-												String stopId = gtfsTrip.getStopPath(stopPathIndex + nextStopIndexIncrement)
-														.getStopId();
-
-												nextStopIndexIncrement++;
-
-												if (scheduledTime != null)
-													logger.debug(scheduledTime.toString());
-												else
-													logger.debug("No schedule time found");
-
-												Date eventTime = null;
-												if (scheduledTime != null) {
-													eventTime = null;
-													if (stopTime.hasArrival()) {
-														if (stopTime.getArrival().hasTime()) {
-															eventTime = new Date(stopTime.getArrival().getTime() * 1000);
-
-															// logger.debug("Event Time : "
-															// +
-															// eventTime);
-														} else if (stopTime.getArrival().hasDelay()) {
-
-															int timeInSeconds = stopTime.getArrival().getDelay();
-
-															if (scheduledTime.getDepartureTime() != null)
-																timeInSeconds = timeInSeconds + scheduledTime.getDepartureTime();
-															else if (scheduledTime.getArrivalTime() != null)
-																timeInSeconds = timeInSeconds + scheduledTime.getArrivalTime();
-
-															Calendar calendar = Calendar.getInstance();
-															calendar.set(Calendar.HOUR_OF_DAY, 0);
-															calendar.set(Calendar.MINUTE, 0);
-															calendar.set(Calendar.SECOND, 0);
-
-															calendar.add(Calendar.SECOND, timeInSeconds);
-
-															eventTime = calendar.getTime();
-															logger.debug("Event Time : " + eventTime);
-															logger.debug("Time in seconds :" + timeInSeconds);
-
-														} else if (update.hasDelay()) {
-
-															int timeInSeconds = update.getDelay();
-
-															if (scheduledTime.getDepartureTime() != null)
-																timeInSeconds = timeInSeconds + scheduledTime.getDepartureTime();
-															else if (scheduledTime.getArrivalTime() != null)
-																timeInSeconds = timeInSeconds + scheduledTime.getArrivalTime();
-
-															Calendar calendar = Calendar.getInstance();
-															calendar.set(Calendar.HOUR_OF_DAY, 0);
-															calendar.set(Calendar.MINUTE, 0);
-															calendar.set(Calendar.SECOND, 0);
-
-															calendar.add(Calendar.SECOND, timeInSeconds);
-
-															eventTime = calendar.getTime();
-															logger.debug("Event Time : " + eventTime);
-															logger.debug("Time in seconds :" + timeInSeconds);
-														}
-														if (eventTime != null) {
-															/*
-															 * TODO could be used to cache
-															 * read times
-															 */
-															/*
-															 * if (readTimesMap.get(new
-															 * PredictionReadTimeKey(stopId,
-															 * update.getVehicle().getId(),
-															 * eventTime.getTime())) ==
-															 * null) readTimesMap.put(new
-															 * PredictionReadTimeKey(stopId,
-															 * update.getVehicle().getId(),
-															 * eventTime.getTime()),
-															 * eventReadTime.getTime());
-															 * else eventReadTime.setTime(
-															 * readTimesMap.get(new
-															 * PredictionReadTimeKey(stopId,
-															 * update.getVehicle().getId(),
-															 * eventTime.getTime())));
-															 */
-															if (eventTime.after(eventReadTime)) {
-
-																logger.info(
-																		"Storing external prediction routeId={}, "
-																				+ "directionId={}, tripId={}, vehicleId={}, "
-																				+ "stopId={}, prediction={}, isArrival={}, scheduledTime={}, readTime={}",
-																		gtfsTrip.getRouteId(), direction,
-																		tripId, update.getVehicle().getId(),
-																		stopId, eventTime, true, scheduledTime.toString(),
-																		eventReadTime.toString());
-
-																logger.info("Prediction in milliseconds is {} and converted is {}",
-																		eventTime.getTime(), eventTime);
-
-																PredAccuracyPrediction pred = new PredAccuracyPrediction(
-																		gtfsTrip.getRouteId(), direction, stopId,
-																		tripId, update.getVehicle().getId(),
-																		eventTime, eventReadTime, true, new Boolean(false),
-																		"GTFS-rt", Algorithm.EXTERNAL.getValue(), Algorithm.EXTERNAL.getValue(), scheduledTime.toString());
-
-																storePrediction(pred);
-															} else {
-																logger.info(
-																		"Discarding as prediction after event. routeId={}, "
-																				+ "directionId={}, tripId={}, vehicleId={}, "
-																				+ "stopId={}, prediction={}, isArrival={}, scheduledTime={}, readTime={}",
-																		gtfsTrip.getRouteId(), direction,
-																		tripId, update.getVehicle().getId(),
-																		stopId, eventTime, true, scheduledTime.toString(),
-																		eventReadTime.toString());
-															}
-														}
-													}
-													eventTime = null;
-													if (stopTime.hasDeparture()) {
-														if (stopTime.getDeparture().hasTime()) {
-															eventTime = new Date(stopTime.getDeparture().getTime() * 1000);
-
-															logger.debug("Event Time : " + eventTime);
-														} else if (stopTime.getDeparture().hasDelay()) {
-
-															int timeInSeconds = stopTime.getDeparture().getDelay();
-
-															if (scheduledTime.getDepartureTime() != null)
-																timeInSeconds = timeInSeconds + scheduledTime.getDepartureTime();
-															else if (scheduledTime.getArrivalTime() != null)
-																timeInSeconds = timeInSeconds + scheduledTime.getArrivalTime();
-
-															Calendar calendar = Calendar.getInstance();
-															calendar.set(Calendar.HOUR_OF_DAY, 0);
-															calendar.set(Calendar.MINUTE, 0);
-															calendar.set(Calendar.SECOND, 0);
-
-															calendar.add(Calendar.SECOND, timeInSeconds);
-
-															eventTime = calendar.getTime();
-															logger.debug("Event Time : " + eventTime);
-															logger.debug("Time in seconds :" + timeInSeconds);
-														} else if (update.hasDelay()) {
-
-															int timeInSeconds = update.getDelay();
-
-															if (scheduledTime.getDepartureTime() != null)
-																timeInSeconds = timeInSeconds + scheduledTime.getDepartureTime();
-															else if (scheduledTime.getArrivalTime() != null)
-																timeInSeconds = timeInSeconds + scheduledTime.getArrivalTime();
-
-															Calendar calendar = Calendar.getInstance();
-															calendar.set(Calendar.HOUR_OF_DAY, 0);
-															calendar.set(Calendar.MINUTE, 0);
-															calendar.set(Calendar.SECOND, 0);
-
-															calendar.add(Calendar.SECOND, timeInSeconds);
-
-															eventTime = calendar.getTime();
-															logger.debug("Event Time : " + eventTime);
-															logger.debug("Time in seconds :" + timeInSeconds);
-														}
-														if (eventTime != null) {
-															/*
-															 * TODO could be used to cache
-															 * read times
-															 */
-															/*
-															 * if (readTimesMap.get(new
-															 * PredictionReadTimeKey(stopId,
-															 * update.getVehicle().getId(),
-															 * eventTime.getTime())) ==
-															 * null) readTimesMap.put(new
-															 * PredictionReadTimeKey(stopId,
-															 * update.getVehicle().getId(),
-															 * eventTime.getTime()),
-															 * eventReadTime.getTime());
-															 * else eventReadTime.setTime(
-															 * readTimesMap.get(new
-															 * PredictionReadTimeKey(stopId,
-															 * update.getVehicle().getId(),
-															 * eventTime.getTime())));
-															 */
-															if (eventTime.after(eventReadTime)) {
-																logger.info(
-																		"Storing external prediction routeId={}, "
-																				+ "directionId={}, tripId={}, vehicleId={}, "
-																				+ "stopId={}, prediction={}, isArrival={}, scheduledTime={}, readTime={}",
-																		gtfsTrip.getRouteId(), direction,
-																		tripId, update.getVehicle().getId(),
-																		stopId, eventTime, false, scheduledTime.toString(),
-																		eventReadTime.toString());
-
-																logger.info("Prediction in milliseonds is {} and converted is {}",
-																		eventTime.getTime(), eventTime);
-
-																PredAccuracyPrediction pred = new PredAccuracyPrediction(
-																		gtfsTrip.getRouteId(), direction, stopId,
-																		tripId, update.getVehicle().getId(),
-																		eventTime, eventReadTime, false, new Boolean(false),
-																		"GTFS-rt", Algorithm.EXTERNAL.getValue(), Algorithm.EXTERNAL.getValue(), scheduledTime.toString());
-
-																storePrediction(pred);
-															} else {
-																logger.info(
-																		"Discarding as prediction after event. routeId={}, "
-																				+ "directionId={}, tripId={}, vehicleId={}, "
-																				+ "stopId={}, prediction={}, isArrival={}, scheduledTime={}, readTime={}",
-																		gtfsTrip.getRouteId(), direction,
-																		tripId, update.getVehicle().getId(),
-																		stopId, eventTime, false, scheduledTime.toString(),
-																		eventReadTime.toString());
-															}
-														}
-													}
-												}
->>>>>>> 398cb762
 											}
 
 											processPrediction(scheduledTime, stopTimeUpdate, update, gtfsTrip, direction,
@@ -598,9 +360,18 @@
 				isArrival,
 				false,
 				source,
-				null,
+				Algorithm.EXTERNAL.getValue(),
+				Algorithm.EXTERNAL.getValue(),
 				scheduledTime
 			);
+			/*
+						PredAccuracyPrediction pred = new PredAccuracyPrediction(
+					gtfsTrip.getRouteId(), direction, stopId,
+					tripId, update.getVehicle().getId(),
+					eventTime, eventReadTime, true, new Boolean(false),
+					"GTFS-rt", Algorithm.EXTERNAL.getValue(), Algorithm.EXTERNAL.getValue(), scheduledTime.toString());
+
+			 */
 			if(isArrival){
 				storeArrivalPrediction(pred);
 			} else{
