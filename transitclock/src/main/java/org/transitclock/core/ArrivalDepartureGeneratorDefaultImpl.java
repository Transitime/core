/* 
 * This file is part of Transitime.org
 *
 * Transitime.org is free software: you can redistribute it and/or modify
 * it under the terms of the GNU General Public License (GPL) as published by
 * the Free Software Foundation, either version 3 of the License, or
 * any later version.
 *
 * Transitime.org is distributed in the hope that it will be useful,
 * but WITHOUT ANY WARRANTY; without even the implied warranty of
 * MERCHANTABILITY or FITNESS FOR A PARTICULAR PURPOSE.  See the
 * GNU General Public License for more details.
 *
 * You should have received a copy of the GNU General Public License
 * along with Transitime.org .  If not, see <http://www.gnu.org/licenses/>.
 */
package org.transitclock.core;

import java.util.ArrayList;
import java.util.Date;

import org.slf4j.Logger;
import org.slf4j.LoggerFactory;
import org.transitclock.applications.Core;
import org.transitclock.config.IntegerConfigValue;
import org.transitclock.config.LongConfigValue;
import org.transitclock.configData.AgencyConfig;
import org.transitclock.configData.CoreConfig;
import org.transitclock.core.dataCache.DwellTimeModelCacheFactory;
import org.transitclock.core.dataCache.HoldingTimeCache;
import org.transitclock.core.dataCache.StopArrivalDepartureCacheFactory;
import org.transitclock.core.dataCache.TripDataHistoryCacheFactory;
import org.transitclock.core.dataCache.VehicleStateManager;
import org.transitclock.core.dataCache.frequency.FrequencyBasedHistoricalAverageCache;
import org.transitclock.core.dataCache.scheduled.ScheduleBasedHistoricalAverageCache;
<<<<<<< HEAD
import org.transitclock.core.dwell.DwellTimeUtil;
=======
>>>>>>> 398cb762
import org.transitclock.core.holdingmethod.HoldingTimeGeneratorFactory;

import org.transitclock.core.predAccuracy.PredictionAccuracyModule;
import org.transitclock.db.structs.*;
import org.transitclock.ipc.data.IpcArrivalDeparture;
import org.transitclock.logging.Markers;
import org.transitclock.utils.Time;

/**
 * For determining Arrival/Departure times based on a new GPS report and
 * corresponding TemporalMatch.
 * <p>
 * This code unfortunately turned out to be rather complicated such that all the
 * goals could be met. But the Arrival/Departure generation is critical because
 * it servers as the foundation for both determining historic travel and stop
 * times and for schedule adherence reports. Therefore they must be as accurate
 * as possible.
 * <p>
 * The goals for the Arrival/Departure generation are:
 * <ul>
 * <li>Must be as accurate as possible</li>
 * <li>Must work whether the AVL reporting rate is every few seconds or just
 * once every few minutes</li>
 * <li>Must work even though stop locations and AVL locations are not completely
 * accurate. If vehicle stops 40m before the stop the arrival should still be
 * determined as accurately as possible.</li>
 * <li>Arrival, Departure, and Match times must be unique for a vehicle such
 * that Departure for a stop is always after the Arrival. And the Match which is
 * not at a stop will be between the Departure time for one stop and the Arrival
 * time for the subsequent stop.</li>
 * <li>Arrival times at end of trip are recorded even if there are no other AVL
 * reports associated with that trip. This is important because the last stop
 * for a trip is always considered a timepoint for schedule adherence reports.
 * </ul>
 * <p>
 * Key method used to achieve the goals is to not just interpolate between AVL
 * reports but to extrapolate in order to determine when a vehicle really
 * arrives/departs a stop. If would just interpolate then wouldn't be taking the
 * time actually stopped at the stop into account. Instead, need to use travel
 * speed and distance to determine from the last AVL report when arrived or
 * departed a stop.
 *
 * @author SkiBu Smith
 *
 */
public class ArrivalDepartureGeneratorDefaultImpl
	implements ArrivalDepartureGenerator {

	private static final Logger logger =
			LoggerFactory.getLogger(ArrivalDepartureGeneratorDefaultImpl.class);



	/********************** Config Params **************************/

	/**
	 * If vehicle just became predictable as indicated by no previous match then
	 * still want to determine arrival/departure times for earlier stops so that
	 * won't miss recording data for them. But only want to go so far. Otherwise
	 * could be generating fake arrival/departure times when vehicle did not
	 * actually traverse that stop.
	 */
	private static int getMaxStopsWhenNoPreviousMatch() {
		return maxStopsWhenNoPreviousMatch.getValue();
	}
	private static IntegerConfigValue maxStopsWhenNoPreviousMatch =
			new IntegerConfigValue(
					"transitclock.arrivalsDepartures.maxStopsWhenNoPreviousMatch",
					1,
					"If vehicle just became predictable as indicated by no " +
					"previous match then still want to determine " +
					"arrival/departure times for earlier stops so that won't " +
					"miss recording data for them them. But only want to go " +
					"so far. Otherwise could be generating fake " +
					"arrival/departure times when vehicle did not actually " +
					"traverse that stop.");

	/**
	 * If between AVL reports the vehicle appears to traverse many stops then
	 * something is likely wrong with the matching. So this parameter is used
	 * to limit how many arrivals/departures are created between AVL reports.
	 * @return
	 */
	private static int getMaxStopsBetweenMatches() {
		return maxStopsBetweenMatches.getValue();
	}
	private static IntegerConfigValue maxStopsBetweenMatches =
			new IntegerConfigValue(
					"transitclock.arrivalsDepartures.maxStopsBetweenMatches",
					12,
					"If between AVL reports the vehicle appears to traverse " +
					"many stops then something is likely wrong with the " +
					"matching. So this parameter is used to limit how many " +
					"arrivals/departures are created between AVL reports.");

	private static IntegerConfigValue allowableDifferenceBetweenAvlTimeSecs =
			new IntegerConfigValue("transitclock.arrivalsDepartures.allowableDifferenceBetweenAvlTimeSecs",
					// Default is to only log problem if arrival time is more
					// than a day off
					1 * Time.SEC_PER_DAY,
					"If the time of a determine arrival/departure is really "
					+ "different from the AVL time then something must be "
					+ "wrong and the situation will be logged.");

<<<<<<< HEAD
=======
	/**
	 * Specify minimum allowable time in msec when calculating dwell time for departures.
	 * @return
	 */
	private static long getMinAllowableDwellTime() {
		return minAllowableDwellTime.getValue();
	}
	private static LongConfigValue minAllowableDwellTime =
			new LongConfigValue(
					"transitclock.arrivalsDepartures.minAllowableDwellTimeMsec",
					1l * Time.MS_PER_SEC,
					"Specify minimum allowable time in msec when calculating dwell time for departures.");

	/**
	 * Specifying the Max allowable time when calculating dwell time for departures.
	 * @return
	 */
	private static long getMaxAllowableDwellTime() {
		return maxAllowableDwellTime.getValue();
	}
	private static LongConfigValue maxAllowableDwellTime =
			new LongConfigValue(
					"transitclock.arrivalsDepartures.maxAllowableDwellTimeMsec",
					60l * Time.MS_PER_MIN,
					"Specify maximum allowable time in msec when calculating dwell time for departures.");
>>>>>>> 398cb762

	/**
	 * Specifying the Max allowable time when calculating dwell time for departures.
	 * @return
	 */
	private static long getDefaultArrivalDepartureBufferTime() {
		return defaultArrivalDepartureBufferTime.getValue();
	}
	private static LongConfigValue defaultArrivalDepartureBufferTime =
			new LongConfigValue(
					"transitclock.arrivalsDepartures.defaultArrivalDepartureBufferTime",
					1l,
					"Used when correcting situation where arrival time is after departure time. Default " +
							   "time to use when specifying amount of time between arrival and departure.");


	/********************** Member Functions **************************/

	/**
	 * Returns whether going from oldMatch to newMatch traverses so many stops
	 * during the elapsed AVL time that it isn't reasonable to think that the
	 * vehicle did so. If too many stops would be traversed then logs an error
	 * message indicating that this isn't reasonable. When true is returned then
	 * shouldn't generate arrival/departure times. This situation can happen
	 * when a vehicle does a short turn, there are problems with the AVL data
	 * such as the heading is not accurate causing the vehicle to match to the
	 * wrong direction, or if there is a software problem that causes an
	 * improper match.
	 *
	 * @param oldMatch
	 *            For determining how many stops traversed. Can be null
	 * @param newMatch
	 * @param previousAvlReport
	 *            For determining how long since last match. Can be null
	 * @param avlReport
	 * @return
	 */
	private boolean tooManyStopsTraversed(SpatialMatch oldMatch,
			SpatialMatch newMatch, AvlReport previousAvlReport,
			AvlReport avlReport) {
		// If there is no old match then we are fine
		if (oldMatch == null)
			return false;

		// If there is no old AVL report then we are fine
		if (previousAvlReport == null)
			return false;

		// Determine how much time elapsed
		long avlTimeDeltaMsec =
				avlReport.getTime() - previousAvlReport.getTime();

		// Determine number of stops traversed
		Indices indices = oldMatch.getIndices();
		Indices newMatchIndices = newMatch.getIndices();
		int stopsTraversedCnt=0;
		while (!indices.pastEndOfBlock(avlReport.getTime())
				&& indices.isEarlierStopPathThan(newMatchIndices)) {
			indices.incrementStopPath(avlReport.getTime());
			++stopsTraversedCnt;
		}

		// If traversing more than a stop every 15 seconds then there must be
		// a problem. Also use a minimum of 4 stops to make sure that don't get
		// problems due to problematic GPS data causing issues
		if (stopsTraversedCnt >= 4 &&
				stopsTraversedCnt > avlTimeDeltaMsec/15*Time.MS_PER_SEC) {
			logger.error("vehicleId={} traversed {} stops in {} seconds " +
					"which seems like too many stops for that amount of time. " +
					"oldMatch={} , newMatch={}, previousAvlReport={}, " +
					"avlReport={}",
					avlReport.getVehicleId(), stopsTraversedCnt,
					avlTimeDeltaMsec / Time.MS_PER_SEC, oldMatch, newMatch,
					previousAvlReport, avlReport);
			return true;
		} else
			return false;
	}

	/**
	 * Determines if need to determine arrival/departure times due to vehicle
	 * having traversed a stop.
	 *
	 * @param oldMatch
	 *            The old match for the vehicle. Should be null if not previous
	 *            match
	 * @param newMatch
	 *            The new match for the vehicle.
	 * @return
	 */
	private boolean shouldProcessArrivedOrDepartedStops(SpatialMatch oldMatch,
			SpatialMatch newMatch) {
		// If there is no old match at all then we likely finally got a
		// AVL report after vehicle had left terminal. Still want to
		// determine arrival/departure times for the first stops of the
		// block assignment. And this makes sure don't get a NPE in the
		// next statements.
		if (oldMatch == null)
			return true;

		// If jumping too many stops then something is strange, such as
		// matching to a very different part of the assignment. Since don't
		// truly know what is going on it is best to not generate
		// arrivals/departures for between the matches.
		int stopsTraversed =
				SpatialMatch.numberStopsBetweenMatches(oldMatch, newMatch);
		if (stopsTraversed > getMaxStopsBetweenMatches()) {
			logger.error("Attempting to traverse {} stops between oldMatch " +
					"and newMatch, which is more thanThere are more than " +
					"MAX_STOPS_BETWEEN_MATCHES={}. Therefore not generating " +
					"arrival/departure times. oldMatch={} newMatch={}",
					stopsTraversed, getMaxStopsBetweenMatches(),
					oldMatch, newMatch);
			return false;
		}

		// Determine if should generate arrivals/departures
		VehicleAtStopInfo oldStopInfo = oldMatch.getAtStop();
		VehicleAtStopInfo newStopInfo = newMatch.getAtStop();
		if (oldStopInfo != null && newStopInfo != null) {
			// Vehicle at stop for both old and new. Determine if they
			// are different stops. If different then return true.
			return oldStopInfo.getTripIndex() != newStopInfo.getTripIndex() ||
					oldStopInfo.getStopPathIndex() != newStopInfo.getStopPathIndex();
		} else if (oldStopInfo != null || newStopInfo != null) {
			// Just one (but not both) of the vehicle stop infos is null which
			// means they are different. Therefore must have arrived or departed
			// stops.
			return true;
		} else {
			// Stop infos for both old and new match are null.
			// See if matches indicate that now on a new path
			return oldMatch.getTripIndex() != newMatch.getTripIndex() ||
					oldMatch.getStopPathIndex() != newMatch.getStopPathIndex();
		}
	}

	/**
	 * Writes out departure time to database
	 *
	 * @param vehicleState
	 * @param departureTime
	 * @param block
	 * @param tripIndex
	 * @param stopPathIndex
	 */
	protected Departure createDepartureTime(VehicleState vehicleState, long departureTime, Block block,
											int tripIndex, int stopPathIndex, Long dwellTime) {

		Date freqStartDate=null;
		if(vehicleState.getTripStartTime(vehicleState.getTripCounter())!=null)
		{
			freqStartDate = new Date(vehicleState.getTripStartTime(vehicleState.getTripCounter()));
		}

<<<<<<< HEAD
		Date avlTime=vehicleState.getAvlReport().getDate();
		Date time = new Date(departureTime);
		StopPath stopPath = block.getStopPath(tripIndex, stopPathIndex);
=======
		String stopPathId = block.getStopPath(tripIndex, stopPathIndex).getId();
		Date avlTime=vehicleState.getAvlReport().getDate();
		Date time = new Date(departureTime);
>>>>>>> 398cb762

		Departure departure = new Departure(vehicleState.getVehicleId(),
				time,
				avlTime,
				block,
				tripIndex,
				stopPathIndex,
				freqStartDate,
				dwellTime,
<<<<<<< HEAD
				stopPath.getId(),
				stopPath.isScheduleAdherenceStop());
=======
				stopPathId);
>>>>>>> 398cb762

		departure = StopArrivalDepartureCacheFactory.getInstance().verifyDeparture(departure);
		updateCache(vehicleState, departure);

		logger.debug("Creating departure: {}", departure);
		return departure;
	}

	/**
	 * Attempts to synchronize arrival and departure avl time.
	 * It seems like other parts of the code compare these values directly to the avl values therefore
	 * modifying here may create matching issues with caches and such.
	 * Avoid using for now.
	 *
	 * @param lastArrivalTime
	 * @param currentDepartureTime
	 * @return
	 */
	private Date getDepartureAvlTime(Date lastArrivalTime, Date currentDepartureTime){
		if(currentDepartureTime == null)
			return lastArrivalTime;

		if(lastArrivalTime != currentDepartureTime && lastArrivalTime != null){
			if(Time.getTimeDifference(currentDepartureTime, lastArrivalTime) < 30 * Time.MS_PER_MIN){
				return lastArrivalTime;
			}
		}

		return currentDepartureTime;
	}

	/**
	 * Writes out arrival time to database. Also keeps track of the latest
	 * arrival time in VehicleState so that can make sure that subsequent
	 * departures are after the last arrival time.
	 *
	 * @param vehicleState
	 * @param arrivalTime
	 * @param block
	 * @param tripIndex
	 * @param stopPathIndex
	 */
	protected Arrival createArrivalTime(VehicleState vehicleState,
			long arrivalTime, Block block, int tripIndex, int stopPathIndex) {
		// Store the arrival in the database via the db logger

		Date freqStartDate=null;
		if(vehicleState.getTripStartTime(vehicleState.getTripCounter())!=null)
		{
			freqStartDate = new Date(vehicleState.getTripStartTime(vehicleState.getTripCounter()));
		}

<<<<<<< HEAD
		StopPath stopPath = block.getStopPath(tripIndex, stopPathIndex);
=======
		String stopPathId = block.getStopPath(tripIndex, stopPathIndex).getId();
>>>>>>> 398cb762

		Arrival arrival = new Arrival(vehicleState.getVehicleId(),
				new Date(arrivalTime),
				vehicleState.getAvlReport().getDate(),
				block,
				tripIndex,
				stopPathIndex,
				freqStartDate,
<<<<<<< HEAD
				stopPath.getId(),
				stopPath.isScheduleAdherenceStop());
=======
				stopPathId);
>>>>>>> 398cb762

		arrival = StopArrivalDepartureCacheFactory.getInstance().verifyArrival(arrival);
		updateCache(vehicleState, arrival);
		logger.debug("Creating arrival: {}", arrival);

		// Remember this arrival time so that can make sure that subsequent
		// departures are for after the arrival time.
<<<<<<< HEAD
		if (arrival.getTime() > vehicleState.getLastArrivalTime()) {
			vehicleState.setLastArrivalTime(arrivalTime);
			vehicleState.setLastArrivalStopPathIndex(stopPathIndex);
		}
=======
		if (arrival.getTime() > vehicleState.getLastArrivalTime())
			vehicleState.setLastArrivalTime(arrivalTime);
>>>>>>> 398cb762
		return arrival;
	}

	private void updateCache(VehicleState vehicleState, ArrivalDeparture arrivalDeparture)
	{
		if(TripDataHistoryCacheFactory.getInstance()!=null)
			TripDataHistoryCacheFactory.getInstance().putArrivalDeparture(arrivalDeparture);

		if(StopArrivalDepartureCacheFactory.getInstance()!=null)
		{
			StopArrivalDepartureCacheFactory.getInstance().putArrivalDeparture(arrivalDeparture);
		}
		
		if(DwellTimeModelCacheFactory.getInstance()!=null)
		{
			DwellTimeModelCacheFactory.getInstance().addSample(arrivalDeparture);
		}

		if(ScheduleBasedHistoricalAverageCache.getInstance()!=null)
		{
			try {
				ScheduleBasedHistoricalAverageCache.getInstance().putArrivalDeparture(arrivalDeparture);
			} catch (Exception e) {
				logger.error("exception {} pushing to cache for ad {}", e, arrivalDeparture, e);
			}
		}

		if(FrequencyBasedHistoricalAverageCache.getInstance()!=null)
			try {
				FrequencyBasedHistoricalAverageCache.getInstance().putArrivalDeparture(arrivalDeparture);
			} catch (Exception e) {
				logger.error("exception {} pushing to cache for ad {}", e, arrivalDeparture, e);
			}

		if(HoldingTimeGeneratorFactory.getInstance()!=null)
		{
			HoldingTime holdingTime;
			try {
				holdingTime = HoldingTimeGeneratorFactory.getInstance().generateHoldingTime(vehicleState, new IpcArrivalDeparture(arrivalDeparture));
				if(holdingTime!=null)
				{
					HoldingTimeCache.getInstance().putHoldingTime(holdingTime);
					vehicleState.setHoldingTime(holdingTime);

				}
				ArrayList<Long> N_List=new ArrayList<Long>();

				HoldingTimeGeneratorFactory.getInstance().handleDeparture(vehicleState, arrivalDeparture);

			} catch (Exception e) {
				logger.error("exception {} pushing to cache for ad {}", e, arrivalDeparture, e);
			}
		
		}
		/*
		if(HoldingTimeGeneratorDefaultImpl.getOrderedListOfVehicles("66")!=null)
			logger.info("ORDER:"+HoldingTimeGeneratorDefaultImpl.getOrderedListOfVehicles("66").toString());
		*/
		/*
		if(HoldingTimeGeneratorFactory.getInstance()!=null)
		{
			HoldingTimeCacheKey key=new HoldingTimeCacheKey(arrivalDeparture.getStopId(), arrivalDeparture.getVehicleId(), arrivalDeparture.getTripId());
			if(arrivalDeparture.getVehicleId().equals("966"))
			{
				System.out.println("hello");
			}



			if(HoldingTimeCache.getInstance().getHoldingTime(key)!=null)
			{
				long sinceHoldingTimeGenerated=Math.abs(HoldingTimeCache.getInstance().getHoldingTime(key).getCreationTime().getTime()-arrivalDeparture.getAvlTime().getTime());

				if((HoldingTimeCache.getInstance().getHoldingTime(key).isArrivalPredictionUsed()==false&&sinceHoldingTimeGenerated>1400000)||HoldingTimeCache.getInstance().getHoldingTime(key).isArrivalPredictionUsed()==true)
				{
					HoldingTime holdingTime = HoldingTimeGeneratorFactory.getInstance().generateHoldingTime(vehicleState, arrivalDeparture);
					if(holdingTime!=null)
					{
						HoldingTimeCache.getInstance().putHoldingTime(holdingTime);
						vehicleState.setHoldingTime(holdingTime);
					}
				}else
				{
					logger.debug("Don't generate holding time.");
				}
			}else
			{
				HoldingTime holdingTime = HoldingTimeGeneratorFactory.getInstance().generateHoldingTime(vehicleState, arrivalDeparture);
				if(holdingTime!=null)
				{
					HoldingTimeCache.getInstance().putHoldingTime(holdingTime);
					vehicleState.setHoldingTime(holdingTime);
				}
			}
			HoldingTimeGeneratorFactory.getInstance().handleDeparture(vehicleState, arrivalDeparture);
		}
		*/
	}
	/**
	 * For making sure that the arrival/departure time is reasonably close to
	 * the AVL time. Otherwise this indicates there was a problem determining
	 * the arrival/departure time.
	 *
	 * @param avlTime
	 * @param time
	 * @return true if arrival/departure time within 30 minutes of the AVL
	 *         report time.
	 */
	private boolean timeReasonable(Date avlTime, Date time){
		if(avlTime != null && time != null) {
			long delta = Math.abs(avlTime.getTime() - time.getTime());
			if (delta < allowableDifferenceBetweenAvlTimeSecs.getValue() * Time.MS_PER_SEC)
				return true;
		}
		return false;
	}


	/**
	 * Stores the specified ArrivalDeparture object into the db
	 * and log to the ArrivalsDeparatures log file that the
	 * object was created.
	 * <p>
	 * Also generates corresponding prediction accuracy information
	 * if a corresponding prediction was found in memory.
	 *
	 * @param arrivalDeparture
	 */
	protected void storeInDbAndLog(ArrivalDeparture arrivalDeparture) {

		if (arrivalDeparture == null)
			return;

		// If arrival/departure time too far from the AVL time then something
		// must be wrong. For this situation don't store the arrival/departure
		// into db.
		Date avlTime = arrivalDeparture.getAvlTime();
		Date time = arrivalDeparture.getDate();
		if(!timeReasonable(avlTime, time)){
			logger.error(Markers.email(),
					"For {} arrival or departure time of {} is more than "
							+ "{} secs away from the AVL time of {}. Therefore not "
							+ "storing this time. {}",
					AgencyConfig.getAgencyId(), time,
					allowableDifferenceBetweenAvlTimeSecs.getValue(),
					avlTime, arrivalDeparture.getBlockId());
			return;
		}




		// Don't want to record arrival/departure time for last stop of a no
		// schedule block/trip since the last stop is also the first stop of
		// a non-schedule trip. We don't duplicate entries.
		if (arrivalDeparture.getBlock().isNoSchedule()) {
			Trip trip =
					arrivalDeparture.getBlock().getTrip(
							arrivalDeparture.getTripIndex());
			// If last stop in trip then don't do anything here
			if (arrivalDeparture.getStopPathIndex() ==
					trip.getNumberStopPaths() - 1)
				return;
		}

		// Queue to store object into db
		Core.getInstance().getDbLogger().add(arrivalDeparture);

		// Log creation of ArrivalDeparture in ArrivalsDepartures.log file
		arrivalDeparture.logCreation();

		/* add event to vehicle state. Will increment tripCounter if the last arrival in a trip */
		VehicleState vehicleState = VehicleStateManager.getInstance().getVehicleState(arrivalDeparture.getVehicleId());

		vehicleState.incrementTripCounter(arrivalDeparture);

		// Generate prediction accuracy info as appropriate
		PredictionAccuracyModule.handleArrivalDeparture(arrivalDeparture);


	}

	/**
	 * If vehicle departs terminal too early or too late then log an event
	 * so that the problem is made more obvious.
	 *
	 * @param vehicleState
	 * @param departure
	 */
	private void logEventIfVehicleDepartedEarlyOrLate(VehicleState vehicleState,
			Departure departure) {
		// If departure not for terminal then can ignore
		if (departure.getStopPathIndex() != 0)
			return;

		// Determine schedule adherence. If no schedule adherence info available
		// then can ignore.
		TemporalDifference schAdh = departure.getScheduleAdherence();
		if (schAdh == null)
			return;

		// If vehicle left too early then record an event
		if (schAdh.isEarlierThan(CoreConfig.getAllowableEarlyDepartureTimeForLoggingEvent())) {
			// Create description for VehicleEvent
			Stop stop = Core.getInstance().getDbConfig().getStop(departure.getStopId());
			Route route = Core.getInstance().getDbConfig().getRouteById(departure.getRouteId());
			String description = "Vehicle " + departure.getVehicleId()
					+ " left stop " + departure.getStopId()
					+ " \"" + stop.getName() + "\" for route \"" + route.getName()
					+ "\" " + schAdh.toString() + ". Scheduled departure time was "
					+ Time.timeStr(departure.getScheduledTime());

			// Create, store in db, and log the VehicleEvent
			VehicleEvent.create(vehicleState.getAvlReport(), vehicleState.getMatch(),
					VehicleEvent.LEFT_TERMINAL_EARLY,
					description,
					true,  // predictable
					false, // becameUnpredictable
					null); // supervisor
		}

		// If vehicle left too late then record an event
		if (schAdh.isLaterThan(CoreConfig.getAllowableLateDepartureTimeForLoggingEvent())) {
			// Create description for VehicleEvent
			Stop stop = Core.getInstance().getDbConfig().getStop(departure.getStopId());
			Route route = Core.getInstance().getDbConfig().getRouteById(departure.getRouteId());
			String description = "Vehicle " + departure.getVehicleId()
					+ " left stop " + departure.getStopId()
					+ " \"" + stop.getName() + "\" for route \"" + route.getName()
					+ "\" " + schAdh.toString() + ". Scheduled departure time was "
					+ Time.timeStr(departure.getScheduledTime());

			// Create, store in db, and log the VehicleEvent
			VehicleEvent.create(vehicleState.getAvlReport(), vehicleState.getMatch(),
					VehicleEvent.LEFT_TERMINAL_LATE,
					description,
					true,  // predictable
					false, // becameUnpredictable
					null); // supervisor
		}
	}

	/**
	 * For when there is a new match but not an old match. This means that
	 * cannot interpolate the arrival/departure times. Instead need to
	 * look backwards and use travel and stop times to determine the
	 * arrival/departure times.
	 * <p>
	 * Only does this if on the first trip of a block. The thought is
	 * that if vehicle becomes predictable for subsequent trips that
	 * vehicle might have actually started service mid-block, meaning that
	 * it didn't traverse the earlier stops and so shouldn't fake
	 * arrival/departure times for the earlier stops since there is a
	 * good chance they never happened.
	 *
	 * @param vehicleState
	 * @return List of ArrivalDepartures created
	 */
	private void estimateArrivalsDeparturesWithoutPreviousMatch(
			VehicleState vehicleState) {
		// If vehicle got assigned to the same block as before then
		// there is likely a problem. In this case don't want to
		// estimate arrivals/departures because that would likely
		// create duplicates.
		if (vehicleState.vehicleNewlyAssignedToSameBlock()) {
			logger.info("For vehicleId={} There was no previous match so " +
					"in theory could estimate arrivals/departures for the " +
					"beginning of the assignment. But the vehicle is being " +
					"reassigned to blockId={} which probably means that " +
					"vehicle already had arrivals/departures for the stops. " +
					"Therefore not estimating arrivals/departures for the " +
					"early stops.",
					vehicleState.getVehicleId(),
					vehicleState.getBlock().getId());
			return;
		}

		// Couple of convenience variables
		SpatialMatch newMatch = vehicleState.getMatch();
		String vehicleId = vehicleState.getVehicleId();

		if (newMatch.getTripIndex() == 0 &&
				newMatch.getStopPathIndex() > 0 &&
				newMatch.getStopPathIndex() < getMaxStopsWhenNoPreviousMatch()) {
			// Couple more convenience variables
			Date avlReportTime = vehicleState.getAvlReport().getDate();
			Block block = newMatch.getBlock();
			final int tripIndex = 0;
			int stopPathIndex = 0;

			// Determine departure time for first stop of trip
			SpatialMatch beginningOfTrip = new SpatialMatch(0, block,
					tripIndex, 0, 0, 0.0, 0.0);
			long travelTimeFromFirstStopToMatch = TravelTimes.getInstance()
					.expectedTravelTimeBetweenMatches(vehicleId, avlReportTime,
							beginningOfTrip, newMatch);

			// TODO - dwell time for first stop?
			//Integer firstStopDwellTime = block.getPathStopTime(tripIndex, stopPathIndex);
<<<<<<< HEAD
=======
			Long firstStopDwellTime = recalculateDwellTimeUsingThresholds(null);
>>>>>>> 398cb762

			long departureTime =
					avlReportTime.getTime() - travelTimeFromFirstStopToMatch;




			// Create departure time for first stop of trip if it has left that
			// stop
			if (!newMatch.isAtStop(tripIndex, stopPathIndex)) {
				Long firstStopDwellTime = DwellTimeUtil.getDwellTime(null, departureTime, block, tripIndex, stopPathIndex, null);
				storeInDbAndLog(createDepartureTime(vehicleState, departureTime,
						block, tripIndex, stopPathIndex, firstStopDwellTime));
			}

			// Go through remaining intermediate stops to determine
			// arrival/departure times
			for (stopPathIndex = 1;
					stopPathIndex < newMatch.getStopPathIndex();
					++stopPathIndex) {
				// Create the arrival
				long arrivalTime = departureTime
						+ block.getStopPathTravelTime(tripIndex, stopPathIndex);
				storeInDbAndLog(createArrivalTime(vehicleState, arrivalTime, block,
						tripIndex, stopPathIndex));



				// If the vehicle has left this stop then create the departure
				if (!newMatch.isAtStop(tripIndex, stopPathIndex)) {
					int stopTime = block.getPathStopTime(tripIndex, stopPathIndex);
					departureTime = arrivalTime + stopTime;
<<<<<<< HEAD
					Long dwellTime = DwellTimeUtil.getDwellTime(arrivalTime, departureTime, block, tripIndex, stopPathIndex, stopPathIndex);
=======
					Long dwellTime = recalculateDwellTimeUsingThresholds(departureTime - arrivalTime);
>>>>>>> 398cb762
					storeInDbAndLog(createDepartureTime(vehicleState, departureTime,
							block, tripIndex, stopPathIndex, dwellTime));
				}
			}

			// Need to add final arrival time if newMatch is at the
			// stop for the match
			if (newMatch.isAtStop(tripIndex, newMatch.getStopPathIndex())) {
				storeInDbAndLog(createArrivalTime(vehicleState,
						avlReportTime.getTime(), block, tripIndex,
						newMatch.getStopPathIndex()));
			}
		} else {
			logger.debug("For vehicleId={} no old match but the new " +
					"match is too far along so not determining " +
					"arrival/departure times without previous match.",
					vehicleId);
		}
	}

	/**
	 * Makes sure that the departure time is after the arrival time. Also
	 * handles the situation where couldn't store the previous arrival time
	 * because wasn't certain about it because it was determined to be after the
	 * associated AVL report.
	 *
	 * @param departureTime
	 * @param departureTimeBasedOnNewMatch
	 * @param vehicleState
	 * @return
	 */
	private Departure createDeparturePostArrival(VehicleState vehicleState, long departureTime, Block block,
											   int tripIndex, int stopPathIndex, long departureTimeBasedOnNewMatch) {
<<<<<<< HEAD
		Integer arrivalStopPathIndex;
=======
>>>>>>> 398cb762
		String vehicleId = vehicleState.getVehicleId();
		AvlReport avlReport = vehicleState.getAvlReport();
		AvlReport previousAvlReport =
				vehicleState.getPreviousAvlReportFromSuccessfulMatch();

		Arrival arrivalToStoreInDb = vehicleState.getArrivalToStoreToDb();
		long arrivalTime;

		// Make sure departure time is after the previous arrival time since
		// don't want arrival/departure times to ever go backwards. That of
		// course looks really bad.
		if (arrivalToStoreInDb != null) {
			arrivalTime = arrivalToStoreInDb.getTime();
			// If the arrival time is a problem then adjust both the arrival
			// time and the departure time so that they are as accurate as
			// possible and that the arrival time comes before the departure
			// time.
			if (arrivalTime >= departureTime) {
				long originalTimeBetweenOldAvlAndArrival = arrivalToStoreInDb
						.getTime() - previousAvlReport.getTime();
				// Note: don't want to subtract out departure time because
				// it could be based on the old AVL report. Since trying to
				// determine expected time for departure using the old
				// AVL report for the arrival and the new AVL report for the
				// the departure need to use departureTimeBasedOnNewMatch.
				long originalTimeBetweenDepartureAndAvl =
						avlReport.getTime() - departureTimeBasedOnNewMatch;
				long timeBetweenAvlReports =
						avlReport.getTime() - previousAvlReport.getTime();
				double ratio = (double) timeBetweenAvlReports /
						(originalTimeBetweenOldAvlAndArrival +
								originalTimeBetweenDepartureAndAvl);
				long newArrivalTime = previousAvlReport.getTime()
						+ Math.round(ratio
								* originalTimeBetweenOldAvlAndArrival);
				long newDepartureTime = newArrivalTime + getDefaultArrivalDepartureBufferTime();

				if (logger.isDebugEnabled()) {
					logger.debug("vehicleId={} determined departure time was "
							+ "{} which is less than or equal to the previous "
							+ "arrival time of {}. Therefore the arrival time "
							+ "adjusted to {} and departure adjusted to {}.",
							vehicleId,
							Time.dateTimeStrMsec(departureTime),
							Time.dateTimeStrMsec(arrivalToStoreInDb.getTime()),
							Time.dateTimeStrMsec(newArrivalTime),
							Time.dateTimeStrMsec(newDepartureTime));
				}
				departureTime = newDepartureTime;
				arrivalTime = newArrivalTime;
				if (arrivalTime < vehicleState.getLastDepartureTime()) {
					logger.error("vehicle={} generated illegal arrival time less than next departure {}"
					+ " but not greater than previous departure {}", vehicleId, Time.dateTimeStrMsec(departureTime),
									Time.dateTimeStrMsec(vehicleState.getLastDepartureTime()));
					// TODO: attempt to untangle out-of-order ADs
				}
				arrivalToStoreInDb = arrivalToStoreInDb
						.withUpdatedTime(new Date(arrivalTime));
<<<<<<< HEAD

=======
>>>>>>> 398cb762
			}
			arrivalStopPathIndex = arrivalToStoreInDb.getStopPathIndex();

			// Now that have the corrected arrival time store it in db
			// and reset vehicleState to indicate that have dealt with it.
			storeInDbAndLog(arrivalToStoreInDb);
			vehicleState.setArrivalToStoreToDb(null);
		} else {
			// Even though the last arrival time wasn't for sometime in
			// the future of the AVL time could still have an issue.
			// Make sure that departure time is greater than the previous
			// arrival time no matter how it was created. This could happen
			// if travel times indicate that the vehicle departed a long time
			// ago.
			arrivalTime = vehicleState.getLastArrivalTime();
<<<<<<< HEAD
			arrivalStopPathIndex = vehicleState.getLastArrivalStopPathIndex();
=======
>>>>>>> 398cb762
			if (departureTime <= arrivalTime) {
				if (logger.isDebugEnabled()) {
					logger.debug("vehicleId={} the determined departure was " +
						"{} which is before the previous arrival time {}. " +
						"Therefore adjusting the departure time to {}",
						vehicleId,
						Time.dateTimeStrMsec(departureTime),
						Time.dateTimeStrMsec(arrivalTime),
						Time.dateTimeStrMsec(arrivalTime+1));
				}
				departureTime = arrivalTime + 1;
			}
		}

		// If adjusting the departure time makes it after the AVL report
		// then we have a problem. Can't do anything about it so just log
		// the problem.
		if (departureTime >= avlReport.getTime()) {
			if (logger.isDebugEnabled()) {
				logger.error("For vehicleId={} after adjusting the departure " +
					"time to be after the arrival time got a departure " +
					"time of {} which is after the AVL time of {}. This " +
					"is a problem because the match won't be between the " +
					"departure and arrival time even though it should be.",
					vehicleId,
					Time.dateTimeStrMsec(departureTime),
					Time.dateTimeStrMsec(avlReport.getTime()));
			}
		}

<<<<<<< HEAD
		Long dwellTime = DwellTimeUtil.getDwellTime(arrivalTime, departureTime, block, tripIndex, stopPathIndex, arrivalStopPathIndex);
=======
		Long dwellTime = recalculateDwellTimeUsingThresholds(departureTime - arrivalTime);
>>>>>>> 398cb762
		Departure verifiedDeparture = createDepartureTime(vehicleState, departureTime, block, tripIndex, stopPathIndex, dwellTime);
		// remember this departure time to ensure subsequent arrivals are in order
		if (verifiedDeparture.getTime() > vehicleState.getLastDepartureTime()) {
			vehicleState.setLastDepartureTime(verifiedDeparture.getTime());
		}
		return verifiedDeparture;
	}

	/**
	 * Handles the case where the old match indicates that vehicle has
	 * departed a stop. Determines the appropriate departure time.
	 *
	 * @param vehicleState
	 *            For obtaining match and AVL info
	 * @return The time to be used as the beginTime for determining
	 *         arrivals/departures for intermediate stops. Will be the time of
	 *         the new AVL report if vehicle is not at a stop. If it is at a
	 *         stop then it will be the expected departure time at that stop.
	 */
	private long handleVehicleDepartingStop(VehicleState vehicleState) {
		String vehicleId = vehicleState.getVehicleId();

		// If vehicle wasn't departing a stop then simply return the
		// previous AVL time as the beginTime.
		SpatialMatch oldMatch = vehicleState.getPreviousMatch();
		VehicleAtStopInfo oldVehicleAtStopInfo = oldMatch.getAtStop();
		AvlReport previousAvlReport =
				vehicleState.getPreviousAvlReportFromSuccessfulMatch();
		if (oldVehicleAtStopInfo == null)
			return previousAvlReport.getTime();

		// Vehicle departed previous stop...
		logger.debug("vehicleId={} was at stop {}  previous AVL report " +
				"and departed so determining departure time",
				vehicleId, oldVehicleAtStopInfo);

		// Use match right at the departed stop. This way we are including the
		// time it takes to get from the actual stop to the new match.
		SpatialMatch matchJustAfterStop =
				oldMatch.getMatchAdjustedToBeginningOfPath();

		// Determine departure info for the old stop by using the current
		// AVL report and subtracting the expected travel time to get from
		// there to the new match.
		SpatialMatch newMatch = vehicleState.getMatch();
		int travelTimeToNewMatchMsec = TravelTimes.getInstance()
				.expectedTravelTimeBetweenMatches(vehicleId,
						previousAvlReport.getDate(), matchJustAfterStop,
						newMatch);
		AvlReport avlReport = vehicleState.getAvlReport();
		long departureTimeBasedOnNewMatch =
				avlReport.getTime() - travelTimeToNewMatchMsec;

		// Need to also look at departure time for the old stop by using the
		// previous AVL report and subtracting the expected travel time to get
		// from there. This will prevent us from using
		// departureTimeBasedOnNewMatch if that time is too early due to
		// expected travel times being too long.
		long departureTimeBasedOnOldMatch;
		if (matchJustAfterStop.lessThanOrEqualTo(oldMatch)) {
			// The stop is before the oldMatch so need to subtract travel time
			// from the stop to the oldMatch from the previous AVL report time.
			int travelTimeFromStopToOldMatchMsec = TravelTimes.getInstance()
					.expectedTravelTimeBetweenMatches(vehicleId,
							previousAvlReport.getDate(), matchJustAfterStop,
							oldMatch);
			departureTimeBasedOnOldMatch = previousAvlReport.getTime()
					- travelTimeFromStopToOldMatchMsec;
		} else {
			// The oldMatch is before the stop so add the travel time from the
			// oldMatch to the stop to the previous AVL report time.
			SpatialMatch matchJustBeforeStop =
					oldMatch.getMatchAdjustedToEndOfPath();
			int travelTimeFromOldMatchToStopMsec = TravelTimes.getInstance()
					.expectedTravelTimeBetweenMatches(vehicleId,
							previousAvlReport.getDate(), oldMatch,
							matchJustBeforeStop);
			departureTimeBasedOnOldMatch = previousAvlReport.getTime()
					+ travelTimeFromOldMatchToStopMsec;
		}

		// Determine actual departure time to use. If the old match departure
		// time is greater than the new match time then we know that the
		// vehicle was still at the stop at the old match departure time.
		// Using the new match departure time would be too early in this
		// case. So for this case use the departure time based on the old
		// match.
		long departureTime = departureTimeBasedOnNewMatch;
		if (departureTimeBasedOnOldMatch > departureTimeBasedOnNewMatch) {
			// Use departure time based on old match since we definitely
			// know that the vehicle was still at the stop at that time.
			departureTime = departureTimeBasedOnOldMatch;

			// Log what is going on
			if (logger.isDebugEnabled()) {
				logger.debug("For vehicleId={} using departure time {} based "
						+ "on old match because it is greater than the "
						+ "earlier value " + "based on the new match of {}",
						vehicleId,
						Time.dateTimeStrMsec(departureTime),
						Time.dateTimeStrMsec(departureTimeBasedOnNewMatch));
			}
		}

		// Make sure the determined departure time is less than new AVL time.
		// This is important because the vehicle has gone beyond the stop and
		// will be generating a match. Since the vehicle was determined to
		// have left the stop the departure time must be before the AVL time.
		// This check makes sure that matches and arrivals/departures are in
		// the proper order for when determining historic travel times.
		if (departureTime >= avlReport.getTime()) {
			logger.debug("For vehicleId={} departure time determined to be " +
					"{} but that is greater or equal to the AVL time " +
					"of {}. Therefore setting departure time to {}.",
					vehicleId,
					Time.dateTimeStrMsec(departureTime),
					Time.dateTimeStrMsec(avlReport.getTime()),
					Time.dateTimeStrMsec(avlReport.getTime() - 1));
			departureTime = avlReport.getTime() - 1;
		}


		// Make sure departure time is after arrival
		Departure departure = createDeparturePostArrival(vehicleState,
				departureTime, oldVehicleAtStopInfo.getBlock(),
				oldVehicleAtStopInfo.getTripIndex(),
				oldVehicleAtStopInfo.getStopPathIndex(),
				departureTimeBasedOnNewMatch);

		// Create and write out the departure time to db
		storeInDbAndLog(departure);

		// Log event if vehicle left a terminal too early or too late
		logEventIfVehicleDepartedEarlyOrLate(vehicleState, departure);

		// The new beginTime to be used to determine arrival/departure
		// times at intermediate stops
		return departureTime;
	}

	/**
	 * Handles the case where the new match indicates that vehicle has
	 * arrived at a stop. Determines the appropriate arrival time.
	 *
	 * @param vehicleState
	 *            For obtaining match and AVL info
	 * @param beginTime
	 *            The time of the previous AVL report or the departure time if
	 *            vehicle previously was at a stop.
	 * @return The time to be used as the endTime for determining
	 *         arrivals/departures for intermediate stops. Will be the time of
	 *         the new AVL report if vehicle is not at a stop. If it is at a
	 *         stop then it will be the expected arrival time at that stop.
	 */
	private long handleVehicleArrivingAtStop(VehicleState vehicleState,
			long beginTime) {
		String vehicleId = vehicleState.getVehicleId();

		// If vehicle hasn't arrived at a stop then simply return the
		// AVL time as the endTime.
		SpatialMatch newMatch = vehicleState.getMatch();
		VehicleAtStopInfo newVehicleAtStopInfo = newMatch.getAtStop();
		AvlReport avlReport = vehicleState.getAvlReport();
		if (newVehicleAtStopInfo == null)
			return avlReport.getTime();

		// Vehicle has arrived at a stop...
		logger.debug("vehicleId={} arrived at stop {} with new AVL " +
				"report so determining arrival time",
				vehicleId, newVehicleAtStopInfo);

		// Use match right at the stop. This way we are including the
		// time it takes to get from the new match to the actual
		// stop and not just to some distance before the stop.
		SpatialMatch matchJustBeforeStop =
				newMatch.getMatchAdjustedToEndOfPath();

		// Determine arrival info for the new stop based on the
		// old AVL report. This will give us the proper time if
		// the vehicle already arrived before the current AVL
		// report
		SpatialMatch oldMatch = vehicleState.getPreviousMatch();
		int travelTimeFromOldMatchMsec = TravelTimes.getInstance()
				.expectedTravelTimeBetweenMatches(vehicleId,
						avlReport.getDate(), oldMatch, matchJustBeforeStop);
		// At first it appears that should use the time of the previous AVL
		// report plus the travel time. But since vehicle might have just
		// departed the previous stop should use that departure time instead.
		// By using beginTime we are using the correct value.
		long arrivalTimeBasedOnOldMatch =
				beginTime + travelTimeFromOldMatchMsec;

		// Need to also look at arrival time based on the new match. This
		// will prevent us from using arrivalTimeBasedOnOldMatch if that
		// time is in the future due to the expected travel times incorrectly
		// being too long.
		long arrivalTimeBasedOnNewMatch;
		if (newMatch.lessThanOrEqualTo(matchJustBeforeStop)) {
			// The new match is before the stop so add the travel time
			// from the match to the stop to the AVL time to get the
			// arrivalTimeBasedOnNewMatch.
			int travelTimeFromNewMatchToStopMsec = TravelTimes.getInstance()
					.expectedTravelTimeBetweenMatches(vehicleId,
							avlReport.getDate(), newMatch, matchJustBeforeStop);
			arrivalTimeBasedOnNewMatch =
					avlReport.getTime() + travelTimeFromNewMatchToStopMsec;
		} else {
			// The new match is after the stop so subtract the travel time
			// from the stop to the match from the AVL time to get the
			// arrivalTimeBasedOnNewMatch.
			SpatialMatch matchJustAfterStop =
					newMatch.getMatchAdjustedToBeginningOfPath();

			int travelTimeFromStoptoNewMatchMsec = TravelTimes.getInstance()
					.expectedTravelTimeBetweenMatches(vehicleId,
							avlReport.getDate(), matchJustAfterStop, newMatch);
			arrivalTimeBasedOnNewMatch =
					avlReport.getTime() - travelTimeFromStoptoNewMatchMsec;
		}

		// Determine which arrival time to use. If the one based on the old
		// match is greater than the one based on the new match it means that
		// the vehicle traveled faster than expected. This is pretty common
		// since the travel times can be based on the schedule, which is often
		// not very accurate. For this case need to use the arrival time
		// based on the new match since we know that the vehicle has arrived
		// at the stop by that time.
		long arrivalTime = arrivalTimeBasedOnOldMatch;
		if (arrivalTimeBasedOnNewMatch < arrivalTimeBasedOnOldMatch) {
			// Use arrival time based on new match since we definitely know
			// the vehicle has arrived at this time.
			arrivalTime = arrivalTimeBasedOnNewMatch;

			// Log what is going on
			if (logger.isDebugEnabled()) {
				logger.debug("For vehicleId={} using arrival time {} based " +
					"on new match because it is less than the later value " +
					"based on the old match of {}",
					vehicleId,
					Time.dateTimeStrMsec(arrivalTime),
					Time.dateTimeStrMsec(arrivalTimeBasedOnOldMatch));
			}
		}

		// Make sure the determined arrival time is greater than old AVL time.
		// This check makes sure that matches and arrivals/departures are in
		// the proper order for when determining historic travel times.
		AvlReport previousAvlReport =
				vehicleState.getPreviousAvlReportFromSuccessfulMatch();
		if (arrivalTime <= previousAvlReport.getTime()) {
			logger.debug("For vehicleId={} arrival time determined to be " +
					"{} but that is less than or equal to the previous AVL " +
					"time of {}. Therefore setting arrival time to {}.",
					vehicleId,
					Time.dateTimeStrMsec(arrivalTime),
					Time.dateTimeStrMsec(previousAvlReport.getTime()),
					Time.dateTimeStrMsec(previousAvlReport.getTime() + 1));
			arrivalTime = previousAvlReport.getTime() + 1;
		}

		if (arrivalTime < vehicleState.getLastDepartureTime()) {
			// our time check above didn't catch an out-of-order arrivalTime
			logger.debug("For vehicle={} arrival time determined to be " +
							"{} but that is less than or equal to previous departure " +
							"time of {}.  Setting arrival time to {}.",
							vehicleId,
							Time.dateTimeStrMsec(arrivalTime),
							Time.dateTimeStrMsec(vehicleState.getLastDepartureTime()));
			arrivalTime = vehicleState.getLastArrivalTime() + 1;
		}

		// Create the arrival time
		Arrival arrival = createArrivalTime(vehicleState, arrivalTime,
				newVehicleAtStopInfo.getBlock(),
				newVehicleAtStopInfo.getTripIndex(),
				newVehicleAtStopInfo.getStopPathIndex());

		// If the arrival time is into the future then we don't want to store
		// it right now because it might be so in the future that it could be
		// after the next AVL report, which of course hasn't happened yet.
		// This would be a problem because then the store arrivals/departures
		// and matches could be out of sequence which would screw up all
		// the systems that use that data. But if it is the last stop of the
		// trip then should store it now because might not get another match
		// for this trip and don't want to never store the arrival.
		if (arrival.getTime() > avlReport.getTime()
				&& newVehicleAtStopInfo.getStopPathIndex() !=
						newMatch.getTrip().getNumberStopPaths() - 1) {
			// Record the arrival to store into the db next time get a
			// departure so that can make sure that arrival time is
			// appropriately before the departure time.
			vehicleState.setArrivalToStoreToDb(arrival);
		} else {
			// Not the complicated situation so store the arrival into db
			vehicleState.setArrivalToStoreToDb(null);
			storeInDbAndLog(arrival);
		}

		// The new endTime to be used to determine arrival/departure
		// times at intermediate stops
		return arrivalTime;
	}

	/**
	 * Determines number of travel times and wait times between oldMatch and
	 * newMatch that have zero travel or stop time, meaning that the
	 * arrival/departure times will need to be adjusted by 1msec to make sure
	 * that each time is unique for a vehicle.
	 *
	 * @param oldMatch
	 * @param newMatch
	 * @return Number of zero travel or stop times
	 */
	private int numberOfZeroTravelOrStopTimes(SpatialMatch oldMatch,
			SpatialMatch newMatch) {
		int counter = 0;
		Indices indices = oldMatch.getIndices();
		Indices newIndices = newMatch.getIndices();
		while (indices.isEarlierStopPathThan(newIndices)) {
			if (indices.getTravelTimeForPath() == 0)
				++counter;
			if (indices.getStopTimeForPath() == 0)
				++counter;
			indices.incrementStopPath();
		}

		return counter;
	}

	/**
	 * Determine arrival/departure info for in the between stops between the
	 * previous and the current match.
	 *
	 * @param vehicleState
	 *            For obtaining match and AVL info
	 * @param beginTime
	 *            Time of previous AVL report or the departure time if vehicle
	 *            was at a stop
	 * @param endTime
	 *            Time of the new AVL report or the arrival time if vehicle
	 *            arrived at a stop
	 */
	private void handleIntermediateStops(VehicleState vehicleState,
			long beginTime, long endTime) {
		// Need to make sure that the arrival/departure times created for
		// intermediate stops do not have the same exact time as the
		// departure of the previous stop or the arrival of the new
		// stop. Otherwise this could happen if have travel and/or wait
		// times of zero. The reason this is important is so that each
		// arrival/departure for a vehicle have a different time and
		// ordered correctly time wise so that when one looks at the
		// arrival/departure times for a vehicle the order is correct.
		// Otherwise the times being listed out of order could cause one
		// to lose trust in the values.
		++beginTime;
		--endTime;

		// Convenience variables
		String vehicleId = vehicleState.getVehicleId();
		SpatialMatch oldMatch = vehicleState.getPreviousMatch();
		SpatialMatch newMatch = vehicleState.getMatch();
		Date previousAvlDate = vehicleState
				.getPreviousAvlReportFromSuccessfulMatch().getDate();
		Date avlDate = vehicleState.getAvlReport().getDate();

		int numZeroTimes = numberOfZeroTravelOrStopTimes(oldMatch, newMatch);

		// Determine how fast vehicle was traveling compared to what is
		// expected. Then can use proportional travel and stop times to
		// determine the arrival and departure times. Note that this part of
		// the code doesn't need to be very efficient because usually will get
		// frequent enough AVL reports such that there will be at most only
		// a single stop that is crossed. Therefore it is OK to determine
		// travel times for same segments over and over again.
		int totalExpectedTravelTimeMsec = TravelTimes.getInstance()
				.expectedTravelTimeBetweenMatches(vehicleId, previousAvlDate,
						oldMatch, newMatch);
		long elapsedAvlTime = endTime - beginTime - numZeroTimes;

		// speedRatio is how much time vehicle took to travel compared to the
		// expected travel time. A value greater than 1.0 means that vehicle
		// is taking longer than expected and the expected travel times should
		// therefore be increased accordingly. There are situations where
		// totalExpectedTravelTimeMsec can be zero or really small, such as
		// when using schedule based travel times and the schedule doesn't
		// provide enough time to even account for the 10 or seconds expected
		// for wait time stops. Need to make sure that don't divide by zero
		// for this situation, where expected travel time is 5 msec or less,
		// use a speedRatio of 1.0.
		double speedRatio;
		if (totalExpectedTravelTimeMsec > 5)
			speedRatio = (double) elapsedAvlTime / totalExpectedTravelTimeMsec;
		else
			speedRatio = 1.0;

		// To determine which path use the stopInfo if available since that
		// way won't use the wrong path index if the vehicle is matching to
		// just beyond the stop.
		VehicleAtStopInfo oldVehicleAtStopInfo = oldMatch.getAtStop();
		Indices indices = oldVehicleAtStopInfo != null ?
				oldVehicleAtStopInfo.clone().incrementStopPath(endTime) :
					oldMatch.getIndices();

		VehicleAtStopInfo newVehicleAtStopInfo = newMatch.getAtStop();
		Indices endIndices =
				newVehicleAtStopInfo != null ?
						newVehicleAtStopInfo.clone() : newMatch.getIndices();

		// Determine time to first stop
		SpatialMatch matchAtNextStop = oldMatch.getMatchAtJustBeforeNextStop();
		long travelTimeToFirstStop = TravelTimes.getInstance()
				.expectedTravelTimeBetweenMatches(vehicleId,
						avlDate, oldMatch, matchAtNextStop);
		double timeWithoutSpeedRatio = travelTimeToFirstStop;
		long arrivalTime =
				beginTime + Math.round(timeWithoutSpeedRatio * speedRatio);

		// Go through each stop between the old match and the new match and
		// determine the arrival and departure times...
		logger.debug("For vehicleId={} determining if it traversed stops " +
				"in between the new and the old AVL report...",
				vehicleId);
		Block block = indices.getBlock();
		while (indices.isEarlierStopPathThan(endIndices)) {
			// Determine arrival time for current stop
			ArrivalDeparture arrival = createArrivalTime(vehicleState,
					arrivalTime,
					newMatch.getBlock(),
					indices.getTripIndex(),
					indices.getStopPathIndex());
			storeInDbAndLog(arrival);

			// Determine departure time for current stop
			double stopTime = block.getPathStopTime(indices.getTripIndex(),
					indices.getStopPathIndex());
			// Make sure that the departure time is different by at least
			// 1 msec so that times will be ordered properly when querying
			// the db.
			if (stopTime * speedRatio < 1.0)
				stopTime = 1.0/speedRatio;
			timeWithoutSpeedRatio += stopTime;
			long departureTime =
					beginTime + Math.round(timeWithoutSpeedRatio * speedRatio);
<<<<<<< HEAD
			Long dwellTime = DwellTimeUtil.getDwellTime(arrivalTime, departureTime, block, indices.getTripIndex(),
					indices.getStopPathIndex(), indices.getStopPathIndex());
=======
			Long dwellTime = recalculateDwellTimeUsingThresholds(departureTime - arrivalTime);
>>>>>>> 398cb762
			ArrivalDeparture departure = createDepartureTime(vehicleState,
					departureTime,
					newMatch.getBlock(),
					indices.getTripIndex(),
					indices.getStopPathIndex(),
					dwellTime);
			storeInDbAndLog(departure);

			// Determine travel time to next time for next time through
			// the while loop
			indices.incrementStopPath();
			double pathTravelTime =
					block.getStopPathTravelTime(indices.getTripIndex(),
							indices.getStopPathIndex());
			if (pathTravelTime * speedRatio < 1.0 )
				pathTravelTime = 1.0/speedRatio;
			timeWithoutSpeedRatio += pathTravelTime;
			arrivalTime =
					beginTime + Math.round(timeWithoutSpeedRatio * speedRatio);
		}

		logger.debug("For vehicleId={} done determining if it traversed " +
				"stops in between the new and the old AVL report.",
				vehicleId);
	}

	/**
	 * Recalculate dwellTime using the Min and Max Allowable Dwell Time values.
	 * If DwellTime is below Min value, then Min value is returned.
	 * If DwellTime is above Max value, then NULL is returned since the value is likely an error.
	 *
	 * @param dwellTime
	 *            Originally calculated dwellTime
	 */
	private Long recalculateDwellTimeUsingThresholds(Long dwellTime){
		if(dwellTime != null){
			if(dwellTime < getMinAllowableDwellTime()){
				return getMinAllowableDwellTime();
			}
			else if(dwellTime <= getMaxAllowableDwellTime()){
				return dwellTime;
			}
		}
		return null;
	}

	/**
	 * Processes updated vehicleState to generate associated arrival and
	 * departure times. Looks at both the previous match and the current
	 * match to determine which stops need to generate times for. Stores
	 * the resulting arrival/departure times into the database.
	 *
	 * @param vehicleState
	 * @return List of generated ArrivalDeparture times
	 */
	@Override
	public void generate(VehicleState vehicleState) {
		// Make sure vehicle state is OK
		if (!vehicleState.isPredictable()) {
			logger.error("Vehicle was not predictable when trying to process " +
					"arrival/departure times. {}", vehicleState);
			// Return empty arrivalDepartures list
			return;
		}
		SpatialMatch newMatch = vehicleState.getMatch();
		if (newMatch == null) {
			logger.error("Vehicle was not matched when trying to process " +
					"arrival/departure times. {}", vehicleState);
			// Return empty arrivalDepartures list
			return;
		}

		// If no old match then can determine the stops traversed between the
		// old match and the new one. But this will frequently happen because
		// sometimes won't get matches until vehicle has gone past the initial
		// stop of the block due to not getting assignment right away or some
		// kind of AVL issue. For this situation still want to estimate the
		// arrival/departure times for the previous stops.
		SpatialMatch oldMatch = vehicleState.getPreviousMatch();
		if (oldMatch == null) {
			logger.debug("For vehicleId={} there was no previous match " +
					"so seeing if can generate arrivals/departures for " +
					"beginning of block", vehicleState.getVehicleId());
			// Don't have an oldMatch, but see if can estimate times anyways
			estimateArrivalsDeparturesWithoutPreviousMatch(vehicleState);
			return;
		}

		// If either the old or the new match were for layovers but where
		// the distance to the match is large, then shouldn't determine
		// arrival/departure times because the vehicles isn't or wasn't
		// actually at the layover. This can happen because sometimes
		// can jump the match ahead to the layover even though the
		// vehicle isn't actually there. Can't just use
		// CoreConfig.getMaxDistanceFromSegment() since often for agencies
		// like mbta the stops are not on the path which means that a layover
		// match is likely to be greater than getMaxDistanceFromSegment() but
		// still want to record the departure time.
		boolean oldMatchIsProblematic = oldMatch.isLayover()
				&& (oldMatch.getDistanceToSegment() >
						CoreConfig.getLayoverDistance());
		boolean newMatchIsProblematic = newMatch.isLayover()
				&& (newMatch.getDistanceToSegment() >
						CoreConfig.getLayoverDistance());

		if (oldMatchIsProblematic || newMatchIsProblematic) {
			logger.warn("For vehicleId={} the old or the new match had a " +
					"match distance greater than allowed. Therefore not " +
					"generating arrival/departure times. " +
					"Max allowed layoverDistance={}. oldMatch={} newMatch={}",
					vehicleState.getVehicleId(),
					CoreConfig.getLayoverDistance(), oldMatch, newMatch);
			return;
		}

		// If too many stops were traversed given the AVL time then there must
		// be something wrong so return
		AvlReport previousAvlReport =
				vehicleState.getPreviousAvlReportFromSuccessfulMatch();
		AvlReport avlReport = vehicleState.getAvlReport();
		if (tooManyStopsTraversed(oldMatch, newMatch, previousAvlReport,
				avlReport))
			return;

		// If no stops were traversed simply return
		if (!shouldProcessArrivedOrDepartedStops(oldMatch, newMatch))
			return;

		// Process the arrival/departure times since traversed at least one stop
		logger.debug("vehicleId={} traversed at least one stop so " +
				"determining arrival/departure times. oldMatch={} newMatch={}",
				vehicleState.getVehicleId(), oldMatch, newMatch);

		// If vehicle was at a stop with the old match and has now departed
		// then determine the departure time. Update the beginTime
		// accordingly since it should be the departure time instead of
		// the time of previous AVL report.
		long beginTime = handleVehicleDepartingStop(vehicleState);

		// If vehicle arrived at a stop then determine the arrival
		// time. Update the endTime accordingly since should use the time
		// that vehicle actually arrived instead of the AVL time.
		long endTime = handleVehicleArrivingAtStop(vehicleState, beginTime);

		// Determine arrival/departure info for in between stops. This needs to
		// be called after handleVehicleArrivingAtStop() because need endTime
		// from that method.
		handleIntermediateStops(vehicleState, beginTime, endTime);
	}

}<|MERGE_RESOLUTION|>--- conflicted
+++ resolved
@@ -33,10 +33,7 @@
 import org.transitclock.core.dataCache.VehicleStateManager;
 import org.transitclock.core.dataCache.frequency.FrequencyBasedHistoricalAverageCache;
 import org.transitclock.core.dataCache.scheduled.ScheduleBasedHistoricalAverageCache;
-<<<<<<< HEAD
 import org.transitclock.core.dwell.DwellTimeUtil;
-=======
->>>>>>> 398cb762
 import org.transitclock.core.holdingmethod.HoldingTimeGeneratorFactory;
 
 import org.transitclock.core.predAccuracy.PredictionAccuracyModule;
@@ -141,34 +138,6 @@
 					+ "different from the AVL time then something must be "
 					+ "wrong and the situation will be logged.");
 
-<<<<<<< HEAD
-=======
-	/**
-	 * Specify minimum allowable time in msec when calculating dwell time for departures.
-	 * @return
-	 */
-	private static long getMinAllowableDwellTime() {
-		return minAllowableDwellTime.getValue();
-	}
-	private static LongConfigValue minAllowableDwellTime =
-			new LongConfigValue(
-					"transitclock.arrivalsDepartures.minAllowableDwellTimeMsec",
-					1l * Time.MS_PER_SEC,
-					"Specify minimum allowable time in msec when calculating dwell time for departures.");
-
-	/**
-	 * Specifying the Max allowable time when calculating dwell time for departures.
-	 * @return
-	 */
-	private static long getMaxAllowableDwellTime() {
-		return maxAllowableDwellTime.getValue();
-	}
-	private static LongConfigValue maxAllowableDwellTime =
-			new LongConfigValue(
-					"transitclock.arrivalsDepartures.maxAllowableDwellTimeMsec",
-					60l * Time.MS_PER_MIN,
-					"Specify maximum allowable time in msec when calculating dwell time for departures.");
->>>>>>> 398cb762
 
 	/**
 	 * Specifying the Max allowable time when calculating dwell time for departures.
@@ -324,15 +293,9 @@
 			freqStartDate = new Date(vehicleState.getTripStartTime(vehicleState.getTripCounter()));
 		}
 
-<<<<<<< HEAD
 		Date avlTime=vehicleState.getAvlReport().getDate();
 		Date time = new Date(departureTime);
 		StopPath stopPath = block.getStopPath(tripIndex, stopPathIndex);
-=======
-		String stopPathId = block.getStopPath(tripIndex, stopPathIndex).getId();
-		Date avlTime=vehicleState.getAvlReport().getDate();
-		Date time = new Date(departureTime);
->>>>>>> 398cb762
 
 		Departure departure = new Departure(vehicleState.getVehicleId(),
 				time,
@@ -342,12 +305,8 @@
 				stopPathIndex,
 				freqStartDate,
 				dwellTime,
-<<<<<<< HEAD
 				stopPath.getId(),
 				stopPath.isScheduleAdherenceStop());
-=======
-				stopPathId);
->>>>>>> 398cb762
 
 		departure = StopArrivalDepartureCacheFactory.getInstance().verifyDeparture(departure);
 		updateCache(vehicleState, departure);
@@ -400,11 +359,7 @@
 			freqStartDate = new Date(vehicleState.getTripStartTime(vehicleState.getTripCounter()));
 		}
 
-<<<<<<< HEAD
 		StopPath stopPath = block.getStopPath(tripIndex, stopPathIndex);
-=======
-		String stopPathId = block.getStopPath(tripIndex, stopPathIndex).getId();
->>>>>>> 398cb762
 
 		Arrival arrival = new Arrival(vehicleState.getVehicleId(),
 				new Date(arrivalTime),
@@ -413,12 +368,8 @@
 				tripIndex,
 				stopPathIndex,
 				freqStartDate,
-<<<<<<< HEAD
 				stopPath.getId(),
 				stopPath.isScheduleAdherenceStop());
-=======
-				stopPathId);
->>>>>>> 398cb762
 
 		arrival = StopArrivalDepartureCacheFactory.getInstance().verifyArrival(arrival);
 		updateCache(vehicleState, arrival);
@@ -426,15 +377,10 @@
 
 		// Remember this arrival time so that can make sure that subsequent
 		// departures are for after the arrival time.
-<<<<<<< HEAD
 		if (arrival.getTime() > vehicleState.getLastArrivalTime()) {
 			vehicleState.setLastArrivalTime(arrivalTime);
 			vehicleState.setLastArrivalStopPathIndex(stopPathIndex);
 		}
-=======
-		if (arrival.getTime() > vehicleState.getLastArrivalTime())
-			vehicleState.setLastArrivalTime(arrivalTime);
->>>>>>> 398cb762
 		return arrival;
 	}
 
@@ -734,10 +680,6 @@
 
 			// TODO - dwell time for first stop?
 			//Integer firstStopDwellTime = block.getPathStopTime(tripIndex, stopPathIndex);
-<<<<<<< HEAD
-=======
-			Long firstStopDwellTime = recalculateDwellTimeUsingThresholds(null);
->>>>>>> 398cb762
 
 			long departureTime =
 					avlReportTime.getTime() - travelTimeFromFirstStopToMatch;
@@ -770,11 +712,7 @@
 				if (!newMatch.isAtStop(tripIndex, stopPathIndex)) {
 					int stopTime = block.getPathStopTime(tripIndex, stopPathIndex);
 					departureTime = arrivalTime + stopTime;
-<<<<<<< HEAD
 					Long dwellTime = DwellTimeUtil.getDwellTime(arrivalTime, departureTime, block, tripIndex, stopPathIndex, stopPathIndex);
-=======
-					Long dwellTime = recalculateDwellTimeUsingThresholds(departureTime - arrivalTime);
->>>>>>> 398cb762
 					storeInDbAndLog(createDepartureTime(vehicleState, departureTime,
 							block, tripIndex, stopPathIndex, dwellTime));
 				}
@@ -808,10 +746,7 @@
 	 */
 	private Departure createDeparturePostArrival(VehicleState vehicleState, long departureTime, Block block,
 											   int tripIndex, int stopPathIndex, long departureTimeBasedOnNewMatch) {
-<<<<<<< HEAD
 		Integer arrivalStopPathIndex;
-=======
->>>>>>> 398cb762
 		String vehicleId = vehicleState.getVehicleId();
 		AvlReport avlReport = vehicleState.getAvlReport();
 		AvlReport previousAvlReport =
@@ -870,10 +805,7 @@
 				}
 				arrivalToStoreInDb = arrivalToStoreInDb
 						.withUpdatedTime(new Date(arrivalTime));
-<<<<<<< HEAD
-
-=======
->>>>>>> 398cb762
+
 			}
 			arrivalStopPathIndex = arrivalToStoreInDb.getStopPathIndex();
 
@@ -889,10 +821,7 @@
 			// if travel times indicate that the vehicle departed a long time
 			// ago.
 			arrivalTime = vehicleState.getLastArrivalTime();
-<<<<<<< HEAD
 			arrivalStopPathIndex = vehicleState.getLastArrivalStopPathIndex();
-=======
->>>>>>> 398cb762
 			if (departureTime <= arrivalTime) {
 				if (logger.isDebugEnabled()) {
 					logger.debug("vehicleId={} the determined departure was " +
@@ -923,11 +852,7 @@
 			}
 		}
 
-<<<<<<< HEAD
 		Long dwellTime = DwellTimeUtil.getDwellTime(arrivalTime, departureTime, block, tripIndex, stopPathIndex, arrivalStopPathIndex);
-=======
-		Long dwellTime = recalculateDwellTimeUsingThresholds(departureTime - arrivalTime);
->>>>>>> 398cb762
 		Departure verifiedDeparture = createDepartureTime(vehicleState, departureTime, block, tripIndex, stopPathIndex, dwellTime);
 		// remember this departure time to ensure subsequent arrivals are in order
 		if (verifiedDeparture.getTime() > vehicleState.getLastDepartureTime()) {
@@ -1371,12 +1296,8 @@
 			timeWithoutSpeedRatio += stopTime;
 			long departureTime =
 					beginTime + Math.round(timeWithoutSpeedRatio * speedRatio);
-<<<<<<< HEAD
 			Long dwellTime = DwellTimeUtil.getDwellTime(arrivalTime, departureTime, block, indices.getTripIndex(),
 					indices.getStopPathIndex(), indices.getStopPathIndex());
-=======
-			Long dwellTime = recalculateDwellTimeUsingThresholds(departureTime - arrivalTime);
->>>>>>> 398cb762
 			ArrivalDeparture departure = createDepartureTime(vehicleState,
 					departureTime,
 					newMatch.getBlock(),
@@ -1401,26 +1322,6 @@
 		logger.debug("For vehicleId={} done determining if it traversed " +
 				"stops in between the new and the old AVL report.",
 				vehicleId);
-	}
-
-	/**
-	 * Recalculate dwellTime using the Min and Max Allowable Dwell Time values.
-	 * If DwellTime is below Min value, then Min value is returned.
-	 * If DwellTime is above Max value, then NULL is returned since the value is likely an error.
-	 *
-	 * @param dwellTime
-	 *            Originally calculated dwellTime
-	 */
-	private Long recalculateDwellTimeUsingThresholds(Long dwellTime){
-		if(dwellTime != null){
-			if(dwellTime < getMinAllowableDwellTime()){
-				return getMinAllowableDwellTime();
-			}
-			else if(dwellTime <= getMaxAllowableDwellTime()){
-				return dwellTime;
-			}
-		}
-		return null;
 	}
 
 	/**
