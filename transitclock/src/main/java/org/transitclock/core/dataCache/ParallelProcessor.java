--- conflicted
+++ resolved
@@ -94,33 +94,16 @@
         new Thread(rt).start();
     }
 
-<<<<<<< HEAD
-    private void startPruneThread() {
-        PruneThread pt = new PruneThread(this);
-        new Thread(pt).start();
-    }
-
-  public String getDebugInfo() {
-      TaskWrapper taskWrapper = runQueue.peek();
-      if (taskWrapper != null)
-        return taskWrapper.task.toString();
-      return "(none)";
-  }
-
-
-  /**
-     * Remove complete jobs from the run queue.
-     */
-    public static class PruneThread implements Runnable {
-        private ParallelProcessor pp;
-        public PruneThread(ParallelProcessor pp) {
-            this.pp = pp;
-        }
-=======
->>>>>>> 0f45ea82
 
     private void remove(TaskWrapper tw) {
         runQueue.remove(tw);
+    }
+
+    public String getDebugInfo() {
+        TaskWrapper taskWrapper = runQueue.peek();
+        if (taskWrapper != null)
+            return taskWrapper.task.toString();
+        return "(none)";
     }
 
 
