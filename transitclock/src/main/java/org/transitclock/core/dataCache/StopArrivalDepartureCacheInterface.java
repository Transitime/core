package org.transitclock.core.dataCache;

import java.util.ArrayList;
import java.util.Date;
import java.util.HashMap;
import java.util.List;
import java.util.Map;

import org.hibernate.Criteria;
import org.hibernate.criterion.Order;
import org.hibernate.criterion.Restrictions;
import org.slf4j.Logger;
import org.slf4j.LoggerFactory;
<<<<<<< HEAD
import org.hibernate.Criteria;
import org.hibernate.criterion.Order;
import org.hibernate.criterion.Restrictions;
=======
>>>>>>> 398cb762
import org.transitclock.applications.Core;
import org.transitclock.db.structs.Arrival;
import org.transitclock.db.structs.ArrivalDeparture;
import org.transitclock.db.structs.Block;
import org.transitclock.db.structs.Departure;
import org.transitclock.db.structs.StopPath;
import org.transitclock.db.structs.Trip;
import org.transitclock.ipc.data.IpcArrivalDeparture;
import org.transitclock.utils.Time;

public abstract class StopArrivalDepartureCacheInterface {

	private static final Logger logger = LoggerFactory.getLogger(StopArrivalDepartureCacheInterface.class);

	abstract public List<IpcArrivalDeparture> getStopHistory(StopArrivalDepartureCacheKey key);

	abstract public StopArrivalDepartureCacheKey putArrivalDeparture(ArrivalDeparture arrivalDeparture);

	abstract public void populateCacheFromDb(List<ArrivalDeparture> results);
	abstract protected void putAll(Map<StopArrivalDepartureCacheKey, StopEvents> map);
	abstract public StopArrivalDepartureCacheKey putArrivalDepartureInMemory(Map<StopArrivalDepartureCacheKey, StopEvents> map,
																																					 ArrivalDeparture arrivalDeparture);

	public void defaultPopulateCacheFromDb(List<ArrivalDeparture> results) {
		Map<StopArrivalDepartureCacheKey, StopEvents> map = new HashMap();
		try {
			for (ArrivalDeparture result : results) {
				putArrivalDepartureInMemory(map, result);
				//TODO might be better with its own populateCacheFromdb
				DwellTimeModelCacheFactory.getInstance().addSample(result);
			}
		} catch (Throwable t) {
			logger.error("StopArrivalDepartureCacheInterface failed with {}", t, t);
		}
		this.putAll(map);
	}

	/**
	 * Force departures to be later than arrivals.
	 * @param results
	 * @return
	 */
	public static List<ArrivalDeparture> smoothArrivalDepartures(List<ArrivalDeparture> results) {
		if (!StopArrivalDepartureCacheFactory.enableSmoothinng()) return results;

		List<ArrivalDeparture> filtered = new ArrayList<>(results.size());

		int adjustedCount = 0;
		int totalCount = 0;
		String lastTripId = null;
		Long lastTime = null;
		for (ArrivalDeparture result : results) {
			totalCount++;

			// as we are adding A/Ds, smooth any negative arrivals
			if (lastTime != null && lastTripId != null
							&& lastTripId.equals(result.getTripId())
							&& result.getTime() <= lastTime) {
				int adjustment = 0;  // departure can have same time as arrival
				if (result.isArrival()) {
					adjustment = 1; // arrival needs to be greater than last departure
				}
				filtered.add(createArrivalDeparture(result, lastTime + adjustment));
				if (adjustment > 0)
					adjustedCount++;
				lastTime = lastTime + adjustment;
			} else {
				filtered.add(result);
				lastTime = result.getTime();
			}
			if (lastTripId == null || !lastTripId.equals(result.getTripId())) {
				lastTripId = result.getTripId();
			}
		}

		logger.info("ADJUSTED {}% of {} entries", ((double)adjustedCount / totalCount)*100, totalCount);
		return filtered;
	}

	/**
	 * modify the time of the
	 * @param ad
	 * @param lastTime
	 * @return
	 */
	public static ArrivalDeparture createArrivalDeparture(ArrivalDeparture ad, Long lastTime) {
		if (ad.isArrival()) {
			return createArrival((Arrival)ad, lastTime);
		}
		return createDeparture((Departure) ad, lastTime);
<<<<<<< HEAD
=======
	}

	public static Arrival createArrival(Arrival ad, Long lastTime) {
		return ad.withUpdatedTime(new Date(lastTime));
	}

	public static Departure createDeparture(Departure ad, long lastTime) {
		return ad.withUpdatedTime(new Date(lastTime));
	}

	public static List<ArrivalDeparture> createArrivalDeparturesCriteria(Criteria criteria, Date startDate, Date endDate) {
		@SuppressWarnings("unchecked")
		List<ArrivalDeparture> results = criteria.add(Restrictions.between("time", startDate, endDate))
						.addOrder(Order.asc("tripId"))
						.addOrder(Order.asc("stopPathIndex"))
						.addOrder(Order.desc("isArrival"))
						.list();
		if (!StopArrivalDepartureCacheFactory.enableSmoothinng()) return results;
		return smoothArrivalDepartures(results);
	}

	public static List<ArrivalDeparture> createArrivalDeparturesCriteriaMultiDay(Criteria criteria, Date startDate, Date endDate) {
		@SuppressWarnings("unchecked")
		List<ArrivalDeparture> results = criteria.add(Restrictions.between("time", startDate, endDate))
						.addOrder(Order.asc("time"))
						.addOrder(Order.asc("tripId"))
						.addOrder(Order.asc("stopPathIndex"))
						.addOrder(Order.desc("isArrival"))
						.list();
		if (!StopArrivalDepartureCacheFactory.enableSmoothinng()) return results;
		return smoothArrivalDepartures(results);
	}


	/**
	 * Use the existing cache to ensure the departure is not before
	 * the arrival
	 * @param departure
	 * @return a departure with a time greater than the arrival time
	 */
	public Departure verifyDeparture(Departure departure) {
		if (!StopArrivalDepartureCacheFactory.enableVerification()) return departure;

		StopArrivalDepartureCacheKey key = new StopArrivalDepartureCacheKey(departure.getStopId(), new Date(Time.getStartOfDay(departure.getAvlTime())));
		List<IpcArrivalDeparture> stopHistory = getStopHistory(key);
		ArrivalDeparture arrivalForDeparture = findArrivalForDeparture(stopHistory, departure);
		if (arrivalForDeparture == null) {
			logger.debug("no arrival found for departure {}", departure);
			return departure;
		}
		if (arrivalForDeparture.getTime() >= departure.getTime()) {
			logger.debug("adjusting departure time by {}", arrivalForDeparture.getTime() - departure.getTime() + 1);
			return createDeparture(departure, arrivalForDeparture.getTime() + 1);
		}
		return departure;
	}

	public Arrival verifyArrival(Arrival arrival) {
		if (!StopArrivalDepartureCacheFactory.enableVerification()) return arrival;

		Trip trip = Core.getInstance().getDbConfig().getTrip(arrival.getTripId());
		if (trip == null) {
			return arrival;
		}
		// go back one to stop path to find last departure
		StopPath stopPath = trip.getStopPath(arrival.getStopPathIndex() - 1);
		if (stopPath == null) {
			return arrival;
		}
		StopArrivalDepartureCacheKey key = new StopArrivalDepartureCacheKey(stopPath.getStopId(), new Date(Time.getStartOfDay(arrival.getAvlTime())));

		List<IpcArrivalDeparture> stopHistory = getStopHistory(key);
		ArrivalDeparture lastDeparture = findLastDeparture(stopHistory, stopPath.getStopId(), arrival.getVehicleId(), arrival.getStopPathIndex());
		if (lastDeparture == null) {
			logger.debug("no previous departure for arrival {}", arrival);
			return arrival;
		}
		if (arrival.getTime() <= lastDeparture.getTime()) {
			logger.debug("adjusting arrival time by {}", arrival.getTime() - lastDeparture.getTime() + 1);
			return createArrival(arrival, lastDeparture.getTime() + 1);
		}
		return arrival;
	}

	private ArrivalDeparture findLastDeparture(List<IpcArrivalDeparture> stopHistory, String departureStopId, String arrivalVehicleId, int arrivalStopPathIndex) {
		if (stopHistory == null) return null;
		ArrivalDeparture lastArrivalDeparture = null;
		for (IpcArrivalDeparture ad : stopHistory) {
			if (ad.getVehicleId().equals(arrivalVehicleId)
							&& ad.getStopId().equals(departureStopId)
							&& ad.getStopPathIndex() < arrivalStopPathIndex) {
				if (lastArrivalDeparture == null || ad.getStopPathIndex() > lastArrivalDeparture.getStopPathIndex()) {
					lastArrivalDeparture = createArrivalDeparture(ad);
				}
			}
		}
		return lastArrivalDeparture;
	}

	private ArrivalDeparture findArrivalForDeparture(List<IpcArrivalDeparture> stopHistory, Departure departure) {
		if (stopHistory == null) return null;
		for (IpcArrivalDeparture ad : stopHistory) {
			if (ad.getVehicleId().equals(departure.getVehicleId())
							&& ad.getStopId().equals(departure.getStopId())
							&& ad.getTripId().equals(departure.getTripId())
							&& ad.getStopPathIndex() == departure.getStopPathIndex()) {
				return createArrivalDeparture(ad);
			}
		}
		return null;
	}

	private ArrivalDeparture createArrivalDeparture(IpcArrivalDeparture ad) {
		Block block = Core.getInstance().getDbConfig().getBlock(ad.getServiceId(), ad.getBlockId());
		Trip trip = block.getTrip(ad.getTripId());
		int tripIndex = block.getTripIndex(trip);

		if (ad.isArrival()) {
			Arrival a = new Arrival(ad.getVehicleId(),
							ad.getTime(),
							ad.getAvlTime(),
							block,
							tripIndex,
							ad.getStopPathIndex(),
							ad.getFreqStartTime(),
							null /* stopPathId not present */);
			return a;
		}
		Departure d = new Departure(ad.getVehicleId(),
						ad.getTime(),
						ad.getAvlTime(),
						block,
						tripIndex,
						ad.getStopPathIndex(),
						ad.getFreqStartTime(),
						ad.getDwellTime(),
						null /* stopPathId not present */);
		return d;
>>>>>>> 398cb762
	}

	public static Arrival createArrival(Arrival ad, Long lastTime) {
		return ad.withUpdatedTime(new Date(lastTime));
	}

	public static Departure createDeparture(Departure ad, long lastTime) {
		return ad.withUpdatedTime(new Date(lastTime));
	}

	public static List<ArrivalDeparture> createArrivalDeparturesCriteria(Criteria criteria, Date startDate, Date endDate) {
		@SuppressWarnings("unchecked")
		List<ArrivalDeparture> results = criteria.add(Restrictions.between("time", startDate, endDate))
						.addOrder(Order.asc("tripId"))
						.addOrder(Order.asc("stopPathIndex"))
						.addOrder(Order.desc("isArrival"))
						.list();
		if (!StopArrivalDepartureCacheFactory.enableSmoothinng()) return results;
		return smoothArrivalDepartures(results);
	}

	public static List<ArrivalDeparture> createArrivalDeparturesReverseCriteria(Criteria criteria, Date startDate, Date endDate) {
		@SuppressWarnings("unchecked")
		List<ArrivalDeparture> results = criteria.add(Restrictions.between("time", startDate, endDate))
						.addOrder(Order.asc("tripId"))
						.addOrder(Order.desc("stopPathIndex"))
						.addOrder(Order.asc("isArrival"))
						.list();
		return results;
	}

	/**
	 * Use the existing cache to ensure the departure is not before
	 * the arrival
	 * @param departure
	 * @return a departure with a time greater than the arrival time
	 */
	public Departure verifyDeparture(Departure departure) {
		if (!StopArrivalDepartureCacheFactory.enableVerification()) return departure;

		StopArrivalDepartureCacheKey key = new StopArrivalDepartureCacheKey(departure.getStopId(), new Date(Time.getStartOfDay(departure.getAvlTime())));
		List<IpcArrivalDeparture> stopHistory = getStopHistory(key);
		ArrivalDeparture arrivalForDeparture = findArrivalForDeparture(stopHistory, departure);
		if (arrivalForDeparture == null) {
			logger.debug("no arrival found for departure {}", departure);
			return departure;
		}
		if (arrivalForDeparture.getTime() >= departure.getTime()) {
			logger.debug("adjusting departure time by {}", arrivalForDeparture.getTime() - departure.getTime() + 1);
			return createDeparture(departure, arrivalForDeparture.getTime() + 1);
		}
		return departure;
	}

	public Arrival verifyArrival(Arrival arrival) {
		if (!StopArrivalDepartureCacheFactory.enableVerification()) return arrival;

		Trip trip = Core.getInstance().getDbConfig().getTrip(arrival.getTripId());
		if (trip == null) {
			return arrival;
		}
		// go back one to stop path to find last departure
		StopPath stopPath = trip.getStopPath(arrival.getStopPathIndex() - 1);
		if (stopPath == null) {
			return arrival;
		}
		StopArrivalDepartureCacheKey key = new StopArrivalDepartureCacheKey(stopPath.getStopId(), new Date(Time.getStartOfDay(arrival.getAvlTime())));

		List<IpcArrivalDeparture> stopHistory = getStopHistory(key);
		ArrivalDeparture lastDeparture = findLastDeparture(stopHistory, stopPath.getStopId(), arrival.getVehicleId(), arrival.getStopPathIndex());
		if (lastDeparture == null) {
			logger.debug("no previous departure for arrival {}", arrival);
			return arrival;
		}
		if (arrival.getTime() <= lastDeparture.getTime()) {
			logger.debug("adjusting arrival time by {}", arrival.getTime() - lastDeparture.getTime() + 1);
			return createArrival(arrival, lastDeparture.getTime() + 1);
		}
		return arrival;
	}

	private ArrivalDeparture findLastDeparture(List<IpcArrivalDeparture> stopHistory, String departureStopId, String arrivalVehicleId, int arrivalStopPathIndex) {
		if (stopHistory == null) return null;
		ArrivalDeparture lastArrivalDeparture = null;
		for (IpcArrivalDeparture ad : stopHistory) {
			if (ad.getVehicleId().equals(arrivalVehicleId)
							&& ad.getStopId().equals(departureStopId)
							&& ad.getStopPathIndex() < arrivalStopPathIndex) {
				if (lastArrivalDeparture == null || ad.getStopPathIndex() > lastArrivalDeparture.getStopPathIndex()) {
					lastArrivalDeparture = createArrivalDeparture(ad);
				}
			}
		}
		return lastArrivalDeparture;
	}

	private ArrivalDeparture findArrivalForDeparture(List<IpcArrivalDeparture> stopHistory, Departure departure) {
		if (stopHistory == null) return null;
		for (IpcArrivalDeparture ad : stopHistory) {
			if (ad.getVehicleId().equals(departure.getVehicleId())
							&& ad.getStopId().equals(departure.getStopId())
							&& ad.getTripId().equals(departure.getTripId())
							&& ad.getStopPathIndex() == departure.getStopPathIndex()) {
				return createArrivalDeparture(ad);
			}
		}
		return null;
	}

	private ArrivalDeparture createArrivalDeparture(IpcArrivalDeparture ad) {
		Block block = Core.getInstance().getDbConfig().getBlock(ad.getServiceId(), ad.getBlockId());
		Trip trip = block.getTrip(ad.getTripId());
		int tripIndex = block.getTripIndex(trip);

		if (ad.isArrival()) {
			Arrival a = new Arrival(ad.getVehicleId(),
							ad.getTime(),
							ad.getAvlTime(),
							block,
							tripIndex,
							ad.getStopPathIndex(),
							ad.getFreqStartTime(),
							null /* stopPathId not present */,
							ad.isScheduleAdherenceStop());
			return a;
		}
		Departure d = null;
		try {
			d = new Departure(ad.getVehicleId(),
					ad.getTime(),
					ad.getAvlTime(),
					block,
					tripIndex,
					ad.getStopPathIndex(),
					ad.getFreqStartTime(),
					ad.getDwellTime(),
					null, /* stopPathId not present */
					ad.isScheduleAdherenceStop());
		} catch(Exception e){
			e.printStackTrace();
		}
		return d;
	}


}<|MERGE_RESOLUTION|>--- conflicted
+++ resolved
@@ -6,17 +6,11 @@
 import java.util.List;
 import java.util.Map;
 
+import org.slf4j.Logger;
+import org.slf4j.LoggerFactory;
 import org.hibernate.Criteria;
 import org.hibernate.criterion.Order;
 import org.hibernate.criterion.Restrictions;
-import org.slf4j.Logger;
-import org.slf4j.LoggerFactory;
-<<<<<<< HEAD
-import org.hibernate.Criteria;
-import org.hibernate.criterion.Order;
-import org.hibernate.criterion.Restrictions;
-=======
->>>>>>> 398cb762
 import org.transitclock.applications.Core;
 import org.transitclock.db.structs.Arrival;
 import org.transitclock.db.structs.ArrivalDeparture;
@@ -107,8 +101,6 @@
 			return createArrival((Arrival)ad, lastTime);
 		}
 		return createDeparture((Departure) ad, lastTime);
-<<<<<<< HEAD
-=======
 	}
 
 	public static Arrival createArrival(Arrival ad, Long lastTime) {
@@ -142,142 +134,6 @@
 		return smoothArrivalDepartures(results);
 	}
 
-
-	/**
-	 * Use the existing cache to ensure the departure is not before
-	 * the arrival
-	 * @param departure
-	 * @return a departure with a time greater than the arrival time
-	 */
-	public Departure verifyDeparture(Departure departure) {
-		if (!StopArrivalDepartureCacheFactory.enableVerification()) return departure;
-
-		StopArrivalDepartureCacheKey key = new StopArrivalDepartureCacheKey(departure.getStopId(), new Date(Time.getStartOfDay(departure.getAvlTime())));
-		List<IpcArrivalDeparture> stopHistory = getStopHistory(key);
-		ArrivalDeparture arrivalForDeparture = findArrivalForDeparture(stopHistory, departure);
-		if (arrivalForDeparture == null) {
-			logger.debug("no arrival found for departure {}", departure);
-			return departure;
-		}
-		if (arrivalForDeparture.getTime() >= departure.getTime()) {
-			logger.debug("adjusting departure time by {}", arrivalForDeparture.getTime() - departure.getTime() + 1);
-			return createDeparture(departure, arrivalForDeparture.getTime() + 1);
-		}
-		return departure;
-	}
-
-	public Arrival verifyArrival(Arrival arrival) {
-		if (!StopArrivalDepartureCacheFactory.enableVerification()) return arrival;
-
-		Trip trip = Core.getInstance().getDbConfig().getTrip(arrival.getTripId());
-		if (trip == null) {
-			return arrival;
-		}
-		// go back one to stop path to find last departure
-		StopPath stopPath = trip.getStopPath(arrival.getStopPathIndex() - 1);
-		if (stopPath == null) {
-			return arrival;
-		}
-		StopArrivalDepartureCacheKey key = new StopArrivalDepartureCacheKey(stopPath.getStopId(), new Date(Time.getStartOfDay(arrival.getAvlTime())));
-
-		List<IpcArrivalDeparture> stopHistory = getStopHistory(key);
-		ArrivalDeparture lastDeparture = findLastDeparture(stopHistory, stopPath.getStopId(), arrival.getVehicleId(), arrival.getStopPathIndex());
-		if (lastDeparture == null) {
-			logger.debug("no previous departure for arrival {}", arrival);
-			return arrival;
-		}
-		if (arrival.getTime() <= lastDeparture.getTime()) {
-			logger.debug("adjusting arrival time by {}", arrival.getTime() - lastDeparture.getTime() + 1);
-			return createArrival(arrival, lastDeparture.getTime() + 1);
-		}
-		return arrival;
-	}
-
-	private ArrivalDeparture findLastDeparture(List<IpcArrivalDeparture> stopHistory, String departureStopId, String arrivalVehicleId, int arrivalStopPathIndex) {
-		if (stopHistory == null) return null;
-		ArrivalDeparture lastArrivalDeparture = null;
-		for (IpcArrivalDeparture ad : stopHistory) {
-			if (ad.getVehicleId().equals(arrivalVehicleId)
-							&& ad.getStopId().equals(departureStopId)
-							&& ad.getStopPathIndex() < arrivalStopPathIndex) {
-				if (lastArrivalDeparture == null || ad.getStopPathIndex() > lastArrivalDeparture.getStopPathIndex()) {
-					lastArrivalDeparture = createArrivalDeparture(ad);
-				}
-			}
-		}
-		return lastArrivalDeparture;
-	}
-
-	private ArrivalDeparture findArrivalForDeparture(List<IpcArrivalDeparture> stopHistory, Departure departure) {
-		if (stopHistory == null) return null;
-		for (IpcArrivalDeparture ad : stopHistory) {
-			if (ad.getVehicleId().equals(departure.getVehicleId())
-							&& ad.getStopId().equals(departure.getStopId())
-							&& ad.getTripId().equals(departure.getTripId())
-							&& ad.getStopPathIndex() == departure.getStopPathIndex()) {
-				return createArrivalDeparture(ad);
-			}
-		}
-		return null;
-	}
-
-	private ArrivalDeparture createArrivalDeparture(IpcArrivalDeparture ad) {
-		Block block = Core.getInstance().getDbConfig().getBlock(ad.getServiceId(), ad.getBlockId());
-		Trip trip = block.getTrip(ad.getTripId());
-		int tripIndex = block.getTripIndex(trip);
-
-		if (ad.isArrival()) {
-			Arrival a = new Arrival(ad.getVehicleId(),
-							ad.getTime(),
-							ad.getAvlTime(),
-							block,
-							tripIndex,
-							ad.getStopPathIndex(),
-							ad.getFreqStartTime(),
-							null /* stopPathId not present */);
-			return a;
-		}
-		Departure d = new Departure(ad.getVehicleId(),
-						ad.getTime(),
-						ad.getAvlTime(),
-						block,
-						tripIndex,
-						ad.getStopPathIndex(),
-						ad.getFreqStartTime(),
-						ad.getDwellTime(),
-						null /* stopPathId not present */);
-		return d;
->>>>>>> 398cb762
-	}
-
-	public static Arrival createArrival(Arrival ad, Long lastTime) {
-		return ad.withUpdatedTime(new Date(lastTime));
-	}
-
-	public static Departure createDeparture(Departure ad, long lastTime) {
-		return ad.withUpdatedTime(new Date(lastTime));
-	}
-
-	public static List<ArrivalDeparture> createArrivalDeparturesCriteria(Criteria criteria, Date startDate, Date endDate) {
-		@SuppressWarnings("unchecked")
-		List<ArrivalDeparture> results = criteria.add(Restrictions.between("time", startDate, endDate))
-						.addOrder(Order.asc("tripId"))
-						.addOrder(Order.asc("stopPathIndex"))
-						.addOrder(Order.desc("isArrival"))
-						.list();
-		if (!StopArrivalDepartureCacheFactory.enableSmoothinng()) return results;
-		return smoothArrivalDepartures(results);
-	}
-
-	public static List<ArrivalDeparture> createArrivalDeparturesReverseCriteria(Criteria criteria, Date startDate, Date endDate) {
-		@SuppressWarnings("unchecked")
-		List<ArrivalDeparture> results = criteria.add(Restrictions.between("time", startDate, endDate))
-						.addOrder(Order.asc("tripId"))
-						.addOrder(Order.desc("stopPathIndex"))
-						.addOrder(Order.asc("isArrival"))
-						.list();
-		return results;
-	}
 
 	/**
 	 * Use the existing cache to ensure the departure is not before
