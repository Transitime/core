--- conflicted
+++ resolved
@@ -17,7 +17,6 @@
 import org.transitclock.config.IntegerConfigValue;
 import org.transitclock.config.StringConfigValue;
 import org.transitclock.core.dataCache.IpcArrivalDepartureComparator;
-import org.transitclock.core.dataCache.StopArrivalDepartureCacheInterface;
 import org.transitclock.core.dataCache.TripDataHistoryCacheFactory;
 import org.transitclock.core.dataCache.TripDataHistoryCacheInterface;
 import org.transitclock.core.dataCache.TripKey;
@@ -100,15 +99,8 @@
 	}
 
 	@Override
-<<<<<<< HEAD
-	public void populateCacheFromDb(Session session, Date startDate, Date endDate) {
-		Criteria criteria =session.createCriteria(ArrivalDeparture.class);				
-		
-		List<ArrivalDeparture> results = StopArrivalDepartureCacheInterface.createArrivalDeparturesCriteria(criteria, startDate, endDate);
-=======
 	public void populateCacheFromDb(List<ArrivalDeparture> results) {
 
->>>>>>> b946b148
 		for(ArrivalDeparture result : results)		
 		{						
 			// TODO this might be better done in the database.						
