--- conflicted
+++ resolved
@@ -33,14 +33,9 @@
         StopArrivalDepartureCacheFactory,
         FrequencyBasedHistoricalAverageCache,
         ScheduleBasedHistoricalAverageCache,
-<<<<<<< HEAD
-        TrafficDataHistoryCache,
-        DwellTimeModelCacheFactory
-=======
         DwellTimeModelCacheFactory,
         TrafficDataHistoryCache,
         ApcCache
->>>>>>> 398cb762
     }
 
     private Date startDate;
@@ -101,12 +96,9 @@
                 case TrafficDataHistoryCache:
                     TrafficManager.getInstance().populateCacheFromDb(session, startDate, endDate);
                     break;
-<<<<<<< HEAD
-=======
                 case ApcCache:
                     ApcModule.getInstance().populateFromDb(results);
                     break;
->>>>>>> 398cb762
                 default:
                     throw new IllegalArgumentException("unknown type=" + type);
             }
