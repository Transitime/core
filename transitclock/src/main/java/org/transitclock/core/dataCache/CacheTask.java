--- conflicted
+++ resolved
@@ -31,11 +31,8 @@
         StopArrivalDepartureCacheFactory,
         FrequencyBasedHistoricalAverageCache,
         ScheduleBasedHistoricalAverageCache,
-<<<<<<< HEAD
-        TrafficDataHistoryCache
-=======
+        TrafficDataHistoryCache,
         DwellTimeModelCacheFactory
->>>>>>> b946b148
     }
 
     private Date startDate;
@@ -53,11 +50,6 @@
     @Override
     public String toString() {
         return type.name();
-    }
-
-    @Override
-    public String toString() {
-        return type.toString();
     }
 
     @Override
