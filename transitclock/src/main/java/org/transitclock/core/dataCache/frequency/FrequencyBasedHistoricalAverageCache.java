--- conflicted
+++ resolved
@@ -16,7 +16,6 @@
 
 import java.util.*;
 import java.util.concurrent.ConcurrentHashMap;
-
 /**
  * @author Sean Óg Crudden
  * This class is to hold the historical average for frequency based services. It puts them in buckets that represent increments of time. The start time of the trip is used to decide which 
@@ -136,7 +135,7 @@
 		}
 	}
 	public void putArrivalDeparture(ArrivalDeparture arrivalDeparture) throws Exception
-	{
+	{		
 		DbConfig dbConfig = Core.getInstance().getDbConfig();
 				
 		Trip trip=dbConfig.getTrip(arrivalDeparture.getTripId());
@@ -282,16 +281,10 @@
 	}
 	public void populateCacheFromDb(List<ArrivalDeparture> resultsUnsafe) throws Exception
 	{
-<<<<<<< HEAD
-		Criteria criteria =session.createCriteria(ArrivalDeparture.class);
-		List<ArrivalDeparture> results = StopArrivalDepartureCacheInterface.createArrivalDeparturesCriteria(criteria, startDate, endDate);
-		Collections.sort(results, new ArrivalDepartureComparator());
-=======
 		try {
 			if (resultsUnsafe == null) return;
 			List<ArrivalDeparture> results = new ArrayList<>(resultsUnsafe);
 			Collections.sort(results, new ArrivalDepartureComparator());
->>>>>>> b946b148
 
 			int counter = 0;
 			for (ArrivalDeparture result : results) {
