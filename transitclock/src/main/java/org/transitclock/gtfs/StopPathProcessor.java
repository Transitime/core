--- conflicted
+++ resolved
@@ -27,10 +27,7 @@
 import org.slf4j.Logger;
 import org.slf4j.LoggerFactory;
 import org.transitclock.config.BooleanConfigValue;
-<<<<<<< HEAD
 import org.transitclock.config.StringConfigValue;
-=======
->>>>>>> 398cb762
 import org.transitclock.db.structs.Location;
 import org.transitclock.db.structs.Stop;
 import org.transitclock.db.structs.StopPath;
@@ -39,10 +36,7 @@
 import org.transitclock.gtfs.gtfsStructs.GtfsShape;
 import org.transitclock.gtfs.gtfsStructs.GtfsStopTime;
 import org.transitclock.utils.DistanceConverter;
-<<<<<<< HEAD
 import org.transitclock.utils.DistanceType;
-=======
->>>>>>> 398cb762
 import org.transitclock.utils.Geo;
 import org.transitclock.utils.IntervalTimer;
 
@@ -68,7 +62,6 @@
 	private static final Logger logger = 
 			LoggerFactory.getLogger(StopPathProcessor.class);
 
-<<<<<<< HEAD
 	private static DistanceType shapeDistTraveledUnitType(){
 		return DistanceType.valueOfLabel(shapeDistTraveledUnitType.getValue());
 	}
@@ -78,17 +71,6 @@
 					"METER",
 					"Specify the unit type used by shapeDistanceTraveled. Can be set to METER, KM, FOOT, MILE," +
 							"YARD, or FURLONG");
-=======
-	private static Boolean shapeDistTraveledUsesKm(){
-		return shapeDistTraveledUsesKm.getValue();
-	}
-	private static BooleanConfigValue shapeDistTraveledUsesKm =
-			new BooleanConfigValue(
-					"transitclock.gtfs.shapeDistTraveledUsesKm",
-					false,
-					"Set to true if the shapeDistanceTraveled units are km. This is necessary" +
-							"for proper stop to shape snapping calculation.");
->>>>>>> 398cb762
 
 	/********************** Member Functions **************************/
 
@@ -257,7 +239,7 @@
 		TripPattern tripPattern;
 		int stopIndex;
 		Stop stop;
-		
+
 		@Override
 		public String toString() {
 			return "BestMatch [" 
@@ -802,14 +784,9 @@
 				if (gtfsStopTimes != null) {
 					// if we have stop_time's shape_dist_traveled use it to
 					// do better snapping of stops to shapes
-<<<<<<< HEAD
 					DistanceType distanceType = shapeDistTraveledUnitType();
 					for (GtfsStopTime st : gtfsStopTimes) {
 						distancesAlongShape.add(distanceType.convertDistanceToMeters(st.getShapeDistTraveled()));
-=======
-					for (GtfsStopTime st : gtfsStopTimes) {
-						distancesAlongShape.add(getShapeDistTraveledAsMeters(st.getShapeDistTraveled()));
->>>>>>> 398cb762
 					}
 				} else {
 					// we fall back to traditional snapping which is known to have issue
@@ -827,11 +804,4 @@
 				timer.elapsedMsec());		
 	}
 
-	private Double getShapeDistTraveledAsMeters(Double shapeDistTraveled){
-		if(shapeDistTraveledUsesKm()){
-			return DistanceConverter.kmToMeters(shapeDistTraveled);
-		}
-		return shapeDistTraveled;
-	}
-	
 }