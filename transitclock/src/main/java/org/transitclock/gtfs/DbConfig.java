--- conflicted
+++ resolved
@@ -25,12 +25,9 @@
 import org.transitclock.applications.Core;
 import org.transitclock.config.BooleanConfigValue;
 import org.transitclock.config.StringConfigValue;
-<<<<<<< HEAD
 import org.transitclock.core.ServiceUtilsImpl;
-=======
 import org.transitclock.configData.DbSetupConfig;
-import org.transitclock.core.ServiceUtils;
->>>>>>> 398cb762
+
 import org.transitclock.db.hibernate.HibernateUtils;
 import org.transitclock.db.structs.Calendar;
 import org.transitclock.db.structs.*;
@@ -482,7 +479,7 @@
 
 		return map;
 	}
-	
+
 	/**
 	 * Returns the list of trip patterns associated with the specified route.
 	 * Reads the trip patterns from the database and stores them in cache so
@@ -546,30 +543,6 @@
 			getTrips();
 		}
 		return tripIdsByTripPatternMap.get(tripPatternId);
-	}
-
-	/**
-	 * Returns the list of trip patterns associated with the specified route and headsign.
-	 * Reads the trip patterns from the database and stores them in cache so
-	 * that subsequent calls get them directly from the cache. The first time
-	 * this is called it can take a few seconds. Therefore this is not done at
-	 * startup since want startup to be quick.
-	 *
-	 * @param routeId
-	 * @return List of TripPatterns for the route, or null if no such route
-	 */
-	public List<TripPattern> getTripPatternsForRouteAndHeadSign(String routeId, String headSign) {
-		// If haven't read in the trip pattern data yet, do so now and cache it
-		if (tripPatternsByRouteMap == null) {
-			logger.error("tripPatternsByRouteMap not set when "
-					+ "getTripPatternsForRoute() called. Exiting!");
-			System.exit(-1);
-		}
-
-		// Return cached trip pattern data
-		return tripPatternsByRouteMap.get(routeId).stream()
-				.filter(tp -> tp.getHeadsign().equalsIgnoreCase(headSign))
-				.collect(Collectors.toList());
 	}
 
 	/**
@@ -911,7 +884,7 @@
 				logger.warn("Duplicate Service Id {} in Calendar", calendar.getServiceId());
 			}
 		}
-		
+
 		calendarDatesMap = new HashMap<>();
 		for (CalendarDate calendarDate : calendarDates) {
 			Long time = calendarDate.getTime();
