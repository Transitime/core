--- conflicted
+++ resolved
@@ -1,8 +1,3 @@
 /target/
-<<<<<<< HEAD
 /.settings/
-=======
-/.settings/
-
-/bin/
->>>>>>> 45a8bc46
+/bin/