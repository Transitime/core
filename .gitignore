*.class
*.project
*.classpath
*.iml
.idea/
# Package Files #
*.jar
*.war
*.ear
<<<<<<< HEAD
/bin/
=======
*.log
/bin/
/.settings/
.DS_Store
>>>>>>> b564e132
<|MERGE_RESOLUTION|>--- conflicted
+++ resolved
@@ -7,11 +7,7 @@
 *.jar
 *.war
 *.ear
-<<<<<<< HEAD
-/bin/
-=======
 *.log
 /bin/
 /.settings/
 .DS_Store
->>>>>>> b564e132
