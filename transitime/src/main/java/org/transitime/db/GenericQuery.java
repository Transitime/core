--- conflicted
+++ resolved
@@ -138,13 +138,8 @@
 	 *         (instead of null)
 	 * @throws SQLException
 	 */
-<<<<<<< HEAD
-	public void doQuery(String sql) throws SQLException {
-		Statement statement = null;
-=======
 	protected void doQuery(String sql, Object...parameters) throws SQLException {
 		PreparedStatement statement = null;
->>>>>>> 3116c852
 		IntervalTimer timer = new IntervalTimer();
 
 		try {			
