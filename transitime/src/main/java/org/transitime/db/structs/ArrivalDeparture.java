/* 
 * This file is part of Transitime.org
 * 
 * Transitime.org is free software: you can redistribute it and/or modify
 * it under the terms of the GNU General Public License (GPL) as published by
 * the Free Software Foundation, either version 3 of the License, or
 * any later version.
 *
 * Transitime.org is distributed in the hope that it will be useful,
 * but WITHOUT ANY WARRANTY; without even the implied warranty of
 * MERCHANTABILITY or FITNESS FOR A PARTICULAR PURPOSE.  See the
 * GNU General Public License for more details.
 *
 * You should have received a copy of the GNU General Public License
 * along with Transitime.org .  If not, see <http://www.gnu.org/licenses/>.
 */
package org.transitime.db.structs;

import java.io.Serializable;
import java.util.Date;
import java.util.Iterator;
import java.util.List;

import javax.persistence.Column;
import javax.persistence.Entity;
import javax.persistence.Id;
import javax.persistence.Index;
import javax.persistence.Table;
import javax.persistence.Temporal;
import javax.persistence.TemporalType;
import javax.persistence.Transient;

import net.sf.ehcache.pool.sizeof.annotations.IgnoreSizeOf;

import org.hibernate.CallbackException;
import org.hibernate.Criteria;
import org.hibernate.HibernateException;
import org.hibernate.Query;
import org.hibernate.Session;
import org.hibernate.annotations.DynamicUpdate;
import org.hibernate.classic.Lifecycle;
import org.hibernate.criterion.Restrictions;
import org.slf4j.Logger;
import org.slf4j.LoggerFactory;
import org.transitime.applications.Core;
import org.transitime.configData.AgencyConfig;
import org.transitime.configData.DbSetupConfig;
import org.transitime.core.TemporalDifference;
import org.transitime.db.hibernate.HibernateUtils;
import org.transitime.logging.Markers;
import org.transitime.utils.Geo;
import org.transitime.utils.IntervalTimer;
import org.transitime.utils.Time;

/**
 * For persisting an Arrival or a Departure time. Should use Arrival or
 * Departure subclasses.
 * <p>
 * Implements Lifecycle so that can have the onLoad() callback be called when
 * reading in data so that can intern() member strings. In order to do this the
 * String members could not be declared as final since they are updated after
 * the constructor is called. By interning the member strings less than half
 * (about 40%) of the RAM is used. This is very important when reading in
 * large batches of ArrivalDeparture objects!
 * 
 * @author SkiBu Smith
 */
@IgnoreSizeOf
@Entity 
@DynamicUpdate
@Table(name="ArrivalsDepartures",
       indexes = { @Index(name="ArrivalsDeparturesTimeIndex", 
                      columnList="time" ),
                   @Index(name="ArrivalsDeparturesRouteTimeIndex", 
                      columnList="routeShortName, time" )} )
public class ArrivalDeparture implements Lifecycle, Serializable  {
	
	@Id 
	@Column(length=HibernateUtils.DEFAULT_ID_SIZE)
	private String vehicleId;
	
	// Originally did not use msec precision (datetime(3)) specification
	// because arrival/departure times are only estimates and having such
	// precision is not generally appropriate. But found that then some
	// arrival and departures for a stop would have the same time and when
	// one would query for the arrivals/departures and order by time one
	// could get a departure before an arrival. To avoid this kind of
	// incorrect ordering using the additional precision. And this way
	// don't have to add an entire second to a departure time to make 
	// sure that it is after the arrival. Adding a second is an 
	// exaggeration because it implies the vehicle was stopped for a second
	// when most likely it zoomed by the stop. It looks better to add
	// only a msec to make the departure after the arrival.
	@Id 
	@Column
	@Temporal(TemporalType.TIMESTAMP)
	private final Date time;

	@Id 
	@Column(length=HibernateUtils.DEFAULT_ID_SIZE)
	private String stopId;
	
	// From the GTFS stop_times.txt file for the trip. The gtfsStopSeq can
	// be different from stopPathIndex. The stopIndex is included here so that
	// it is easy to find the corresponding stop in the stop_times.txt file.
	// It needs to be part of the @Id because can have loops for a route
	// such that a stop is served twice on a trip. Otherwise would get a
	// constraint violation.
	@Id
	@Column
	private final int gtfsStopSeq;
	
	@Id 
	@Column
	private final boolean isArrival;

	@Id 
	@Column(length=HibernateUtils.DEFAULT_ID_SIZE)
	private String tripId;
	
	// The revision of the configuration data that was being used
	@Column 
	final int configRev;
	
	// So can match the ArrivalDeparture time to the AvlReport that
	// generated it by using vehicleId and avlTime.
	@Column	
	@Temporal(TemporalType.TIMESTAMP)
	private final Date avlTime;
	
	// The schedule time will only be set if the schedule info was available
	// from the GTFS data and it is the proper type of arrival or departure 
	// stop (there is an arrival schedule time and this is the last stop for
	// a trip and and this is an arrival time OR there is a departure schedule
	// time and this is not the last stop for a trip and this is a departure 
	// time. Otherwise will be null.
	@Column	
	@Temporal(TemporalType.TIMESTAMP)
	private final Date scheduledTime;
	
	@Column(length=HibernateUtils.DEFAULT_ID_SIZE)
	private String blockId;
	
	@Column(length=HibernateUtils.DEFAULT_ID_SIZE)
	private String routeId;
	
	// routeShortName is included because for some agencies the
	// route_id changes when there are schedule updates. But the
	// routeShortName is more likely to stay consistent. Therefore
	// it is better for when querying for arrival/departure data
	// over a timespan.
	@Column(length=HibernateUtils.DEFAULT_ID_SIZE)
	private String routeShortName;
	
	@Column(length=HibernateUtils.DEFAULT_ID_SIZE)
	private String serviceId;
		
	@Column(length=HibernateUtils.DEFAULT_ID_SIZE)
	private String directionId;
	
	// The index of which trip this is within the block.
	@Column 
	private final int tripIndex;
	
	/* this is required for frequenecy based services */
	@Column
	@Temporal(TemporalType.TIMESTAMP)
	private final Date freqStartTime;
	
	// The index of which stop path this is within the trip.
	// Different from the GTFS gtfsStopSeq. The stopPathIndex starts
	// at 0 and increments by one for every stop. The GTFS gtfsStopSeq
	// on the other hand doesn't need to be sequential.
	@Column 
	private final int stopPathIndex;
	
	// The order of the stop for the direction of the route. This can
	// be useful for displaying data in proper stop order. The member
	// stopPathIndex is for the current trip, but since a route's
	// direction can have multiple trip patterns the stopPathIndex
	// is not sufficient for properly ordering data for a route/direction.
	// Declared an Integer instead of an int because might not always 
	// be set.
	@Column
	private final Integer stopOrder;
	
	// Sometimes want to look at travel times using arrival/departure times.
	// This would be complicated if had to get the path length by using
	// tripIndex to determine trip to determine trip pattern to determine
	// StopPath to determine length. So simply storing the stop path
	// length along with arrivals/departures so that it is easy to obtain
	// for post-processing.
	@Column
	private final float stopPathLength;
	
	// So can easily create copy constructor withUpdatedTime()
	@Transient
	private final Block block;
	
	// Needed because some methods need to know if dealing with arrivals or 
	// departures.
	  
	public enum ArrivalsOrDepartures {ARRIVALS, DEPARTURES};

	private static final Logger logger = 
			LoggerFactory.getLogger(ArrivalDeparture.class);

	// Needed because Hibernate objects must be serializable
	private static final long serialVersionUID = 6511713704337986699L;

	/********************** Member Functions **************************/

	/**
	 * Constructor called when creating an ArrivalDeparture object to be 
	 * stored in db.
	 * 
	 * @param vehicleId
	 * @param time
	 * @param avlTime
	 * @param block
	 * @param tripIndex
	 * @param stopPathIndex
	 * @param isArrival
	 */
	protected ArrivalDeparture(int configRev, String vehicleId, Date time, Date avlTime, Block block, 
			int tripIndex, int stopPathIndex, boolean isArrival, Date freqStartTime) {
		this.vehicleId = vehicleId;
		this.time = time;
		this.avlTime = avlTime;
		this.block = block;
		this.tripIndex = tripIndex;
		this.stopPathIndex = stopPathIndex;
		this.isArrival = isArrival;
		this.configRev = configRev; 
		this.freqStartTime = freqStartTime;
		
		// Some useful convenience variables
<<<<<<< HEAD
		if(block!=null)
		{
			Trip trip = block.getTrip(tripIndex);
			StopPath stopPath = trip.getStopPath(stopPathIndex);
			String stopId = stopPath.getStopId();
			
			// Determine the schedule time, which is a bit complicated.
			// Of course, only do this for schedule based assignments.
			// The schedule time will only be set if the schedule info was available
			// from the GTFS data and it is the proper type of arrival or departure 
			// stop (there is an arrival schedule time and this is the last stop for
			// a trip and and this is an arrival time OR there is a departure schedule
			// time and this is not the last stop for a trip and this is a departure 
			// time.
			Date scheduledEpochTime = null;
			if (!trip.isNoSchedule()) {
				ScheduleTime scheduleTime = trip.getScheduleTime(stopPathIndex);
				if (stopPath.isLastStopInTrip() && scheduleTime.getArrivalTime() != null
						&& isArrival) {
					long epochTime = Core.getInstance().getTime()
							.getEpochTime(scheduleTime.getArrivalTime(), time);
					scheduledEpochTime = new Date(epochTime);
				} else if (!stopPath.isLastStopInTrip()
						&& scheduleTime.getDepartureTime() != null && !isArrival) {
					long epochTime = Core.getInstance().getTime()
							.getEpochTime(scheduleTime.getDepartureTime(), time);
					scheduledEpochTime = new Date(epochTime);
				}
=======
		Trip trip = block.getTrip(tripIndex);
		StopPath stopPath = trip.getStopPath(stopPathIndex);
		String stopId = stopPath.getStopId();
		
		// Determine and store stop order
		this.stopOrder =
				trip.getRoute().getStopOrder(trip.getDirectionId(), stopId,
						stopPathIndex);

		// Determine the schedule time, which is a bit complicated.
		// Of course, only do this for schedule based assignments.
		// The schedule time will only be set if the schedule info was available
		// from the GTFS data and it is the proper type of arrival or departure 
		// stop (there is an arrival schedule time and this is the last stop for
		// a trip and and this is an arrival time OR there is a departure schedule
		// time and this is not the last stop for a trip and this is a departure 
		// time.
		Date scheduledEpochTime = null;
		if (!trip.isNoSchedule()) {
			ScheduleTime scheduleTime = trip.getScheduleTime(stopPathIndex);
			if (stopPath.isLastStopInTrip() && scheduleTime.getArrivalTime() != null
					&& isArrival) {
				long epochTime = Core.getInstance().getTime()
						.getEpochTime(scheduleTime.getArrivalTime(), time);
				scheduledEpochTime = new Date(epochTime);
			} else if (!stopPath.isLastStopInTrip()
					&& scheduleTime.getDepartureTime() != null && !isArrival) {
				long epochTime = Core.getInstance().getTime()
						.getEpochTime(scheduleTime.getDepartureTime(), time);
				scheduledEpochTime = new Date(epochTime);
>>>>>>> 336ae7a8
			}
			this.scheduledTime = scheduledEpochTime;
			
			this.blockId = block.getId();
			this.tripId = trip.getId();
			this.directionId = trip.getDirectionId();
			this.stopId = stopId;
			this.gtfsStopSeq = stopPath.getGtfsStopSeq();
			this.stopPathLength = (float) stopPath.getLength();
			this.routeId = trip.getRouteId();
			this.routeShortName = trip.getRouteShortName();
			this.serviceId = block.getServiceId();
		}else
		{
			/* have to do this as they are final */
			this.stopPathLength=0;
			this.gtfsStopSeq=0;
			this.scheduledTime=null;
			this.tripId="";
			this.stopId="";
			this.serviceId = "";
		}
	}
	protected ArrivalDeparture(String vehicleId, Date time, Date avlTime, Block block, 
			int tripIndex, int stopPathIndex, boolean isArrival, Date freqStartTime) {
		
<<<<<<< HEAD
		this(Core.getInstance().getDbConfig().getConfigRev(),vehicleId, time, avlTime, block, 
				tripIndex, stopPathIndex, isArrival, freqStartTime);
	}
	public Date getFreqStartTime() {
		return freqStartTime;
=======
		this.blockId = block.getId();
		this.tripId = trip.getId();
		this.directionId = trip.getDirectionId();
		this.stopId = stopId;
		this.gtfsStopSeq = stopPath.getGtfsStopSeq();
		this.stopPathLength = (float) stopPath.getLength();
		this.routeId = trip.getRouteId();
		this.routeShortName = trip.getRouteShortName();
		this.serviceId = block.getServiceId();		
>>>>>>> 336ae7a8
	}
	/**
	 * Hibernate requires a no-arg constructor for reading objects
	 * from database.
	 */
	protected ArrivalDeparture() {
		this.vehicleId = null;
		this.time = null;
		this.avlTime = null;
		this.block = null;
		this.directionId = null;
		this.tripIndex = -1;
		this.stopPathIndex = -1;
		this.stopOrder = null;
		this.isArrival = false;
		this.configRev = -1;
		this.scheduledTime = null;
		this.blockId = null;
		this.tripId = null;
		this.stopId = null;
		this.gtfsStopSeq = -1;
		this.stopPathLength = Float.NaN;
		this.routeId = null;
		this.routeShortName = null;
		this.serviceId = null;
		this.freqStartTime = null;
	}

	/**
	 * Callback due to implementing Lifecycle interface. Used to compact
	 * string members by interning them.
	 */
	@Override
	public void onLoad(Session s, Serializable id) throws CallbackException {
		if (vehicleId != null)
			vehicleId = vehicleId.intern();
		if (stopId != null)
			stopId = stopId.intern();
		if (tripId != null)
			tripId = tripId.intern();
		if (blockId != null)
			blockId = blockId.intern();
		if (routeId != null)
			routeId = routeId.intern();
		if (routeShortName != null)
			routeShortName = routeShortName.intern();
		if (serviceId != null)
			serviceId = serviceId.intern();
		if (directionId != null)
			directionId= directionId.intern();
	}
	
	/**
	 * Implemented due to Lifecycle interface being implemented. Not actually
	 * used.
	 */
	@Override
	public boolean onSave(Session s) throws CallbackException {
		return Lifecycle.NO_VETO;
	}

	/**
	 * Implemented due to Lifecycle interface being implemented. Not actually
	 * used.
	 */
	@Override
	public boolean onUpdate(Session s) throws CallbackException {
		return Lifecycle.NO_VETO;
	}

	/**
	 * Implemented due to Lifecycle interface being implemented. Not actually
	 * used.
	 */
	@Override
	public boolean onDelete(Session s) throws CallbackException {
		return Lifecycle.NO_VETO;
	}
	
	/**
	 * For logging each creation of an ArrivalDeparture to the separate
	 * ArrivalsDepartures.log file.
	 */
	public void logCreation() {
		logger.info(this.toString());
	}
	
	/**
	 * Because using a composite Id Hibernate wants this member.
	 */	
	@Override
	public int hashCode() {
		final int prime = 31;
		int result = 1;
		result = prime * result + ((avlTime == null) ? 0 : avlTime.hashCode());
		result = prime * result + ((block == null) ? 0 : block.hashCode());
		result = prime * result + ((blockId == null) ? 0 : blockId.hashCode());
		result = prime * result + configRev;
		result =
				prime * result
						+ ((directionId == null) ? 0 : directionId.hashCode());
		result = prime * result + gtfsStopSeq;
		result = prime * result + (isArrival ? 1231 : 1237);
		result = prime * result + ((routeId == null) ? 0 : routeId.hashCode());
		result =
				prime
						* result
						+ ((routeShortName == null) ? 0 : routeShortName
								.hashCode());
		result =
				prime
						* result
						+ ((scheduledTime == null) ? 0 : scheduledTime
								.hashCode());
		result =
				prime * result
						+ ((serviceId == null) ? 0 : serviceId.hashCode());
		result = prime * result + ((stopId == null) ? 0 : stopId.hashCode());
		result =
				prime * result
						+ ((stopOrder == null) ? 0 : stopOrder.hashCode());
		result = prime * result + stopPathIndex;
		result = prime * result + Float.floatToIntBits(stopPathLength);
		result = prime * result + ((time == null) ? 0 : time.hashCode());
		result = prime * result + ((tripId == null) ? 0 : tripId.hashCode());
		result = prime * result + tripIndex;
		result =
				prime * result
						+ ((vehicleId == null) ? 0 : vehicleId.hashCode());
		return result;
	}

	/**
	 * Because using a composite Id Hibernate wants this member.
	 */	
	@Override
	public boolean equals(Object obj) {
		if (this == obj)
			return true;
		if (obj == null)
			return false;
		if (getClass() != obj.getClass())
			return false;
		ArrivalDeparture other = (ArrivalDeparture) obj;
		if (avlTime == null) {
			if (other.avlTime != null)
				return false;
		} else if (!avlTime.equals(other.avlTime))
			return false;
		if (block == null) {
			if (other.block != null)
				return false;
		} else if (!block.equals(other.block))
			return false;
		if (blockId == null) {
			if (other.blockId != null)
				return false;
		} else if (!blockId.equals(other.blockId))
			return false;
		if (configRev != other.configRev)
			return false;
		if (directionId == null) {
			if (other.directionId != null)
				return false;
		} else if (!directionId.equals(other.directionId))
			return false;
		if (gtfsStopSeq != other.gtfsStopSeq)
			return false;
		if (isArrival != other.isArrival)
			return false;
		if (routeId == null) {
			if (other.routeId != null)
				return false;
		} else if (!routeId.equals(other.routeId))
			return false;
		if (routeShortName == null) {
			if (other.routeShortName != null)
				return false;
		} else if (!routeShortName.equals(other.routeShortName))
			return false;
		if (scheduledTime == null) {
			if (other.scheduledTime != null)
				return false;
		} else if (!scheduledTime.equals(other.scheduledTime))
			return false;
		if (serviceId == null) {
			if (other.serviceId != null)
				return false;
		} else if (!serviceId.equals(other.serviceId))
			return false;
		if (stopId == null) {
			if (other.stopId != null)
				return false;
		} else if (!stopId.equals(other.stopId))
			return false;
		if (stopOrder == null) {
			if (other.stopOrder != null)
				return false;
		} else if (!stopOrder.equals(other.stopOrder))
			return false;
		if (stopPathIndex != other.stopPathIndex)
			return false;
		if (Float.floatToIntBits(stopPathLength) != Float
				.floatToIntBits(other.stopPathLength))
			return false;
		if (time == null) {
			if (other.time != null)
				return false;
		} else if (!time.equals(other.time))
			return false;
		if (tripId == null) {
			if (other.tripId != null)
				return false;
		} else if (!tripId.equals(other.tripId))
			return false;
		if (tripIndex != other.tripIndex)
			return false;
		if (vehicleId == null) {
			if (other.vehicleId != null)
				return false;
		} else if (!vehicleId.equals(other.vehicleId))
			return false;
		return true;
	}

	@Override
	public String toString() {
		return (isArrival ? "Arrival  " : "Departure") + " [" 
				+ "vehicleId=" + vehicleId 
				// + ", isArrival=" + isArrival
				+ ", time=" + Time.dateTimeStrMsec(time)
				+ ", route="	+ routeId 
				+ ", rteName=" + routeShortName
				+ ", directionId=" + directionId
				+ ", stop=" + stopId 
				+ ", gtfsStopSeq=" + gtfsStopSeq
				+ ", stopIdx=" + stopPathIndex 
<<<<<<< HEAD
				+ ", freqStartTime=" + freqStartTime
=======
				+ ", stopOrder=" + stopOrder
>>>>>>> 336ae7a8
				+ ", avlTime=" + Time.timeStrMsec(avlTime)
				+ ", trip=" + tripId 
				+ ", tripIdx=" + tripIndex 
				+ ", block=" + blockId 
				+ ", srv=" + serviceId
				+ ", cfg=" + configRev
				+ ", pathLnth=" + Geo.distanceFormat(stopPathLength)
				+ (scheduledTime != null ? 
						", schedTime=" + Time.timeStr(scheduledTime) : "")
				+ (scheduledTime != null ? 
						", schedAdh=" + new TemporalDifference(
								scheduledTime.getTime() - time.getTime()) : "")
				+ "]";
	}
	
	/**
	 * For querying large amount of data. With a Hibernate Iterator not
	 * all the data is read in at once. This means that can iterate over
	 * a large dataset without running out of memory. But this can be slow
	 * because when using iterate() an initial query is done to get all of
	 * Id column data and then a separate query is done when iterating 
	 * over each row. Doing an individual query per row is of course
	 * quite time consuming. Better to use getArrivalsDeparturesFromDb()
	 * with a fairly large batch size of ~50000.
	 * <p>
	 * Note that the session needs to be closed externally once done with
	 * the Iterator.
	 * 
	 * @param session
	 * @param beginTime
	 * @param endTime
	 * @return
	 * @throws HibernateException
	 */
	public static Iterator<ArrivalDeparture> getArrivalsDeparturesDbIterator(
			Session session, Date beginTime, Date endTime) 
			throws HibernateException {
		// Create the query. Table name is case sensitive and needs to be the
		// class name instead of the name of the db table.
		String hql = "FROM ArrivalDeparture " +
				"    WHERE time >= :beginDate " +
				"      AND time < :endDate"; 
		Query query = session.createQuery(hql);
		
		// Set the parameters
		query.setTimestamp("beginDate", beginTime);
		query.setTimestamp("endDate", endTime);

		@SuppressWarnings("unchecked")
		Iterator<ArrivalDeparture> iterator = query.iterate(); 
		return iterator;
	}
	
	/**
	 * Read in arrivals and departures for a vehicle, over a time range.
	 * 
	 * @param projectId
	 * @param beginTime
	 * @param endTime
	 * @param vehicleId
	 * @return
	 */
	public static List<ArrivalDeparture> getArrivalsDeparturesFromDb(
			Date beginTime, Date endTime, String vehicleId) {
		// Call in standard getArrivalsDeparturesFromDb() but pass in
		// sql clause
		return getArrivalsDeparturesFromDb(
				null,  // Use db specified by transitime.db.dbName
				beginTime, endTime,
				"AND vehicleId='" + vehicleId + "'", 
				0, 0,  // Don't use batching 
				null); // Read both arrivals and departures
	}
	
	/**
	 * Reads in arrivals and departures for a particular trip and service. Create session and uses it
	 * 
	 * @param beginTime
	 * @param endTime
	 * @param trip
	 * @param serviceId
	 * @return
	 */
	public static List<ArrivalDeparture> getArrivalsDeparturesFromDb(Date beginTime, Date endTime, String tripId, String serviceId)	
	{
		Session session = HibernateUtils.getSession();		
				
		return ArrivalDeparture.getArrivalsDeparturesFromDb(session, beginTime, endTime, tripId, serviceId);		
	}

	/**
	 * Reads in arrivals and departures for a particular trip and service. Uses session provided
	 * 
	 * @paran session
	 * @param beginTime
	 * @param endTime
	 * @param trip
	 * @param serviceId
	 * @return
	 */
	public static List<ArrivalDeparture> getArrivalsDeparturesFromDb(Session session, Date beginTime, Date endTime, String tripId, String serviceId)	
	{
		Criteria criteria = session.createCriteria(ArrivalDeparture.class);
						
		criteria.add(Restrictions.eq( "tripId",tripId ));
		criteria.add(Restrictions.gt("time", beginTime));
		criteria.add(Restrictions.lt("time",endTime)).list();
		
		if(serviceId!=null)
			criteria.add(Restrictions.eq( "serviceId",serviceId ));
		
		@SuppressWarnings("unchecked")
		List<ArrivalDeparture> arrivalsDeparatures=criteria.list();
		return arrivalsDeparatures;
					
	}
	/**
	 * Reads in arrivals and departures for a particular stopPathIndex of a trip between two dates. Uses session provided
	 * 
	 * @paran session
	 * @param beginTime
	 * @param endTime
	 * @param trip
	 * @param stopPathIndex
	 * @return
	 */
	public static List<ArrivalDeparture> getArrivalsDeparturesFromDb(Session session, Date beginTime, Date endTime, String tripId, Integer stopPathIndex)	
	{
		Criteria criteria = session.createCriteria(ArrivalDeparture.class);
						
		if(tripId!=null)
		{
			criteria.add(Restrictions.eq( "tripId",tripId ));
			
			if(stopPathIndex!=null)
				criteria.add(Restrictions.eq( "stopPathIndex",stopPathIndex ));
		}
		
		criteria.add(Restrictions.gt("time", beginTime));
		criteria.add(Restrictions.lt("time",endTime)).list();
		
				
		
		@SuppressWarnings("unchecked")
		List<ArrivalDeparture> arrivalsDeparatures=criteria.list();
		return arrivalsDeparatures;
					
	}
	/**
	 * Reads the arrivals/departures for the timespan specified. All of the 
	 * data is read in at once so could present memory issue if reading
	 * in a very large amount of data. For that case probably best to instead
	 * use getArrivalsDeparturesDb() where one specifies the firstResult and 
	 * maxResult parameters.
	 * 
	 * @param projectId
	 * @param beginTime
	 * @param endTime
	 * @return
	 */
	public static List<ArrivalDeparture> getArrivalsDeparturesFromDb(
			String projectId, Date beginTime, Date endTime) {
		IntervalTimer timer = new IntervalTimer();
		
		// Get the database session. This is supposed to be pretty light weight
		Session session = HibernateUtils.getSession(projectId);

		// Create the query. Table name is case sensitive and needs to be the
		// class name instead of the name of the db table.
		String hql = "FROM ArrivalDeparture " +
				"    WHERE time >= :beginDate " +
				"      AND time < :endDate"; 
		Query query = session.createQuery(hql);
		
		// Set the parameters
		query.setTimestamp("beginDate", beginTime);
		query.setTimestamp("endDate", endTime);
		
		try {
			@SuppressWarnings("unchecked")
			List<ArrivalDeparture> arrivalsDeparatures = query.list();
			logger.debug("Getting arrival/departures from database took {} msec",
					timer.elapsedMsec());
			return arrivalsDeparatures;
		} catch (HibernateException e) {
			// Log error to the Core logger
			Core.getLogger().error(e.getMessage(), e);
			return null;
		} finally {
			// Clean things up. Not sure if this absolutely needed nor if
			// it might actually be detrimental and slow things down.
			session.close();
		}
	}

	/**
	 * Allows batch retrieval of data. This is likely the best way to read in
	 * large amounts of data. Using getArrivalsDeparturesDbIterator() reads in
	 * only data as needed so good with respect to memory usage but it does a
	 * separate query for each row. Reading in list of all data is quick but can
	 * cause memory problems if reading in a very large amount of data. This
	 * method is a good compromise because it only reads in a batch of data at a
	 * time so is not as memory intensive yet it is quite fast. With a batch
	 * size of 50k found it to run in under 1/4 the time as with the iterator
	 * method.
	 * 
	 * @param dbName
	 *            Name of the database to retrieve data from. If set to null
	 *            then will use db name configured by Java property
	 *            transitime.db.dbName
	 * @param beginTime
	 * @param endTime
	 * @param sqlClause
	 *            The clause is added to the SQL for retrieving the
	 *            arrival/departures. Useful for ordering the results. Can be
	 *            null.
	 * @param firstResult
	 *            For when reading in batch of data at a time.
	 * @param maxResults
	 *            For when reading in batch of data at a time. If set to 0 then
	 *            will read in all data at once.
	 * @param arrivalOrDeparture
	 *            Enumeration specifying whether to read in just arrivals or
	 *            just departures. Set to null to read in both.
	 * @return List<ArrivalDeparture> or null if there is an exception
	 */
	public static List<ArrivalDeparture> getArrivalsDeparturesFromDb(
			String dbName, Date beginTime, Date endTime, 
			String sqlClause,
			final int firstResult, final int maxResults,
			ArrivalsOrDepartures arrivalOrDeparture) {
		IntervalTimer timer = new IntervalTimer();
		
		// Get the database session. This is supposed to be pretty light weight
		Session session = dbName != null ? HibernateUtils.getSession(dbName) : HibernateUtils.getSession();

		// Create the query. Table name is case sensitive and needs to be the
		// class name instead of the name of the db table.
		String hql = "FROM ArrivalDeparture " +
				"    WHERE time >= :beginDate " +
				"      AND time < :endDate";
		if (arrivalOrDeparture != null) {
			if (arrivalOrDeparture == ArrivalsOrDepartures.ARRIVALS)
				hql += " AND isArrival = true";
			else 
				hql += " AND isArrival = false";
		}
		if (sqlClause != null)
			hql += " " + sqlClause;
		Query query = session.createQuery(hql);
		
		// Set the parameters for the query
		query.setTimestamp("beginDate", beginTime);
		query.setTimestamp("endDate", endTime);
		
		// Only get a batch of data at a time if maxResults specified
		query.setFirstResult(firstResult);
		if (maxResults > 0)
			query.setMaxResults(maxResults);
		
		try {
			@SuppressWarnings("unchecked")
			List<ArrivalDeparture> arrivalsDeparatures = query.list();
			logger.debug("Getting arrival/departures from database took {} msec",
					timer.elapsedMsec());
			return arrivalsDeparatures;
		} catch (HibernateException e) {
			// Log error to the Core logger
			Core.getLogger().error(e.getMessage(), e);
			return null;
		} finally {
			// Clean things up. Not sure if this absolutely needed nor if
			// it might actually be detrimental and slow things down.
			session.close();
		}
		
	}

	/**
	 * Same as other getArrivalsDeparturesFromDb() but uses
	 * -Dtransitime.db.dbName Java property to specify the name of the database.
	 * 
	 * @param beginTime
	 * @param endTime
	 * @param sqlClause
	 * @param firstResult
	 * @param maxResults
	 * @param arrivalOrDeparture
	 * @return List<ArrivalDeparture> or null if there is an exception
	 */
	public static List<ArrivalDeparture> getArrivalsDeparturesFromDb(
			Date beginTime, Date endTime, String sqlClause,
			final int firstResult, final int maxResults,
			ArrivalsOrDepartures arrivalOrDeparture) {
		return getArrivalsDeparturesFromDb(DbSetupConfig.getDbName(), beginTime,
				endTime, sqlClause, firstResult, maxResults, arrivalOrDeparture);
	}
	
	public String getVehicleId() {
		return vehicleId;
	}

	public Date getDate() {
		return time;
	}

	public Date getAvlTime() {
		return avlTime;
	}
	
	public long getTime() {
		return time.getTime();
	}
	
	public String getStopId() {
		return stopId;
	}

	public boolean isArrival() {
		return isArrival;
	}

	/**
	 * Can be more clear than using !isArrival()
	 * @return
	 */
	public boolean isDeparture() {
		return !isArrival;
	}
	
	public String getTripId() {
		return tripId;
	}

	/**
	 * Returns the trip short name for the trip associated with the
	 * arrival/departure.
	 * 
	 * @return trip short name for the trip associated with the
	 * arrival/departure or null if there is a problem
	 */
	public String getTripShortName() {
		if (!Core.isCoreApplication()) {
			logger.error(Markers.email(), 
					"For agencyId={} alling ArrivalDeparture.getTripShortName() "
					+ "but it is not part of core application", 
					AgencyConfig.getAgencyId());
			return null;
		}
		
		Trip trip = Core.getInstance().getDbConfig().getTrip(tripId);
		if (trip != null)
			return trip.getShortName();
		else
			return null;
	}
	
	public String getBlockId() {
		return blockId;
	}

	public String getRouteId() {
		return routeId;
	}

	public String getServiceId() {
		return serviceId;
	}

	public String getDirectionId() {
		return directionId;
	}
	
	public int getConfigRev() {
		return configRev;
	}

	public int getTripIndex() {
		return tripIndex;
	}

	public int getStopPathIndex() {
		return stopPathIndex;
	}

	public float getStopPathLength() {
		return stopPathLength;
	}

	public Integer getStopOrder() {
		return stopOrder;
	}
	
	/**
	 * Note that the block is a transient element so will not be available if
	 * this object was read from the database. In that case it will be null.
	 * 
	 * @return
	 */
	public Block getBlock() {
		return block;
	}
	
	/**
	 * The schedule time will only be set if the schedule info was available
	 * from the GTFS data and it is the proper type of arrival or departure
	 * stop (there is an arrival schedule time and this is the last stop for
	 * a trip and and this is an arrival time OR there is a departure schedule
	 * time and this is not the last stop for a trip and this is a departure
	 * time. Otherwise will be null.
	 * 
	 * @return
	 */
	public Date getScheduledDate() {
		return scheduledTime;
	}
	
	/**
	 * Same as getScheduledDate() but returns long epoch time.
	 * @return
	 */
	public long getScheduledTime() {
		return scheduledTime.getTime();
	}
	
	/**
	 * Returns the schedule adherence for the stop if there was a schedule
	 * time. Otherwise returns null.
	 * 
	 * @return
	 */
	public TemporalDifference getScheduleAdherence() {
		// If there is no schedule time for this stop then there
		// is no schedule adherence information.
		if (scheduledTime == null)
			return null;
		
		// Return the schedule adherence
		return new TemporalDifference(scheduledTime.getTime() - time.getTime());
	}
	
	/**
	 * Returns the Stop object associated with the arrival/departure. Will only
	 * be valid for the Core system where the configuration has been read in.
	 * 
	 * @return The Stop associated with the arrival/departure
	 */
	public Stop getStop() {
		return Core.getInstance().getDbConfig().getStop(stopId);
	}
}<|MERGE_RESOLUTION|>--- conflicted
+++ resolved
@@ -235,12 +235,16 @@
 		this.freqStartTime = freqStartTime;
 		
 		// Some useful convenience variables
-<<<<<<< HEAD
+
 		if(block!=null)
 		{
 			Trip trip = block.getTrip(tripIndex);
 			StopPath stopPath = trip.getStopPath(stopPathIndex);
 			String stopId = stopPath.getStopId();
+			// Determine and store stop order
+			this.stopOrder =
+					trip.getRoute().getStopOrder(trip.getDirectionId(), stopId,
+							stopPathIndex);
 			
 			// Determine the schedule time, which is a bit complicated.
 			// Of course, only do this for schedule based assignments.
@@ -264,38 +268,7 @@
 							.getEpochTime(scheduleTime.getDepartureTime(), time);
 					scheduledEpochTime = new Date(epochTime);
 				}
-=======
-		Trip trip = block.getTrip(tripIndex);
-		StopPath stopPath = trip.getStopPath(stopPathIndex);
-		String stopId = stopPath.getStopId();
-		
-		// Determine and store stop order
-		this.stopOrder =
-				trip.getRoute().getStopOrder(trip.getDirectionId(), stopId,
-						stopPathIndex);
-
-		// Determine the schedule time, which is a bit complicated.
-		// Of course, only do this for schedule based assignments.
-		// The schedule time will only be set if the schedule info was available
-		// from the GTFS data and it is the proper type of arrival or departure 
-		// stop (there is an arrival schedule time and this is the last stop for
-		// a trip and and this is an arrival time OR there is a departure schedule
-		// time and this is not the last stop for a trip and this is a departure 
-		// time.
-		Date scheduledEpochTime = null;
-		if (!trip.isNoSchedule()) {
-			ScheduleTime scheduleTime = trip.getScheduleTime(stopPathIndex);
-			if (stopPath.isLastStopInTrip() && scheduleTime.getArrivalTime() != null
-					&& isArrival) {
-				long epochTime = Core.getInstance().getTime()
-						.getEpochTime(scheduleTime.getArrivalTime(), time);
-				scheduledEpochTime = new Date(epochTime);
-			} else if (!stopPath.isLastStopInTrip()
-					&& scheduleTime.getDepartureTime() != null && !isArrival) {
-				long epochTime = Core.getInstance().getTime()
-						.getEpochTime(scheduleTime.getDepartureTime(), time);
-				scheduledEpochTime = new Date(epochTime);
->>>>>>> 336ae7a8
+
 			}
 			this.scheduledTime = scheduledEpochTime;
 			
@@ -317,28 +290,17 @@
 			this.tripId="";
 			this.stopId="";
 			this.serviceId = "";
+			this.stopOrder=0;
 		}
 	}
 	protected ArrivalDeparture(String vehicleId, Date time, Date avlTime, Block block, 
 			int tripIndex, int stopPathIndex, boolean isArrival, Date freqStartTime) {
 		
-<<<<<<< HEAD
 		this(Core.getInstance().getDbConfig().getConfigRev(),vehicleId, time, avlTime, block, 
 				tripIndex, stopPathIndex, isArrival, freqStartTime);
 	}
 	public Date getFreqStartTime() {
 		return freqStartTime;
-=======
-		this.blockId = block.getId();
-		this.tripId = trip.getId();
-		this.directionId = trip.getDirectionId();
-		this.stopId = stopId;
-		this.gtfsStopSeq = stopPath.getGtfsStopSeq();
-		this.stopPathLength = (float) stopPath.getLength();
-		this.routeId = trip.getRouteId();
-		this.routeShortName = trip.getRouteShortName();
-		this.serviceId = block.getServiceId();		
->>>>>>> 336ae7a8
 	}
 	/**
 	 * Hibernate requires a no-arg constructor for reading objects
@@ -576,11 +538,8 @@
 				+ ", stop=" + stopId 
 				+ ", gtfsStopSeq=" + gtfsStopSeq
 				+ ", stopIdx=" + stopPathIndex 
-<<<<<<< HEAD
 				+ ", freqStartTime=" + freqStartTime
-=======
 				+ ", stopOrder=" + stopOrder
->>>>>>> 336ae7a8
 				+ ", avlTime=" + Time.timeStrMsec(avlTime)
 				+ ", trip=" + tripId 
 				+ ", tripIdx=" + tripIndex 
