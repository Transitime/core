/* 
 * This file is part of Transitime.org
 * 
 * Transitime.org is free software: you can redistribute it and/or modify
 * it under the terms of the GNU General Public License (GPL) as published by
 * the Free Software Foundation, either version 3 of the License, or
 * any later version.
 *
 * Transitime.org is distributed in the hope that it will be useful,
 * but WITHOUT ANY WARRANTY; without even the implied warranty of
 * MERCHANTABILITY or FITNESS FOR A PARTICULAR PURPOSE.  See the
 * GNU General Public License for more details.
 *
 * You should have received a copy of the GNU General Public License
 * along with Transitime.org .  If not, see <http://www.gnu.org/licenses/>.
 */
package org.transitime.db.structs;

import java.io.Serializable;
import java.util.List;

import javax.persistence.Column;
import javax.persistence.Embedded;
import javax.persistence.Entity;
import javax.persistence.Id;
import javax.persistence.Table;

import org.hibernate.HibernateException;
import org.hibernate.Query;
import org.hibernate.Session;
import org.hibernate.annotations.DynamicUpdate;
import org.transitime.db.hibernate.HibernateUtils;
import org.transitime.gtfs.TitleFormatter;
import org.transitime.gtfs.gtfsStructs.GtfsStop;


/**
 * For storing in db information on a stop. Based on GTFS info
 * from stops.txt file.
 * 
 * @author SkiBu Smith
 */
@Entity @DynamicUpdate @Table(name="Stops")
public class Stop implements Serializable {

	@Column 
	@Id
	private final int configRev;
	
	// The stop ID
	@Column(length=HibernateUtils.DEFAULT_ID_SIZE) 
	@Id
	private final String id;
	
	// The stop code used for SMS and phone systems
	@Column
	private final Integer code;
	
	// Name of the stop
	@Column
	private final String name;
	
	// Latitude/longitude of stop
	@Embedded
	private final Location loc;

	// If should generate special ScheduleAdherence data for this stop
	@Column
	private final boolean timepointStop;

	// Indicates that vehicle can leave route path before departing this stop
	// since the driver is taking a break.
	@Column
	private final Boolean layoverStop;

	// Indicates that vehicle is not supposed to depart the stop until the
	// scheduled departure time.
	@Column
	private final Boolean waitStop;

	// Indicates if stop should be hidden from public
	@Column
	private final boolean hidden;

	// Because Hibernate requires objects with composite Ids to be Serializable
	private static final long serialVersionUID = -7960122597996109340L;

	/********************** Member Functions **************************/
	
	/**
	 * Constructor
	 * 
	 * @param configRev
	 * @param gtfsStop
	 * @param stopCodeBaseValue
	 *            For when stop code not specified in GTFS. If this value is set
	 *            but stop code not configured then will sets the stop code to
	 *            the stop ID plus the this stopCodeBaseValue.
	 * @param titleFormatter
	 */
	public Stop(int configRev, GtfsStop gtfsStop, Integer stopCodeBaseValue,
			TitleFormatter titleFormatter) {
		// Because will be writing data to sandbox rev in the db
		this.configRev = configRev;
		
		this.id = gtfsStop.getStopId();
		
		// Some agencies like SFMTA don't bother to fill in the stop_code field
		// in the GTFS data. But if they use a numeric stopId can use that.
		Integer stopCode = gtfsStop.getStopCode();
		if (stopCode == null) {
			// stop_code was not set in GTFS data so try using stop_id
			try {
				stopCode = Integer.parseInt(id);
				if (stopCodeBaseValue != null)
					stopCode += stopCodeBaseValue;
			} catch (NumberFormatException e) {
				// Well, we tried using the stopId but it was not numeric.
				// Therefore the stopCode will simply be null.
			}
		}
		this.code = stopCode;
		
		this.name = titleFormatter.processTitle(gtfsStop.getStopName());
		this.loc = new Location(gtfsStop.getStopLat(), gtfsStop.getStopLon());
		// If adherence_stop not set then the default is false
		this.timepointStop = (gtfsStop.getTimepointStop() != null ?  
				gtfsStop.getTimepointStop() : false); 
		// If layover_stop not set then the default is false
		this.layoverStop = gtfsStop.getlayoverStop(); 
		// If wait_stop not set then the default is false
		this.waitStop = gtfsStop.getWaitStop(); 
		// If hidden not set then the default is false
		this.hidden = (gtfsStop.getHidden() != null ?  gtfsStop.getHidden() : false); 
	}

	/**
	 * Needed because Hibernate requires no-arg constructor
	 */
	@SuppressWarnings("unused")
	private Stop() {
		configRev = -1;
		id = null;
		code = null;
		name = null;
		loc = null;
		timepointStop = false; 
		layoverStop = null; 
		waitStop = null; 
		hidden = false; 
	}

	/* (non-Javadoc)
	 * @see java.lang.Object#toString()
	 */
	@Override
	public String toString() {
		return "Stop [" 
				+ "configRev=" + configRev
				+ ", id=" + id 
				+ ", code=" + code 
				+ ", name=" + name
				+ ", loc=" + loc 
				+ ", timepointStop=" + timepointStop
				+ ", layoverStop=" + layoverStop
				+ ", waitStop=" + waitStop
				+ ", hidden=" + hidden 
				+ "]";
	}
	
	/**
	 * Deletes rev from the Stops table
	 * 
	 * @param session
	 * @param configRev
	 * @return Number of rows deleted
	 * @throws HibernateException
	 */
	public static int deleteFromRev(Session session, int configRev) 
			throws HibernateException {
		// Note that hql uses class name, not the table name
		String hql = "DELETE Stop WHERE configRev=" + configRev;
		int numUpdates = session.createQuery(hql).executeUpdate();
		return numUpdates;
	}

	/**
	 * Returns List of Stop objects for the specified database revision.
	 * 
	 * @param session
	 * @param configRev
	 * @return
	 * @throws HibernateException
	 */
	@SuppressWarnings("unchecked")
	public static List<Stop> getStops(Session session, int configRev) 
			throws HibernateException {
		String hql = "FROM Stop " +
				"    WHERE configRev = :configRev";
		Query query = session.createQuery(hql);
		query.setInteger("configRev", configRev);
		return query.list();
	}

	/**
	 * Needed because have a composite ID for Hibernate storage
	 */
	@Override
	public int hashCode() {
		final int prime = 31;
		int result = 1;
<<<<<<< HEAD
		result = prime * result + (timepointStop ? 1231 : 1237);
		result = prime * result + ((code == null) ? 0 : code.hashCode());
		result = prime * result + configRev;
		result = prime * result + (hidden ? 1231 : 1237);
		result = prime * result + ((id == null) ? 0 : id.hashCode());
		 result = prime * result + ((layoverStop != null ? layoverStop : false) ? 1231 : 1237);
		result = prime * result + ((loc == null) ? 0 : loc.hashCode());
		result = prime * result + ((name == null) ? 0 : name.hashCode());
		result = prime * result + ((waitStop != null ? waitStop : false) ? 1231 : 1237);
=======
        result = prime * result + (timepointStop ? 1231 : 1237);
        result = prime * result + ((code == null) ? 0 : code.hashCode());
        result = prime * result + configRev;
        result = prime * result + (hidden ? 1231 : 1237);
        result = prime * result + ((id == null) ? 0 : id.hashCode());
        result = prime * result + ((layoverStop != null ? layoverStop : false) ? 1231 : 1237);
        result = prime * result + ((loc == null) ? 0 : loc.hashCode());
        result = prime * result + ((name == null) ? 0 : name.hashCode());
        result = prime * result + ((waitStop != null ? waitStop : false) ? 1231 : 1237);
>>>>>>> 7f9fa2df
		return result;
	}

	/**
	 * Needed because have a composite ID for Hibernate storage
	 */
	@Override
	public boolean equals(Object obj) {
		if (this == obj)
			return true;
		if (obj == null)
			return false;
		if (getClass() != obj.getClass())
			return false;
		Stop other = (Stop) obj;
		if (timepointStop != other.timepointStop)
			return false;
		if (code == null) {
			if (other.code != null)
				return false;
		} else if (!code.equals(other.code))
			return false;
		if (configRev != other.configRev)
			return false;
		if (hidden != other.hidden)
			return false;
		if (id == null) {
			if (other.id != null)
				return false;
		} else if (!id.equals(other.id))
			return false;
		if (layoverStop == null) {
			if (other.layoverStop != null)
				return false;
		} else if (!layoverStop.equals(other.layoverStop))
			return false;
		if (loc == null) {
			if (other.loc != null)
				return false;
		} else if (!loc.equals(other.loc))
			return false;
		if (name == null) {
			if (other.name != null)
				return false;
		} else if (!name.equals(other.name))
			return false;
		if (waitStop == null) {
			if (other.waitStop != null)
				return false;
		} else if (!waitStop.equals(other.waitStop))
			return false;
		return true;
	}

	/************* Getter Methods ****************************/
	
	/**
	 * @return the configRev
	 */
	public int getConfigRev() {
		return configRev;
	}

	/**
	 * @return the id
	 */
	public String getId() {
		return id;
	}

	/**
	 * @return the code. Null if not set.
	 */
	public Integer getCode() {
		return code;
	}

	/**
	 * @return the name
	 */
	public String getName() {
		return name;
	}

	/**
	 * @return the loc
	 */
	public Location getLoc() {
		return loc;
	}

	/**
	 * 	
	 * Specifies if system should determine schedule adherence times
	 * for this stop. Some agencies configure all stops to have times but
	 * determining schedule adherence for every single stop would
	 * clutter things up. Only want to show adherence for a subset
	 * of stops.
     * @return the timepointStop
	 */
	public boolean isTimepointStop() {
		return timepointStop;
	}

	/**
	 * Indicates that vehicle can leave route path before departing this stop
	 * since the driver is taking a break.
	 * 
	 * @return the layoverStop. Can be true, false, or null
	 */
	public Boolean isLayoverStop() {
		return layoverStop;
	}

	/**
	 * Indicates that vehicle is not supposed to depart the stop until the
	 * scheduled departure time.
	 * 
	 * @return the waitStop. Can be true, false, or null
	 */
	public Boolean isWaitStop() {
		return waitStop;
	}

	/**
	 * @return the hidden
	 */
	public boolean isHidden() {
		return hidden;
	}
	
	
}<|MERGE_RESOLUTION|>--- conflicted
+++ resolved
@@ -209,17 +209,7 @@
 	public int hashCode() {
 		final int prime = 31;
 		int result = 1;
-<<<<<<< HEAD
-		result = prime * result + (timepointStop ? 1231 : 1237);
-		result = prime * result + ((code == null) ? 0 : code.hashCode());
-		result = prime * result + configRev;
-		result = prime * result + (hidden ? 1231 : 1237);
-		result = prime * result + ((id == null) ? 0 : id.hashCode());
-		 result = prime * result + ((layoverStop != null ? layoverStop : false) ? 1231 : 1237);
-		result = prime * result + ((loc == null) ? 0 : loc.hashCode());
-		result = prime * result + ((name == null) ? 0 : name.hashCode());
-		result = prime * result + ((waitStop != null ? waitStop : false) ? 1231 : 1237);
-=======
+
         result = prime * result + (timepointStop ? 1231 : 1237);
         result = prime * result + ((code == null) ? 0 : code.hashCode());
         result = prime * result + configRev;
@@ -229,7 +219,7 @@
         result = prime * result + ((loc == null) ? 0 : loc.hashCode());
         result = prime * result + ((name == null) ? 0 : name.hashCode());
         result = prime * result + ((waitStop != null ? waitStop : false) ? 1231 : 1237);
->>>>>>> 7f9fa2df
+
 		return result;
 	}
 
