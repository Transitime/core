/* 
 * This file is part of Transitime.org
 * 
 * Transitime.org is free software: you can redistribute it and/or modify
 * it under the terms of the GNU General Public License (GPL) as published by
 * the Free Software Foundation, either version 3 of the License, or
 * any later version.
 *
 * Transitime.org is distributed in the hope that it will be useful,
 * but WITHOUT ANY WARRANTY; without even the implied warranty of
 * MERCHANTABILITY or FITNESS FOR A PARTICULAR PURPOSE.  See the
 * GNU General Public License for more details.
 *
 * You should have received a copy of the GNU General Public License
 * along with Transitime.org .  If not, see <http://www.gnu.org/licenses/>.
 */
package org.transitime.db.hibernate;

import java.util.HashMap;
import java.util.Map;
import java.util.concurrent.BlockingQueue;
import java.util.concurrent.LinkedBlockingQueue;

import org.slf4j.Logger;
import org.slf4j.LoggerFactory;
import org.transitime.configData.DbSetupConfig;
import org.transitime.db.structs.ArrivalDeparture;
import org.transitime.db.structs.AvlReport;
import org.transitime.db.structs.Match;
import org.transitime.db.structs.MonitoringEvent;
import org.transitime.db.structs.Prediction;
import org.transitime.db.structs.PredictionAccuracy;
import org.transitime.db.structs.VehicleConfig;
import org.transitime.db.structs.VehicleEvent;
import org.transitime.db.structs.VehicleState;

/**
 * DataDbLogger is for storing to the db a stream of data objects. It is intended
 * for example for storing AVL reports, vehicle matches, arrivals, departures, etc.
 * There can be quite a large volume of this type of data.
 * 
 * The database might not always be available. It could be vacuumed, restarted, 
 * moved, etc. When this happens don't want the data to be lost and don't want
 * to tie up the core predictor. Therefore a queue is used to log objects.
 * This makes the application far more robust with respect to database issues.
 * The application simply calls add(Object o) to add the object to be stored
 * to the queue. 
 * 
 * A separate thread is used to read from the queue and write the data to the 
 * database. If the queue starts filling up then error messages are e-mailed
 * to users alerting them that there is a problem. E-mail messages are also
 * sent out when the queue level is going down again.
 * 
 * A goal with this class was to make the writing to the database is 
 * efficient as possible. Therefore the objects are written in batches.
 * This reduces network traffic as well as database load. But this did
 * make handling exceptions more complicated. If there is an exception
 * with a batch then each item is individually written so that don't
 * lose any data.
 * 
 * When in playback mode then don't want to store the data because it would
 * interfere with data stored when the application was run in real time. 
 * Therefore when running in playback mode set shouldStoreToDb to true
 * when calling getDataDbLogger().
 * 
 * @author SkiBu Smith
 *
 */
public class DataDbLogger {
	

  // This is a singleton class that only returns a single object per agencyId.
  private static Map<String, DataDbLogger> dataDbLoggerMap = 
      new HashMap<String, DataDbLogger>(1);

  private DbQueue<ArrivalDeparture> arrivalDepartureQueue;
  private DbQueue<AvlReport> avlReportQueue;
  private DbQueue<VehicleConfig> vehicleConfigQueue;
  private DbQueue<Prediction> predictionQueue;
  private DbQueue<Match> matchQueue;
  private DbQueue<PredictionAccuracy> predictionAccuracyQueue;
  private DbQueue<MonitoringEvent> monitoringEventQueue;
  private DbQueue<VehicleEvent> vehicleEventQueue;
  private DbQueue<VehicleState> vehicleStateQueue;
  private DbQueue<Object> genericQueue;
	
	private static final int QUEUE_CAPACITY = 5000000;
	
	// The queue capacity levels when an error message should be e-mailed out. 
	// The max value should be 1.0. 
	private final double levels[] = { 0.5, 0.8, 1.00 };
	
	// The queue that objects to be stored are placed in
	private BlockingQueue<Object> queue = new LinkedBlockingQueue<Object>(QUEUE_CAPACITY);
	
	// When running in playback mode where getting AVLReports from database
	// instead of from an AVL feed, then debugging and don't want to store
	// derived data into the database because that would interfere with the
	// derived data that was already stored in real time. For that situation
	// shouldStoreToDb should be set to false.
	private final boolean shouldStoreToDb;
	
	// Used by add(). If queue filling up to 25% and shouldPauseToReduceQueue is
	// true then will pause the calling thread for a few seconds so that more
	// objects can be written out and not have the queue fill up.
	private final boolean shouldPauseToReduceQueue;
	
	// For keeping track of index into levels, which level of capacity of
	// queue being used. When level changes then an e-mail is sent out warning
	// the operators.
	private double indexOfLevelWhenMessageLogged = 0;
	
	// For keeping track of maximum capacity of queue that was used. 
	// Used for logging when queue use is going down.
	private double maxQueueLevel = 0.0;
	
	// So can access agencyId for logging messages
	private String agencyId;
	
	private static final Logger logger = 
			LoggerFactory.getLogger(DataDbLogger.class);

	/********************** Member Functions **************************/

	/**
	 * Factory method. Returns the singleton db logger for the specified
	 * agencyId.
	 * 
	 * @param agencyId
	 *            Id of database to be written to
	 * @param shouldStoreToDb
	 *            Specifies whether data should actually be written to db. If in
	 *            playback mode and shouldn't write data to db then set to
	 *            false.
	 * @param shouldPauseToReduceQueue
	 *            Specifies if should pause the thread calling add() if the
	 *            queue is filling up. Useful for when in batch mode and dumping
	 *            a whole bunch of data to the db really quickly.
	 * @return The DataDbLogger for the specified agencyId
	 */
	public static DataDbLogger getDataDbLogger(String agencyId,
			boolean shouldStoreToDb, boolean shouldPauseToReduceQueue) {
		synchronized (dataDbLoggerMap) {
			DataDbLogger logger = dataDbLoggerMap.get(agencyId);
			if (logger == null) {
				logger = new DataDbLogger(agencyId, shouldStoreToDb,
						shouldPauseToReduceQueue);
				dataDbLoggerMap.put(agencyId, logger);
			}
			return logger;
		}
	}
	
	/**
	 * Constructor. Private so that factory method getDataDbLogger() has to be
	 * used. Starts up separate thread that actually reads from queue and stores
	 * the data.
	 * 
	 * @param agencyId
	 *            Id of database to be written to
	 * @param shouldStoreToDb
	 *            Specifies whether data should actually be written to db. If in
	 *            playback mode and shouldn't write data to db then set to
	 *            false.
	 * @param shouldPauseToReduceQueue
	 *            Specifies if should pause the thread calling add() if the
	 *            queue is filling up. Useful for when in batch mode and dumping
	 *            a whole bunch of data to the db really quickly.
	 */
	private DataDbLogger(String agencyId, boolean shouldStoreToDb, 
			boolean shouldPauseToReduceQueue) {
		this.agencyId = agencyId;
		this.shouldStoreToDb = shouldStoreToDb;
		this.shouldPauseToReduceQueue = shouldPauseToReduceQueue;
	  arrivalDepartureQueue = new DbQueue<ArrivalDeparture>(agencyId, shouldStoreToDb, shouldPauseToReduceQueue, ArrivalDeparture.class.getSimpleName());
	  avlReportQueue = new DbQueue<AvlReport>(agencyId, shouldStoreToDb, shouldPauseToReduceQueue, AvlReport.class.getSimpleName());
	  vehicleConfigQueue = new DbQueue<VehicleConfig>(agencyId, shouldStoreToDb, shouldPauseToReduceQueue, VehicleConfig.class.getSimpleName());
		predictionQueue = new DbQueue<Prediction>(agencyId, shouldStoreToDb, shouldPauseToReduceQueue, Prediction.class.getSimpleName());
	  matchQueue = new DbQueue<Match>(agencyId, shouldStoreToDb, shouldPauseToReduceQueue, Match.class.getSimpleName());
	  predictionAccuracyQueue = new DbQueue<PredictionAccuracy>(agencyId, shouldStoreToDb, shouldPauseToReduceQueue, PredictionAccuracy.class.getSimpleName());
	  monitoringEventQueue = new DbQueue<MonitoringEvent>(agencyId, shouldStoreToDb, shouldPauseToReduceQueue, MonitoringEvent.class.getSimpleName());
	  vehicleEventQueue = new DbQueue<VehicleEvent>(agencyId, shouldStoreToDb, shouldPauseToReduceQueue, VehicleEvent.class.getSimpleName());
	  vehicleStateQueue = new DbQueue<VehicleState>(agencyId, shouldStoreToDb, shouldPauseToReduceQueue, VehicleState.class.getSimpleName());
	  genericQueue = new DbQueue<Object>(agencyId, shouldStoreToDb, shouldPauseToReduceQueue, Object.class.getSimpleName());
		
	}
	
	public boolean add(ArrivalDeparture ad) {
	  return arrivalDepartureQueue.add(ad);
	}
	public boolean add(AvlReport ar) {
	  return avlReportQueue.add(ar);
	}
	public boolean add(VehicleConfig vc) {
	  return vehicleConfigQueue.add(vc);
	}
	public boolean add(Prediction p) {
	  return predictionQueue.add(p);
	}
  public boolean add(Match m) {
	  return matchQueue.add(m);
	}
  public boolean add(PredictionAccuracy pa) {
    return predictionAccuracyQueue.add(pa);
  }
  public boolean add(MonitoringEvent me) {
    return monitoringEventQueue.add(me);
  }
  public boolean add(VehicleEvent ve) {
    return vehicleEventQueue.add(ve);
  }
  public boolean add(VehicleState vs) {
    return vehicleStateQueue.add(vs);
  }

	
	/**
	 * Determines set of class names in the queue. Useful for logging
	 * error message when queue getting filled up so know what kind of
	 * objects are backing the system up.
	 * 
	 * @return Map of class names and their count of the objects in the queue
	 */
	private Map<String, Integer> getClassNamesInQueue() {
		Map<String, Integer> classNamesMap = new HashMap<String, Integer>();
		for (Object o : queue) {
			String className = o.getClass().getName();
			Integer count = classNamesMap.get(className);
			if (count == null) {
				count = new Integer(0);
				classNamesMap.put(className, count);
			}
			++count;
		}
		return classNamesMap;
	}
	
	/**
	 * Adds an object to be saved in the database to the queue. If queue is
	 * getting filled up then an e-mail will be sent out indicating there is a
	 * problem. The queue levels at which an e-mail is sent out is specified by
	 * levels. If queue has reached capacity then an error message is logged.
	 * 
	 * @param o
	 *            The object that should be logged to the database
	 * @return True if OK (object added to queue or logging disabled). False if
	 *         queue was full.
	 */
	public boolean add(Object o) {	
	  // this is now a catch-all -- most objects have an argument overriden method
	  return genericQueue.add(o);
	}
	
<<<<<<< HEAD
	/**
	 * Gets the next object from the head of the queue, waiting if
	 * necessary until an object becomes available. If the capacity
	 * level drops significantly from when last logged then that
	 * info is logged to indicate that the situation is getting better. 
	 * When the queue level drops down below 10% of a specified level
	 * then an e-mail mail message is sent out indicating such. That way
	 * a supervisor can see that the queue is being cleared out.
	 * @return The object to be stored in the database
	 */
	private Object get() {
		// Get the next object from the head of the queue
		Object o = null;
		do {
			try {
				o = queue.take();
			} catch (InterruptedException e) {
				// If interrupted simply try again
			}
		} while (o == null);
		
		// Log if went below a capacity level
		// See if queue dropped to 10% less than the previously logged level.
		// Use a margin of 10% so that don't get flood of messages if queue
		// oscillating around a level.
		double level = queueLevel();
		int levelIndexIncludingMargin = indexOfLevel(level + 0.10);
		if (levelIndexIncludingMargin < indexOfLevelWhenMessageLogged) {
			logger.error(Markers.email(), "DataDbLogger queue emptying out somewhat " +
					" for agencyId=" + agencyId +". It is now at " + 
					String.format("%.1f", level*100) + "% capacity with " + queue.size() + 
					" elements already in the queue. The maximum capacity was " +
					String.format("%.1f", maxQueueLevel*100) + "%.");
			indexOfLevelWhenMessageLogged = levelIndexIncludingMargin;
			
			// Reset the maxQueueLevel so can determine what next peak is
			maxQueueLevel = level;
		}

		// Return the result
		return o;
	}
	
	/**
	 * Returns whether queue has any elements in it that should be stored.
	 * @return true if queue has data that should be stored to db
	 */
	private boolean queueHasData() {
		return !queue.isEmpty();
	}
	
	/**
	 * Store just a single object into data. This is slower than batching a few
	 * at a time. Should be used when the batching encounters an exception. This
	 * way can still store all of the good data from a batch.
	 * 
	 * @param o
	 */
	private void processSingleObject(Object objectToBeStored) {
		Session session = null;
		Transaction tx = null;
		try {
			session = sessionFactory.openSession();
			tx = session.beginTransaction();
			logger.debug("Individually saving object {}", objectToBeStored);
			session.save(objectToBeStored);
			tx.commit();
		} catch (HibernateException e) {
			if (tx != null) {
				try {
					tx.rollback();
				} catch (HibernateException e2) {
					logger.error("Error rolling back transaction in "
							+ "processSingleObject(). ", e2);
				}
			}
		} finally {			
			if (session != null)
				session.close();
		}
	}
	
	/**
	 * Returns true if the exception indicates that there is a problem connecting
	 * to the database as opposed to with the SQL.
	 * 
	 * @param e
	 * @return
	 */
	private boolean shouldKeepTryingBecauseConnectionException(HibernateException e) {
		// Need to know if it is a problem with the database not
		// being accessible or if there is a problem with the SQL/data.
		// If there is a problem accessibility of the database then
		// want to keep trying writing the old data. But if it is
		// a problem with the SQL/data then only want to try to write
		// the good data from the batch a single time to make sure 
		// all good data is written.
		// From javadocs for for org.hivernate.exception at
		// http://docs.jboss.org/hibernate/orm/3.5/javadocs/org/hibernate/exception/package-frame.html 
		// can see that there are a couple of different exception types. 
		// From looking at documentation and testing found out that 
		// bad SQL is indicated by 
		//   ConstraintViolationException
		//   DataException
		//   SQLGrammarException
		// Appears that for bad connection could get:
		//   JDBCConnectionException (was not able to verify experimentally)
		//   GenericJDBCException    (obtained when committing transaction with db turned off)
		// So if exception is JDBCConnectionException or JDBCGenericException
		// then should keep retrying until successful.
		boolean keepTryingTillSuccessfull = e instanceof JDBCConnectionException ||
				                            e instanceof GenericJDBCException;
		return keepTryingTillSuccessfull;
	}
	
	/**
	 * Process a batch of data, as specified by BATCH_SIZE member. The goal
	 * is to batch a few db writes together to reduce load on network and on
	 * db machines. There this method will try to store multiple objects
	 * from the queue at once, up to the BATCH_SIZE.
	 * 
	 * If there is an exception with an object being written then the
	 * batch of objects will be written individually so that all of the
	 * good data will still be stored.
	 * 
	 *  When looked at Hibernate documentation on batch writing there is
	 *  mention of using:
	 *      if (++batchingCounter % BATCH_SIZE == 0) {
	 *        session.flush();
	 *        session.clear();
	 *      }
	 * But the above doesn't commit the data to the db until the transaction
	 * commit is done. Therefore the need here isn't true Hibernate batch
	 * processing. Instead, need to use a transaction for each batch.
	 */
	private void processBatchOfData() {
		// Create an array for holding what is being written to db. If there
		// is an exception with one of the objects, such as a constraint violation,
		// then can try to write the objects one at a time to make sure that the
		// the good ones are written. This way don't lose any good data even if
		// an exception occurs while batching data.
		List<Object> objectsForThisBatch = new ArrayList<Object>(HibernateUtils.BATCH_SIZE);
		
		Transaction tx = null;
		Session session = null;
		
		try {			
			int batchingCounter = 0;
			do {	
				// Get the object to be stored from the queue
				Object objectToBeStored = get();
				
				objectsForThisBatch.add(objectToBeStored);
			} while (queueHasData() && ++batchingCounter < HibernateUtils.BATCH_SIZE);
			
			session = sessionFactory.openSession();
			tx = session.beginTransaction();			
			for (Object objectToBeStored : objectsForThisBatch) {				
				// Write the data to the session. This doesn't yet
				// actually write the data to the db though. That is only
				// done when the session is flushed or committed.
				logger.debug("DataDbLogger batch saving object={}", 
						objectToBeStored);
				session.save(objectToBeStored);
			}
			
			// Sometimes useful for debugging via the console
			//System.err.println(new Date() + " Committing " 
			//		+ objectsForThisBatch.size() + " objects. " + queueSize() 
			//		+ " objects still in queue.");			
			logger.debug("Committing {} objects. {} objects still in queue.", 
					objectsForThisBatch.size(), queueSize());			
			IntervalTimer timer = new IntervalTimer();

			// Actually do the commit
			tx.commit();
			
			// Sometimes useful for debugging via the console
			//System.err.println(new Date() + " Done committing. Took " 
			//		+ timer.elapsedMsec() + " msec");
			logger.debug("Done committing. Took {} msec", timer.elapsedMsec());
			
			session.close();
		} catch (HibernateException e) {
			e.printStackTrace();
			
			// If there was a connection problem then create a whole session
			// factory so that get new connections.
			Throwable rootCause = HibernateUtils.getRootCause(e);
			
			if (rootCause instanceof SocketTimeoutException
					|| (rootCause instanceof SQLException 
							&& rootCause.getMessage().contains("statement closed"))) {
				logger.error(Markers.email(),
						"Had a connection problem to the database for agencyId={}. "
						+ "Likely means that the db was rebooted or that the "
						+ "connection to it was lost. Therefore creating a new "
						+ "SessionFactory so get new connections.", agencyId);
				HibernateUtils.clearSessionFactory();
				sessionFactory = HibernateUtils.getSessionFactory(agencyId);
			} else {
				// Rollback the transaction since it likely was not committed.
				// Otherwise can get an error when using Postgres "ERROR:
				// current transaction is aborted, commands ignored until end of
				// transaction block".
				try {
					if (tx != null)
						tx.rollback();
				} catch (HibernateException e2) {
					logger.error(
							"Error rolling back transaction after processing "
									+ "batch of data via DataDbLogger.", e2);
				}

				// Close session here so that can process the objects
				// individually
				// using a new session.
				try {
					if (session != null)
						session.close();
				} catch (HibernateException e2) {
					logger.error("Error closing session after processing "
							+ "batch of data via DataDbLogger.", e2);
				}
			
				// If it is a SQLGrammarException then also log the SQL to
				// help in debugging.
				String additionaInfo = e instanceof SQLGrammarException ? 
						" SQL=\"" + ((SQLGrammarException) e).getSQL() + "\""
						: "";
				Throwable cause = HibernateUtils.getRootCause(e);
				logger.error("{} for database for project={} when batch writing "
						+ "objects: {}. Will try to write each object "
						+ "from batch individually. {}", 
						e.getClass().getSimpleName(), agencyId,
						cause.getMessage(), additionaInfo);
			}
			

			// Write each object individually so that the valid ones will be
			// successfully written.
			for (Object o : objectsForThisBatch) {
				boolean shouldKeepTrying = false;
				do {
					try {
						processSingleObject(o);
						shouldKeepTrying = false;
					} catch (HibernateException e2) {
						// Need to know if it is a problem with the database not
						// being accessible or if there is a problem with the SQL/data.
						// If there is a problem accessibility of the database then
						// want to keep trying writing the old data. But if it is
						// a problem with the SQL/data then only want to try to write
						// the good data from the batch a single time to make sure 
						// all good data is written.
						if (shouldKeepTryingBecauseConnectionException(e2)) {
							shouldKeepTrying = true;
							logger.error("Encountered database connection " +
									"exception so will sleep for {} msec and " +
									"will then try again.", TIME_BETWEEN_RETRIES);
							Time.sleep(TIME_BETWEEN_RETRIES);
						}
						
						// Output message on what is going on
						Throwable cause2 = HibernateUtils.getRootCause(e2);
						logger.error(e2.getClass().getSimpleName() + " when individually writing object " +
								o + ". " + 
								(shouldKeepTrying?"Will keep trying. " : "") +
								"msg=" + cause2.getMessage()); 
					}
				} while (shouldKeepTrying);
			}
		}
=======
	// the predictionQueue is the largest queue, so report on it for now
	public double queueLevel() {
	  // TODO split this out into separate queues
	  return predictionQueue.queueLevel();
>>>>>>> 7f9fa2df
	}
	
	public int queueSize() {
	  return predictionQueue.queueSize();
	}
	
	/**
	 * Just for doing some testing
	 * 
	 * @param args
	 */
	public static void main(String[] args) {
		DataDbLogger logger = getDataDbLogger("test", false, false);

		long initialTime = (System.currentTimeMillis()  / 1000) * 1000;

		for (int i=0; i<25; ++i)
			logger.add(new AvlReport("test", initialTime + i, 1.23, 4.56, null));
		
		// This one should cause constraint problem with the second batch.
		// Need to not retry for such an exception
		logger.add(new AvlReport("test", initialTime, 1.23, 4.56, null)); 
		
		for (int i=DbSetupConfig.getBatchSize(); i<2*DbSetupConfig.getBatchSize();++i)
			logger.add(new AvlReport("test", initialTime+i, 1.23, 4.56, null));

	}

}<|MERGE_RESOLUTION|>--- conflicted
+++ resolved
@@ -251,286 +251,12 @@
 	  return genericQueue.add(o);
 	}
 	
-<<<<<<< HEAD
-	/**
-	 * Gets the next object from the head of the queue, waiting if
-	 * necessary until an object becomes available. If the capacity
-	 * level drops significantly from when last logged then that
-	 * info is logged to indicate that the situation is getting better. 
-	 * When the queue level drops down below 10% of a specified level
-	 * then an e-mail mail message is sent out indicating such. That way
-	 * a supervisor can see that the queue is being cleared out.
-	 * @return The object to be stored in the database
-	 */
-	private Object get() {
-		// Get the next object from the head of the queue
-		Object o = null;
-		do {
-			try {
-				o = queue.take();
-			} catch (InterruptedException e) {
-				// If interrupted simply try again
-			}
-		} while (o == null);
-		
-		// Log if went below a capacity level
-		// See if queue dropped to 10% less than the previously logged level.
-		// Use a margin of 10% so that don't get flood of messages if queue
-		// oscillating around a level.
-		double level = queueLevel();
-		int levelIndexIncludingMargin = indexOfLevel(level + 0.10);
-		if (levelIndexIncludingMargin < indexOfLevelWhenMessageLogged) {
-			logger.error(Markers.email(), "DataDbLogger queue emptying out somewhat " +
-					" for agencyId=" + agencyId +". It is now at " + 
-					String.format("%.1f", level*100) + "% capacity with " + queue.size() + 
-					" elements already in the queue. The maximum capacity was " +
-					String.format("%.1f", maxQueueLevel*100) + "%.");
-			indexOfLevelWhenMessageLogged = levelIndexIncludingMargin;
-			
-			// Reset the maxQueueLevel so can determine what next peak is
-			maxQueueLevel = level;
-		}
-
-		// Return the result
-		return o;
-	}
-	
-	/**
-	 * Returns whether queue has any elements in it that should be stored.
-	 * @return true if queue has data that should be stored to db
-	 */
-	private boolean queueHasData() {
-		return !queue.isEmpty();
-	}
-	
-	/**
-	 * Store just a single object into data. This is slower than batching a few
-	 * at a time. Should be used when the batching encounters an exception. This
-	 * way can still store all of the good data from a batch.
-	 * 
-	 * @param o
-	 */
-	private void processSingleObject(Object objectToBeStored) {
-		Session session = null;
-		Transaction tx = null;
-		try {
-			session = sessionFactory.openSession();
-			tx = session.beginTransaction();
-			logger.debug("Individually saving object {}", objectToBeStored);
-			session.save(objectToBeStored);
-			tx.commit();
-		} catch (HibernateException e) {
-			if (tx != null) {
-				try {
-					tx.rollback();
-				} catch (HibernateException e2) {
-					logger.error("Error rolling back transaction in "
-							+ "processSingleObject(). ", e2);
-				}
-			}
-		} finally {			
-			if (session != null)
-				session.close();
-		}
-	}
-	
-	/**
-	 * Returns true if the exception indicates that there is a problem connecting
-	 * to the database as opposed to with the SQL.
-	 * 
-	 * @param e
-	 * @return
-	 */
-	private boolean shouldKeepTryingBecauseConnectionException(HibernateException e) {
-		// Need to know if it is a problem with the database not
-		// being accessible or if there is a problem with the SQL/data.
-		// If there is a problem accessibility of the database then
-		// want to keep trying writing the old data. But if it is
-		// a problem with the SQL/data then only want to try to write
-		// the good data from the batch a single time to make sure 
-		// all good data is written.
-		// From javadocs for for org.hivernate.exception at
-		// http://docs.jboss.org/hibernate/orm/3.5/javadocs/org/hibernate/exception/package-frame.html 
-		// can see that there are a couple of different exception types. 
-		// From looking at documentation and testing found out that 
-		// bad SQL is indicated by 
-		//   ConstraintViolationException
-		//   DataException
-		//   SQLGrammarException
-		// Appears that for bad connection could get:
-		//   JDBCConnectionException (was not able to verify experimentally)
-		//   GenericJDBCException    (obtained when committing transaction with db turned off)
-		// So if exception is JDBCConnectionException or JDBCGenericException
-		// then should keep retrying until successful.
-		boolean keepTryingTillSuccessfull = e instanceof JDBCConnectionException ||
-				                            e instanceof GenericJDBCException;
-		return keepTryingTillSuccessfull;
-	}
-	
-	/**
-	 * Process a batch of data, as specified by BATCH_SIZE member. The goal
-	 * is to batch a few db writes together to reduce load on network and on
-	 * db machines. There this method will try to store multiple objects
-	 * from the queue at once, up to the BATCH_SIZE.
-	 * 
-	 * If there is an exception with an object being written then the
-	 * batch of objects will be written individually so that all of the
-	 * good data will still be stored.
-	 * 
-	 *  When looked at Hibernate documentation on batch writing there is
-	 *  mention of using:
-	 *      if (++batchingCounter % BATCH_SIZE == 0) {
-	 *        session.flush();
-	 *        session.clear();
-	 *      }
-	 * But the above doesn't commit the data to the db until the transaction
-	 * commit is done. Therefore the need here isn't true Hibernate batch
-	 * processing. Instead, need to use a transaction for each batch.
-	 */
-	private void processBatchOfData() {
-		// Create an array for holding what is being written to db. If there
-		// is an exception with one of the objects, such as a constraint violation,
-		// then can try to write the objects one at a time to make sure that the
-		// the good ones are written. This way don't lose any good data even if
-		// an exception occurs while batching data.
-		List<Object> objectsForThisBatch = new ArrayList<Object>(HibernateUtils.BATCH_SIZE);
-		
-		Transaction tx = null;
-		Session session = null;
-		
-		try {			
-			int batchingCounter = 0;
-			do {	
-				// Get the object to be stored from the queue
-				Object objectToBeStored = get();
-				
-				objectsForThisBatch.add(objectToBeStored);
-			} while (queueHasData() && ++batchingCounter < HibernateUtils.BATCH_SIZE);
-			
-			session = sessionFactory.openSession();
-			tx = session.beginTransaction();			
-			for (Object objectToBeStored : objectsForThisBatch) {				
-				// Write the data to the session. This doesn't yet
-				// actually write the data to the db though. That is only
-				// done when the session is flushed or committed.
-				logger.debug("DataDbLogger batch saving object={}", 
-						objectToBeStored);
-				session.save(objectToBeStored);
-			}
-			
-			// Sometimes useful for debugging via the console
-			//System.err.println(new Date() + " Committing " 
-			//		+ objectsForThisBatch.size() + " objects. " + queueSize() 
-			//		+ " objects still in queue.");			
-			logger.debug("Committing {} objects. {} objects still in queue.", 
-					objectsForThisBatch.size(), queueSize());			
-			IntervalTimer timer = new IntervalTimer();
-
-			// Actually do the commit
-			tx.commit();
-			
-			// Sometimes useful for debugging via the console
-			//System.err.println(new Date() + " Done committing. Took " 
-			//		+ timer.elapsedMsec() + " msec");
-			logger.debug("Done committing. Took {} msec", timer.elapsedMsec());
-			
-			session.close();
-		} catch (HibernateException e) {
-			e.printStackTrace();
-			
-			// If there was a connection problem then create a whole session
-			// factory so that get new connections.
-			Throwable rootCause = HibernateUtils.getRootCause(e);
-			
-			if (rootCause instanceof SocketTimeoutException
-					|| (rootCause instanceof SQLException 
-							&& rootCause.getMessage().contains("statement closed"))) {
-				logger.error(Markers.email(),
-						"Had a connection problem to the database for agencyId={}. "
-						+ "Likely means that the db was rebooted or that the "
-						+ "connection to it was lost. Therefore creating a new "
-						+ "SessionFactory so get new connections.", agencyId);
-				HibernateUtils.clearSessionFactory();
-				sessionFactory = HibernateUtils.getSessionFactory(agencyId);
-			} else {
-				// Rollback the transaction since it likely was not committed.
-				// Otherwise can get an error when using Postgres "ERROR:
-				// current transaction is aborted, commands ignored until end of
-				// transaction block".
-				try {
-					if (tx != null)
-						tx.rollback();
-				} catch (HibernateException e2) {
-					logger.error(
-							"Error rolling back transaction after processing "
-									+ "batch of data via DataDbLogger.", e2);
-				}
-
-				// Close session here so that can process the objects
-				// individually
-				// using a new session.
-				try {
-					if (session != null)
-						session.close();
-				} catch (HibernateException e2) {
-					logger.error("Error closing session after processing "
-							+ "batch of data via DataDbLogger.", e2);
-				}
-			
-				// If it is a SQLGrammarException then also log the SQL to
-				// help in debugging.
-				String additionaInfo = e instanceof SQLGrammarException ? 
-						" SQL=\"" + ((SQLGrammarException) e).getSQL() + "\""
-						: "";
-				Throwable cause = HibernateUtils.getRootCause(e);
-				logger.error("{} for database for project={} when batch writing "
-						+ "objects: {}. Will try to write each object "
-						+ "from batch individually. {}", 
-						e.getClass().getSimpleName(), agencyId,
-						cause.getMessage(), additionaInfo);
-			}
-			
-
-			// Write each object individually so that the valid ones will be
-			// successfully written.
-			for (Object o : objectsForThisBatch) {
-				boolean shouldKeepTrying = false;
-				do {
-					try {
-						processSingleObject(o);
-						shouldKeepTrying = false;
-					} catch (HibernateException e2) {
-						// Need to know if it is a problem with the database not
-						// being accessible or if there is a problem with the SQL/data.
-						// If there is a problem accessibility of the database then
-						// want to keep trying writing the old data. But if it is
-						// a problem with the SQL/data then only want to try to write
-						// the good data from the batch a single time to make sure 
-						// all good data is written.
-						if (shouldKeepTryingBecauseConnectionException(e2)) {
-							shouldKeepTrying = true;
-							logger.error("Encountered database connection " +
-									"exception so will sleep for {} msec and " +
-									"will then try again.", TIME_BETWEEN_RETRIES);
-							Time.sleep(TIME_BETWEEN_RETRIES);
-						}
-						
-						// Output message on what is going on
-						Throwable cause2 = HibernateUtils.getRootCause(e2);
-						logger.error(e2.getClass().getSimpleName() + " when individually writing object " +
-								o + ". " + 
-								(shouldKeepTrying?"Will keep trying. " : "") +
-								"msg=" + cause2.getMessage()); 
-					}
-				} while (shouldKeepTrying);
-			}
-		}
-=======
+
 	// the predictionQueue is the largest queue, so report on it for now
 	public double queueLevel() {
 	  // TODO split this out into separate queues
 	  return predictionQueue.queueLevel();
->>>>>>> 7f9fa2df
+
 	}
 	
 	public int queueSize() {
