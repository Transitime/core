--- conflicted
+++ resolved
@@ -70,20 +70,12 @@
 	 * 
 	 * @param timezoneName See http://en.wikipedia.org/wiki/List_of_tz_zones
 	 */
-<<<<<<< HEAD
-	public ServiceUtils(DbConfig dbConfig) {
-		
-		this.calendar = 
-				new GregorianCalendar();
-				
-=======
 	public ServiceUtils(DbConfig dbConfig) { 
 		Agency agency = dbConfig.getFirstAgency();
 		this.calendar =
 				agency != null ? 
 						new GregorianCalendar(agency.getTimeZone())
 						: new GregorianCalendar();
->>>>>>> 3d7675e6
 		this.dbConfig = dbConfig;
 	}
 
@@ -239,13 +231,8 @@
 		
 		// Go through calendar_dates to see if there is special service for 
 		// this date. Add or remove the special service.
-<<<<<<< HEAD
-		List<CalendarDate> calendarDatesForNow = dbConfig.getCalendarDatesForNow();
-		logger.info("Start adding calendar dates");
-=======
 		List<CalendarDate> calendarDatesForNow = 
 				dbConfig.getCalendarDates(epochTime);
->>>>>>> 3d7675e6
 		if (calendarDatesForNow != null) {
 			for (CalendarDate calendarDate : calendarDatesForNow) {
 				// Handle special service for this date
@@ -257,9 +244,9 @@
 					serviceIds.remove(calendarDate.getServiceId());
 				}
 	
-				/*logger.debug("{} is special service date in "
+				logger.debug("{} is special service date in "
 						+ "calendar_dates.txt file. Services now are {}",
-						epochTime, serviceIds);*/
+						epochTime, serviceIds);
 			}
 		}
 		logger.info("Finished adding calendar dates");
