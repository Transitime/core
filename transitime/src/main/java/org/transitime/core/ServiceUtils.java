/* 
 * This file is part of Transitime.org
 * 
 * Transitime.org is free software: you can redistribute it and/or modify
 * it under the terms of the GNU General Public License (GPL) as published by
 * the Free Software Foundation, either version 3 of the License, or
 * any later version.
 *
 * Transitime.org is distributed in the hope that it will be useful,
 * but WITHOUT ANY WARRANTY; without even the implied warranty of
 * MERCHANTABILITY or FITNESS FOR A PARTICULAR PURPOSE.  See the
 * GNU General Public License for more details.
 *
 * You should have received a copy of the GNU General Public License
 * along with Transitime.org .  If not, see <http://www.gnu.org/licenses/>.
 */
package org.transitime.core;

import java.util.ArrayList;
import java.util.Collection;
import java.util.Date;
import java.util.GregorianCalendar;
import java.util.HashMap;
import java.util.HashSet;
import java.util.List;
import java.util.Map;
import java.util.Set;

import org.slf4j.Logger;
import org.slf4j.LoggerFactory;
import org.transitime.applications.Core;
import org.transitime.config.IntegerConfigValue;
import org.transitime.db.structs.Agency;
import org.transitime.db.structs.Calendar;
import org.transitime.db.structs.CalendarDate;
import org.transitime.gtfs.DbConfig;
import org.transitime.utils.Time;

/**
 * For working with service types, such as determining serviceId or
 * appropriate block to use for a given epoch time.
 * 
 * @author SkiBu Smith
 *
 */
public class ServiceUtils {

	private final GregorianCalendar calendar;
	
	private final DbConfig dbConfig;
	
	private static IntegerConfigValue minutesIntoMorningToIncludePreviousServiceIds =
			new IntegerConfigValue(
					"transitime.service.minutesIntoMorningToIncludePreviousServiceIds",
					4*Time.HOUR_IN_MINS,
					"Early in the morning also want to include at service IDs "
					+ "for previous day since a block might have started on "
					+ "that day. But don't want to always include previous day "
					+ "service IDs since that confuses things. Therefore just "
					+ "include them if before this time of the day, in minutes.");

	private static final Logger logger = 
			LoggerFactory.getLogger(ServiceUtils.class);

	/********************** Member Functions **************************/

	/**
	 * ServiceUtils constructor. Creates reusable GregorianCalendar and sets the
	 * timezone so that the calendar can be reused.
	 * 
	 * @param timezoneName See http://en.wikipedia.org/wiki/List_of_tz_zones
	 */
	public ServiceUtils(DbConfig dbConfig) { 

		Agency agency = dbConfig.getFirstAgency();
		this.calendar =
				agency != null ? 
						new GregorianCalendar(agency.getTimeZone())
						: new GregorianCalendar();

		this.dbConfig = dbConfig;
	}

	/**
	 * Returns day of the week. Value returned will be a constant from
	 * jvaa.util.Calendar such as Calendar.TUESDAY.
	 * 
	 * @param epochTime
	 * @return Day of the week
	 */
	public int getDayOfWeek(Date epochTime) {
		synchronized (calendar) {
			calendar.setTime(epochTime);
			return calendar.get(java.util.Calendar.DAY_OF_WEEK);			
		}
	}
	
	/**
	 * Gets list of currently active calendars. If all Calendars have expired
	 * then will still use the ones that end at the latest date. This way if
	 * someone forgets to update the GTFS Calendars or if someone forgets to
	 * process the latest GTFS data in time, the system will still run using the
	 * old Calendars. This is very important because it is unfortunately
	 * somewhat common for the Calendars to expire.
	 * <p>
	 * Uses already read in calendars, but does a good number of calculations so
	 * still a bit expensive.
	 * 
	 * @param epochTime
	 *            For determining which Calendars are currently active
	 * @return List of active Calendars
	 */
	private List<Calendar> getActiveCalendars(Date epochTime) {
		List<Calendar> originalCalendarList = dbConfig.getCalendars();
		List<Calendar> activeCalendarList = new ArrayList<Calendar>();
		long maxEndTime = 0;
		
		// Go through calendar and find currently active ones
		for (Calendar calendar : originalCalendarList) {
			// If calendar is currently active then add it to list of active ones
			if (epochTime.getTime() >= calendar.getStartDate().getTime()
					&& epochTime.getTime() <= calendar.getEndDate().getTime()) {
				activeCalendarList.add(calendar);
			}
			
			// Update the maxEndTime in case all calendars have expired
			maxEndTime = Math.max(calendar.getEndDate().getTime(), maxEndTime);
		}
		
		// If there are no currently active calendars then there most
		// likely someone forgot to update the dates or perhaps the
		// latest GTFS data was never processed. To handle this kind
		// of situation use the most recent Calendars if none are
		// configured to be active.
		if (activeCalendarList.size() == 0) {
			// Use most recent calendar to keep system running
			long earliestStartTime = Long.MAX_VALUE;
			for (Calendar calendar : originalCalendarList) {
				if (calendar.getEndDate().getTime() == maxEndTime) {
					activeCalendarList.add(calendar);
					
					// Determine earliest start time for calendars so can 
					// determine if should output error message.
					if (calendar.getStartDate().getTime() < earliestStartTime)
						earliestStartTime = calendar.getStartDate().getTime();
				}
			}
			
			// This is a rather serious issue so log it as an error if the start
			// time is OK, which indicates that the end time was not. The reason
			// a start time violation is not worth noting is because sometimes
			// the system looks at service class for previous day so can handle
			// assignments that span midnight. If the calendar just started
			// today and looking at yesterday then that is not a notable 
			// problem.
			boolean startTimeAProblem = earliestStartTime > epochTime.getTime();
			if (!startTimeAProblem) {
				logger.error("All Calendars were expired. Update them!!!");
				
				// Output calendar list but only for debugging since it is 
				// so verbose
				logger.debug("So that the system will continue to run the " +
					"old Calendars will be used: {}", activeCalendarList);
			}
		}
		
		// Return the results
		return activeCalendarList;
	}
	
	Map<Date, List<String>> serviceIdsForDate = new HashMap<Date, List<String>>();
	/**
	 * Caching version fo getServiceIdsForDay.  Assumes epochTime can be distilled to
	 * a serviceDate.  Note that boundary conditions may exist where serviceDate guess is wrong.
	 * 
	 * TODO as is this cache will grow without bounds, but the data should be small
	 * 
	 */
	public List<String> getServiceIdsForDay(Date epochTime) {
		Date serviceDate = getStartOfDay(epochTime);
		if (serviceIdsForDate.containsKey(serviceDate)) {
			return serviceIdsForDate.get(serviceDate);
		}
		List<String> serviceIds = getServiceIdsForDayNoCache(serviceDate);
		serviceIdsForDate.put(serviceDate, serviceIds);
		return serviceIds;
	}
	
	private Date getStartOfDay(Date epochTime) {
		java.util.Calendar c = java.util.Calendar.getInstance();
		c.set(java.util.Calendar.HOUR, 0);
		c.set(java.util.Calendar.MINUTE, 0);
		c.set(java.util.Calendar.SECOND, 0);
		c.set(java.util.Calendar.MILLISECOND, 0);
		return c.getTime();
	}

	/**
	 * Determines list of current service IDs for the specified time. These
	 * service IDs designate which block assignments are currently active.
	 * <p>
	 * Uses already read in calendars, but does a good number of calculations so
	 * still a bit expensive.
	 * 
	 * @param epochTime
	 *            The current time that determining service IDs for
	 * @return List of service IDs that are active for the specified time.
	 */
	public List<String> getServiceIdsForDayNoCache(Date epochTime) {
		List<String> serviceIds = new ArrayList<String>();
		
		// Make sure haven't accidentally let all calendars expire
		List<Calendar> activeCalendars = getActiveCalendars(epochTime);
		
		// Go through calendars and determine which ones match. For those that
		// match, add them to the list of service IDs.
		int dateOfWeek = getDayOfWeek(epochTime);
		for (Calendar calendar : activeCalendars) {			
			// If calendar for the current day of the week then add the 
			// serviceId
			if ((dateOfWeek == java.util.Calendar.MONDAY && calendar.getMonday())   ||
				(dateOfWeek == java.util.Calendar.TUESDAY && calendar.getTuesday()) ||
				(dateOfWeek == java.util.Calendar.WEDNESDAY && calendar.getWednesday()) ||
				(dateOfWeek == java.util.Calendar.THURSDAY && calendar.getThursday()) ||
				(dateOfWeek == java.util.Calendar.FRIDAY && calendar.getFriday()) ||
				(dateOfWeek == java.util.Calendar.SATURDAY && calendar.getSaturday()) ||
				(dateOfWeek == java.util.Calendar.SUNDAY && calendar.getSunday())) {
				serviceIds.add(calendar.getServiceId());				
			}	
		}
		logger.debug("For {} services from calendar.txt that are active are {}",
				epochTime, serviceIds);
		
		// Go through calendar_dates to see if there is special service for 
		// this date. Add or remove the special service.

		List<CalendarDate> calendarDatesForNow = 
				dbConfig.getCalendarDates(epochTime);

		if (calendarDatesForNow != null) {
			for (CalendarDate calendarDate : calendarDatesForNow) {
				// Handle special service for this date
				if (calendarDate.addService()) {
					// Add the service for this date
					serviceIds.add(calendarDate.getServiceId());
				} else {
					// Remove the service for this date
					serviceIds.remove(calendarDate.getServiceId());
				}
	
				logger.debug("{} is special service date in "
						+ "calendar_dates.txt file. Services now are {}",
						epochTime, serviceIds);
			}
		}
<<<<<<< HEAD

=======
		logger.info("Finished adding calendar dates");
>>>>>>> 7f9fa2df
		// Return the results
		return serviceIds;
	}

	/**
	 * Determines list of current service IDs for the specified time. These
	 * service IDs designate which block assignments are currently active.
	 * <p>
	 * Uses already read in calendars, but does a good number of calculations so
	 * still a bit expensive.
	 * 
	 * @param epochTime
	 *            The current time that determining service IDs for
	 * @return List of service IDs that are active for the specified time.
	 */
	public List<String> getServiceIdsForDay(long epochTime) {
		return getServiceIdsForDay(new Date(epochTime));
	}
	
	/**
	 * Determines list of current service IDs for the specified time. If it is
	 * before the java property minutesIntoMorningToIncludePreviousServiceIds
	 * then the service IDs for the previous day will also be included. This way
	 * will get the proper service IDs even for blocks that started the previous
	 * day. Important for late night service. These service IDs designate which
	 * block assignments are currently active.
	 * <p>
	 * Uses already read in calendars, but does a good number of calculations so
	 * still a bit expensive.
	 * 
	 * @param epochTime
	 *            The current time that determining service IDs for
	 * @return List of service IDs that are active for the specified time,
	 *         includes ones for previous day if epochTime specifies it is early
	 *         in the morning.
	 */
	public Collection<String> getServiceIds(Date epochTime) {
		List<String> serviceIdsForDay = getServiceIdsForDay(epochTime);
		Time time = Core.getInstance().getTime();
		if (time.getSecondsIntoDay(epochTime) > minutesIntoMorningToIncludePreviousServiceIds
				.getValue() * Time.MIN_IN_SECS)
			return serviceIdsForDay;

		List<String> serviceIdsForPreviousDay =
				getServiceIdsForDay(epochTime.getTime() - 1 * Time.DAY_IN_MSECS);

		Set<String> set = new HashSet<String>(serviceIdsForDay);
		set.addAll(serviceIdsForPreviousDay);
		return set;
	}
	
	/**
	 * Determines list of current service IDs for the specified time. If it is
	 * before the java property minutesIntoMorningToIncludePreviousServiceIds
	 * then the service IDs for the previous day will also be included. This way
	 * will get the proper service IDs even for blocks that started the previous
	 * day. Important for late night service. These service IDs designate which
	 * block assignments are currently active.
	 * <p>
	 * Uses already read in calendars, but does a good number of calculations so
	 * still a bit expensive.
	 * 
	 * @param epochTime
	 *            The current time that determining service IDs for
	 * @return List of service IDs that are active for the specified time,
	 *         includes ones for previous day if epochTime specifies it is early
	 *         in the morning.
	 */
	public Collection<String> getServiceIds(long epochTime) {
		return getServiceIds(new Date(epochTime));
	}
	
	/**
	 * Finds the calendars that are currently active.
	 * 
	 * @param epochTime
	 * @return List of calendars that are currently active.
	 */
	public List<Calendar> getCurrentCalendars(long epochTime) {
		// Result to be returned
		List<Calendar> currentCalendars = new ArrayList<Calendar>();

		// Get list of all calendars that are configured
		List<Calendar> allCalendars = dbConfig.getCalendars();
		
		// For each service ID that is currently active...
		Collection<String> currentServiceIds = getServiceIds(epochTime);
		for (String serviceId : currentServiceIds) {
			// Find corresponding calendar
			for (Calendar calendar : allCalendars) {
				if (calendar.getServiceId().equals(serviceId)) {
					// Found the calendar that corresponds to the service ID 
					// so add it to the list
					currentCalendars.add(calendar);
					break;
				}
			}
		}
		
		// Return the results
		return currentCalendars;
	}
}<|MERGE_RESOLUTION|>--- conflicted
+++ resolved
@@ -253,11 +253,8 @@
 						epochTime, serviceIds);
 			}
 		}
-<<<<<<< HEAD
-
-=======
 		logger.info("Finished adding calendar dates");
->>>>>>> 7f9fa2df
+
 		// Return the results
 		return serviceIds;
 	}
