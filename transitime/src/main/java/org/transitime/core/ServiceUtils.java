--- conflicted
+++ resolved
@@ -69,17 +69,13 @@
 	 * @param timezoneName See http://en.wikipedia.org/wiki/List_of_tz_zones
 	 */
 	public ServiceUtils(DbConfig dbConfig) { 
-<<<<<<< HEAD
-		
-		this.calendar = new GregorianCalendar();		
-		
-=======
+
 		Agency agency = dbConfig.getFirstAgency();
 		this.calendar =
 				agency != null ? 
 						new GregorianCalendar(agency.getTimeZone())
 						: new GregorianCalendar();
->>>>>>> 336ae7a8
+
 		this.dbConfig = dbConfig;
 	}
 
