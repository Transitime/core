package org.transitime.core.predictiongenerator.lastvehicle;

import java.util.ArrayList;
import java.util.Calendar;
import java.util.List;

import org.slf4j.Logger;
import org.slf4j.LoggerFactory;
import org.transitime.applications.Core;
import org.transitime.core.Indices;
import org.transitime.core.PredictionGeneratorDefaultImpl;
import org.transitime.core.VehicleState;

import org.transitime.core.dataCache.TripDataHistoryCache;
<<<<<<< HEAD
=======
import org.transitime.core.dataCache.StopPathCacheKey;
import org.transitime.core.dataCache.StopPathPredictionCache;
>>>>>>> 61d82abb
import org.transitime.core.dataCache.VehicleDataCache;
import org.transitime.core.dataCache.VehicleStateManager;
import org.transitime.core.predictiongenerator.HistoricalPredictionLibrary;
import org.transitime.core.predictiongenerator.PredictionComponentElementsGenerator;
import org.transitime.db.structs.AvlReport;
import org.transitime.db.structs.PredictionForStopPath;
import org.transitime.ipc.data.IpcVehicleComplete;

/**
 * @author Sean Og Crudden
 *	This provides a prediction based on the time it took the previous vehicle on the same route to cover the same ground. This is another step to get to Kalman implementation.
 *	  
 *  TODO Debug as this has yet to be tried and tested.
 *  Could do a combination with historical average  so that it improves quickly rather than just waiting on having enough data to support average or Kalman.
 *  So do a progression from LastVehicle --> Historical Average --> Kalman. Might be interesting to look at the rate of improvement of prediction as well as the end result.
 *  
 *  Does this by changing which class each extends. How can we make configurable?
 */
public class LastVehiclePredictionGeneratorImpl extends
	PredictionGeneratorDefaultImpl implements PredictionComponentElementsGenerator {
	private String alternative="PredictionGeneratorDefaultImpl";
				
	private static final Logger logger = LoggerFactory
			.getLogger(LastVehiclePredictionGeneratorImpl.class);

	/* (non-Javadoc)
	 * @see org.transitime.core.predictiongenerator.KalmanPredictionGeneratorImpl#getTravelTimeForPath(org.transitime.core.Indices, org.transitime.db.structs.AvlReport)
	 */
	@Override
	public long getTravelTimeForPath(Indices indices, AvlReport avlReport) {

		logger.debug("Calling last vehicle algorithm : "+indices.toString());
		
		VehicleDataCache vehicleCache = VehicleDataCache.getInstance();
		
		List<VehicleState> vehiclesOnRoute = new ArrayList<VehicleState>();

		VehicleStateManager vehicleStateManager = VehicleStateManager
				.getInstance();

		VehicleState currentVehicleState = vehicleStateManager
				.getVehicleState(avlReport.getVehicleId());

		if (vehicleCache != null) {
			for (IpcVehicleComplete vehicle : vehicleCache
					.getVehiclesForRoute(currentVehicleState.getRouteId())) {
				VehicleState vehicleOnRouteState = vehicleStateManager
						.getVehicleState(vehicle.getId());
				vehiclesOnRoute.add(vehicleOnRouteState);
			}
		}
				
		long time = 0;
		if((time = HistoricalPredictionLibrary.getLastVehicleTravelTime(currentVehicleState, indices))>0)
		{			
			logger.debug("Using last vehicle algorithm for prediction : " + time + " instead of "+alternative+" prediction: "
					+ super.getTravelTimeForPath(indices, avlReport) +" for : " + indices.toString());					
			
			if(storeTravelTimeStopPathPredictions.getValue())
			{
				PredictionForStopPath predictionForStopPath=new PredictionForStopPath(Calendar.getInstance().getTime(), new Double(new Long(time).intValue()), indices.getTrip().getId(), indices.getStopPathIndex(), "LAST VEHICLE");				
				
				Core.getInstance().getDbLogger().add(predictionForStopPath);
				StopPathPredictionCache.getInstance().putPrediction(predictionForStopPath);
			}
			
			return time;
		}
				
		//logger.debug("No last vehicle data found, generating default prediction : " + indices.toString());
		/* default to parent method if not enough data. This will be based on schedule if UpdateTravelTimes has not been called. */
		return super.getTravelTimeForPath(indices, avlReport);
	}
	
	@Override
	public long getStopTimeForPath(Indices indices, AvlReport avlReport) {
		// Looking at last vehicle value would be a bad idea for dwell time, so no implementation here.
		
		return super.getStopTimeForPath(indices, avlReport);
	}
	
	@Override
	public boolean hasDataForPath(Indices indices, AvlReport avlReport) {
		VehicleStateManager vehicleStateManager = VehicleStateManager
				.getInstance();
		VehicleState currentVehicleState = vehicleStateManager
				.getVehicleState(avlReport.getVehicleId());
		return HistoricalPredictionLibrary.getLastVehicleTravelTime(currentVehicleState, indices) > 0;
	}
}
<|MERGE_RESOLUTION|>--- conflicted
+++ resolved
@@ -1,109 +1,106 @@
-package org.transitime.core.predictiongenerator.lastvehicle;
-
-import java.util.ArrayList;
-import java.util.Calendar;
-import java.util.List;
-
-import org.slf4j.Logger;
-import org.slf4j.LoggerFactory;
-import org.transitime.applications.Core;
-import org.transitime.core.Indices;
-import org.transitime.core.PredictionGeneratorDefaultImpl;
-import org.transitime.core.VehicleState;
-
-import org.transitime.core.dataCache.TripDataHistoryCache;
-<<<<<<< HEAD
-=======
-import org.transitime.core.dataCache.StopPathCacheKey;
-import org.transitime.core.dataCache.StopPathPredictionCache;
->>>>>>> 61d82abb
-import org.transitime.core.dataCache.VehicleDataCache;
-import org.transitime.core.dataCache.VehicleStateManager;
-import org.transitime.core.predictiongenerator.HistoricalPredictionLibrary;
-import org.transitime.core.predictiongenerator.PredictionComponentElementsGenerator;
-import org.transitime.db.structs.AvlReport;
-import org.transitime.db.structs.PredictionForStopPath;
-import org.transitime.ipc.data.IpcVehicleComplete;
-
-/**
- * @author Sean Og Crudden
- *	This provides a prediction based on the time it took the previous vehicle on the same route to cover the same ground. This is another step to get to Kalman implementation.
- *	  
- *  TODO Debug as this has yet to be tried and tested.
- *  Could do a combination with historical average  so that it improves quickly rather than just waiting on having enough data to support average or Kalman.
- *  So do a progression from LastVehicle --> Historical Average --> Kalman. Might be interesting to look at the rate of improvement of prediction as well as the end result.
- *  
- *  Does this by changing which class each extends. How can we make configurable?
- */
-public class LastVehiclePredictionGeneratorImpl extends
-	PredictionGeneratorDefaultImpl implements PredictionComponentElementsGenerator {
-	private String alternative="PredictionGeneratorDefaultImpl";
-				
-	private static final Logger logger = LoggerFactory
-			.getLogger(LastVehiclePredictionGeneratorImpl.class);
-
-	/* (non-Javadoc)
-	 * @see org.transitime.core.predictiongenerator.KalmanPredictionGeneratorImpl#getTravelTimeForPath(org.transitime.core.Indices, org.transitime.db.structs.AvlReport)
-	 */
-	@Override
-	public long getTravelTimeForPath(Indices indices, AvlReport avlReport) {
-
-		logger.debug("Calling last vehicle algorithm : "+indices.toString());
-		
-		VehicleDataCache vehicleCache = VehicleDataCache.getInstance();
-		
-		List<VehicleState> vehiclesOnRoute = new ArrayList<VehicleState>();
-
-		VehicleStateManager vehicleStateManager = VehicleStateManager
-				.getInstance();
-
-		VehicleState currentVehicleState = vehicleStateManager
-				.getVehicleState(avlReport.getVehicleId());
-
-		if (vehicleCache != null) {
-			for (IpcVehicleComplete vehicle : vehicleCache
-					.getVehiclesForRoute(currentVehicleState.getRouteId())) {
-				VehicleState vehicleOnRouteState = vehicleStateManager
-						.getVehicleState(vehicle.getId());
-				vehiclesOnRoute.add(vehicleOnRouteState);
-			}
-		}
-				
-		long time = 0;
-		if((time = HistoricalPredictionLibrary.getLastVehicleTravelTime(currentVehicleState, indices))>0)
-		{			
-			logger.debug("Using last vehicle algorithm for prediction : " + time + " instead of "+alternative+" prediction: "
-					+ super.getTravelTimeForPath(indices, avlReport) +" for : " + indices.toString());					
-			
-			if(storeTravelTimeStopPathPredictions.getValue())
-			{
-				PredictionForStopPath predictionForStopPath=new PredictionForStopPath(Calendar.getInstance().getTime(), new Double(new Long(time).intValue()), indices.getTrip().getId(), indices.getStopPathIndex(), "LAST VEHICLE");				
-				
-				Core.getInstance().getDbLogger().add(predictionForStopPath);
-				StopPathPredictionCache.getInstance().putPrediction(predictionForStopPath);
-			}
-			
-			return time;
-		}
-				
-		//logger.debug("No last vehicle data found, generating default prediction : " + indices.toString());
-		/* default to parent method if not enough data. This will be based on schedule if UpdateTravelTimes has not been called. */
-		return super.getTravelTimeForPath(indices, avlReport);
-	}
-	
-	@Override
-	public long getStopTimeForPath(Indices indices, AvlReport avlReport) {
-		// Looking at last vehicle value would be a bad idea for dwell time, so no implementation here.
-		
-		return super.getStopTimeForPath(indices, avlReport);
-	}
-	
-	@Override
-	public boolean hasDataForPath(Indices indices, AvlReport avlReport) {
-		VehicleStateManager vehicleStateManager = VehicleStateManager
-				.getInstance();
-		VehicleState currentVehicleState = vehicleStateManager
-				.getVehicleState(avlReport.getVehicleId());
-		return HistoricalPredictionLibrary.getLastVehicleTravelTime(currentVehicleState, indices) > 0;
-	}
-}
+package org.transitime.core.predictiongenerator.lastvehicle;
+
+import java.util.ArrayList;
+import java.util.Calendar;
+import java.util.List;
+
+import org.slf4j.Logger;
+import org.slf4j.LoggerFactory;
+import org.transitime.applications.Core;
+import org.transitime.core.Indices;
+import org.transitime.core.PredictionGeneratorDefaultImpl;
+import org.transitime.core.VehicleState;
+
+import org.transitime.core.dataCache.TripDataHistoryCache;
+import org.transitime.core.dataCache.StopPathCacheKey;
+import org.transitime.core.dataCache.StopPathPredictionCache;
+import org.transitime.core.dataCache.VehicleDataCache;
+import org.transitime.core.dataCache.VehicleStateManager;
+import org.transitime.core.predictiongenerator.HistoricalPredictionLibrary;
+import org.transitime.core.predictiongenerator.PredictionComponentElementsGenerator;
+import org.transitime.db.structs.AvlReport;
+import org.transitime.db.structs.PredictionForStopPath;
+import org.transitime.ipc.data.IpcVehicleComplete;
+
+/**
+ * @author Sean Og Crudden
+ *	This provides a prediction based on the time it took the previous vehicle on the same route to cover the same ground. This is another step to get to Kalman implementation.
+ *	  
+ *  TODO Debug as this has yet to be tried and tested.
+ *  Could do a combination with historical average  so that it improves quickly rather than just waiting on having enough data to support average or Kalman.
+ *  So do a progression from LastVehicle --> Historical Average --> Kalman. Might be interesting to look at the rate of improvement of prediction as well as the end result.
+ *  
+ *  Does this by changing which class each extends. How can we make configurable?
+ */
+public class LastVehiclePredictionGeneratorImpl extends
+	PredictionGeneratorDefaultImpl implements PredictionComponentElementsGenerator {
+	private String alternative="PredictionGeneratorDefaultImpl";
+				
+	private static final Logger logger = LoggerFactory
+			.getLogger(LastVehiclePredictionGeneratorImpl.class);
+
+	/* (non-Javadoc)
+	 * @see org.transitime.core.predictiongenerator.KalmanPredictionGeneratorImpl#getTravelTimeForPath(org.transitime.core.Indices, org.transitime.db.structs.AvlReport)
+	 */
+	@Override
+	public long getTravelTimeForPath(Indices indices, AvlReport avlReport) {
+
+		logger.debug("Calling last vehicle algorithm : "+indices.toString());
+		
+		VehicleDataCache vehicleCache = VehicleDataCache.getInstance();
+		
+		List<VehicleState> vehiclesOnRoute = new ArrayList<VehicleState>();
+
+		VehicleStateManager vehicleStateManager = VehicleStateManager
+				.getInstance();
+
+		VehicleState currentVehicleState = vehicleStateManager
+				.getVehicleState(avlReport.getVehicleId());
+
+		if (vehicleCache != null) {
+			for (IpcVehicleComplete vehicle : vehicleCache
+					.getVehiclesForRoute(currentVehicleState.getRouteId())) {
+				VehicleState vehicleOnRouteState = vehicleStateManager
+						.getVehicleState(vehicle.getId());
+				vehiclesOnRoute.add(vehicleOnRouteState);
+			}
+		}
+				
+		long time = 0;
+		if((time = HistoricalPredictionLibrary.getLastVehicleTravelTime(currentVehicleState, indices))>0)
+		{			
+			logger.debug("Using last vehicle algorithm for prediction : " + time + " instead of "+alternative+" prediction: "
+					+ super.getTravelTimeForPath(indices, avlReport) +" for : " + indices.toString());					
+			
+			if(storeTravelTimeStopPathPredictions.getValue())
+			{
+				PredictionForStopPath predictionForStopPath=new PredictionForStopPath(Calendar.getInstance().getTime(), new Double(new Long(time).intValue()), indices.getTrip().getId(), indices.getStopPathIndex(), "LAST VEHICLE");				
+				
+				Core.getInstance().getDbLogger().add(predictionForStopPath);
+				StopPathPredictionCache.getInstance().putPrediction(predictionForStopPath);
+			}
+			
+			return time;
+		}
+				
+		//logger.debug("No last vehicle data found, generating default prediction : " + indices.toString());
+		/* default to parent method if not enough data. This will be based on schedule if UpdateTravelTimes has not been called. */
+		return super.getTravelTimeForPath(indices, avlReport);
+	}
+	
+	@Override
+	public long getStopTimeForPath(Indices indices, AvlReport avlReport) {
+		// Looking at last vehicle value would be a bad idea for dwell time, so no implementation here.
+		
+		return super.getStopTimeForPath(indices, avlReport);
+	}
+	
+	@Override
+	public boolean hasDataForPath(Indices indices, AvlReport avlReport) {
+		VehicleStateManager vehicleStateManager = VehicleStateManager
+				.getInstance();
+		VehicleState currentVehicleState = vehicleStateManager
+				.getVehicleState(avlReport.getVehicleId());
+		return HistoricalPredictionLibrary.getLastVehicleTravelTime(currentVehicleState, indices) > 0;
+	}
+}