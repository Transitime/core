--- conflicted
+++ resolved
@@ -197,30 +197,19 @@
 		  try {
 		    timer = new IntervalTimer();
 				// Process data
-<<<<<<< HEAD
+
+				
+
+		    logger.info("processing prediction accuracy....");
 				getAndProcessData(getRoutesAndStops(), Core.getInstance().getSystemDate());
-				
-=======
-		    logger.info("processing prediction accuracy....");
-				getAndProcessData(getRoutesAndStops(), new Date());
 				logger.info("processing prediction accuracy complete.");
->>>>>>> 7f9fa2df
+
 				// Make sure old predictions that were never matched to an
 				// arrival/departure don't stick around taking up memory.
 				clearStalePredictions();
 				
 			} catch (Exception e) {
-<<<<<<< HEAD
-				e.printStackTrace();
-				logger.error("Error accessing predictions feed :  "+ e.getMessage(), e); 
-			} finally {				
-				// Wait appropriate amount of time till poll again
-				long elapsedMsec = timer.elapsedMsec();
-				long sleepTime = 
-						getTimeBetweenPollingPredictionsMsec() - elapsedMsec;
-				if (sleepTime > 0)
-					Time.sleep(sleepTime);
-=======
+
 				logger.error("Error accessing predictions feed {}", e, e);
 				logger.debug("execption details {}", e, e);
 			} catch (Throwable t) {
@@ -233,7 +222,7 @@
             getTimeBetweenPollingPredictionsMsec() - elapsedMsec;
         if (sleepTime > 0)
           Time.sleep(sleepTime);
->>>>>>> 7f9fa2df
+
 			}
 		}
 	}
@@ -333,11 +322,9 @@
 	 * 
 	 * Synchronized as multiple subclasses exist.
 	 */
-<<<<<<< HEAD
-	protected void clearStalePredictions() {
-=======
-	private synchronized void clearStalePredictions() {
->>>>>>> 7f9fa2df
+
+	protected synchronized void clearStalePredictions() {
+
 		int numPredictionsInMemory = 0;
 		int numPredictionsRemoved = 0;
 		
