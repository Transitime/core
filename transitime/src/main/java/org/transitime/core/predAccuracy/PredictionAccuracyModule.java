--- conflicted
+++ resolved
@@ -205,30 +205,18 @@
 				clearStalePredictions();
 				
 			} catch (Exception e) {
-<<<<<<< HEAD
 				logger.error("Error accessing predictions feed {}", e, e);
 				logger.debug("execption details {}", e, e);
 			} catch (Throwable t) {
 			  logger.error("possible sql exception {}", t, t);
 			} finally {
 			  // if we have an exception, we still need to wait to be nice to the cpu
-	       // Wait appropriate amount of time till poll again
-        long elapsedMsec = timer.elapsedMsec();
-        long sleepTime = 
-            getTimeBetweenPollingPredictionsMsec() - elapsedMsec;
-        if (sleepTime > 0)
-          Time.sleep(sleepTime);
-=======
-				e.printStackTrace();
-				logger.error("Error accessing predictions feed :  "+ e.getMessage(), e); 
-			} finally {				
-				// Wait appropriate amount of time till poll again
-				long elapsedMsec = timer.elapsedMsec();
-				long sleepTime = 
-						getTimeBetweenPollingPredictionsMsec() - elapsedMsec;
-				if (sleepTime > 0)
-					Time.sleep(sleepTime);
->>>>>>> 3116c852
+	       	  // Wait appropriate amount of time till poll again
+              long elapsedMsec = timer.elapsedMsec();
+              long sleepTime = 
+                      getTimeBetweenPollingPredictionsMsec() - elapsedMsec;
+              if (sleepTime > 0)
+                  Time.sleep(sleepTime);
 			}
 		}
 	}
@@ -408,7 +396,7 @@
 											predictionsReadTime,
 											pred.isArrival(),
 											pred.isAffectedByWaitStop(),
-											"Transitime",null,null);
+											"Transitime", null, null);
 							storePrediction(accuracyPred);
 							predictionsFound = true;
 						}
@@ -467,7 +455,6 @@
 		if (predsList == null || predsList.isEmpty())
 		{
 			logger.debug("No matching predictions for {}", arrivalDeparture);
-			//printPredictionsMap(predictionMap, arrivalDeparture);
 			return;			
 		}
 		
