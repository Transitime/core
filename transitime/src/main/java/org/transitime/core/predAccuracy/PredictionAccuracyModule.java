/*
 * This file is part of Transitime.org
 * 
 * Transitime.org is free software: you can redistribute it and/or modify
 * it under the terms of the GNU General Public License (GPL) as published by
 * the Free Software Foundation, either version 3 of the License, or
 * any later version.
 *
 * Transitime.org is distributed in the hope that it will be useful,
 * but WITHOUT ANY WARRANTY; without even the implied warranty of
 * MERCHANTABILITY or FITNESS FOR A PARTICULAR PURPOSE.  See the
 * GNU General Public License for more details.
 *
 * You should have received a copy of the GNU General Public License
 * along with Transitime.org .  If not, see <http://www.gnu.org/licenses/>.
 */

package org.transitime.core.predAccuracy;

import java.util.ArrayList;
import java.util.Collection;
import java.util.Date;
import java.util.HashMap;
import java.util.HashSet;
import java.util.Iterator;
import java.util.List;
import java.util.Map;
import java.util.Set;
import java.util.concurrent.ConcurrentHashMap;

import org.slf4j.Logger;
import org.slf4j.LoggerFactory;
import org.transitime.applications.Core;
import org.transitime.config.IntegerConfigValue;
import org.transitime.core.dataCache.PredictionDataCache;
import org.transitime.db.structs.ArrivalDeparture;
import org.transitime.db.structs.PredictionAccuracy;
import org.transitime.db.structs.Route;
import org.transitime.db.structs.TripPattern;
import org.transitime.ipc.data.IpcPrediction;
import org.transitime.ipc.data.IpcPredictionsForRouteStopDest;
import org.transitime.modules.Module;
import org.transitime.utils.IntervalTimer;
import org.transitime.utils.MapKey;
import org.transitime.utils.Time;

/**
 * Reads internal predictions every transitime.predAccuracy.pollingRateMsec and
 * stores the predictions into memory. Then when arrivals/departures occur the
 * prediction accuracy can be determined and stored.
 *
 *
 * @author SkiBu Smith
 *
 */
public class PredictionAccuracyModule extends Module {

	// The map that contains all of the predictions to be used for prediction 
	// accuracy analysis. Each value is a list of predictions because can have
	// more than a single prediction stored in memory for a vehicle/stop.
	// Declared static because want to be able to access it from another
	// class by using the static method handleArrivalDeparture().
	private static ConcurrentHashMap<PredictionKey, List<PredAccuracyPrediction>> predictionMap =
			new ConcurrentHashMap<PredictionAccuracyModule.PredictionKey, List<PredAccuracyPrediction>>();
	
	private static final Logger logger = LoggerFactory
			.getLogger(PredictionAccuracyModule.class);

	/********************** Config Params **************************/
	
	private static final IntegerConfigValue timeBetweenPollingPredictionsMsec = 
			new IntegerConfigValue("transitime.predAccuracy.pollingRateMsec", 
					4 * Time.MS_PER_MIN,
					"How frequently to query predictions for determining "
					+ "prediction accuracy.");
	
	private static int getTimeBetweenPollingPredictionsMsec() {
		return timeBetweenPollingPredictionsMsec.getValue();
	}

	private static final IntegerConfigValue maxPredTimeMinutes = 
			new IntegerConfigValue("transitime.predAccuracy.maxPredTimeMinutes", 
					15,
					"Maximum time into the future for a pediction for it to "
					+ "be stored in memory for prediction accuracy analysis.");
	
	private static int getMaxPredTimeMinutes() {
		return maxPredTimeMinutes.getValue();
	}

	private static final IntegerConfigValue maxPredStalenessMinutes = 
			new IntegerConfigValue("transitime.predAccuracy.maxPredStalenessMinutes", 
					15,
					"Maximum time in minutes a prediction cam be into the "
					+ "past before it is removed from memory because no "
					+ "corresponding arrival/departure time was determined.");
	
	private static int getMaxPredStalenessMinutes() {
		return maxPredStalenessMinutes.getValue();
	}

	private static final IntegerConfigValue stopsPerTrip = 
			new IntegerConfigValue("transitime.predAccuracy.stopsPerTrip", 
					5,
					"Number of stops per trip pattern that should collect "
					+ "prediction data for each polling cycle.");
	
	private static int getStopsPerTrip() {
		return stopsPerTrip.getValue();
	}

	private static final IntegerConfigValue maxLatenessComparedToPredictionMsec = 
			new IntegerConfigValue("transitime.predAccuracy.maxLatenessComparedToPredictionMsec", 
					25 * Time.MS_PER_MIN,
					"How late in msec a vehicle can arrive/departure a stop "
					+ "compared to the prediction and still have the prediction "
					+ "be considered a match.");
	
	private static int getMaxLatenessComparedToPredictionMsec() {
		return maxLatenessComparedToPredictionMsec.getValue();
	}

	private static final IntegerConfigValue maxEarlynessComparedToPredictionMsec = 
			new IntegerConfigValue("transitime.predAccuracy.maxEarlynessComparedToPredictionMsec", 
					15 * Time.MS_PER_MIN,
					"How early in msec a vehicle can arrive/departure a stop "
					+ "compared to the prediction and still have the prediction "
					+ "be considered a match.");
	
	private static int getMaxEarlynessComparedToPredictionMsec() {
		return maxEarlynessComparedToPredictionMsec.getValue();
	}

	/********************** Internal Classes **************************/
	
	/**
	 * For keeping track of which routes and stops to get predictions for.
	 */
	public static class RouteAndStops {
		public String routeId;
		// Keyed on direction ID
		public Map<String, Collection<String>> stopIds = 
				new HashMap<String, Collection<String>>();
		
		@Override
		public String toString() {
			return "RouteAndStops [" 
					+ "routeId=" + routeId + ", stopIds=" + stopIds
					+ "]";
		}
	}
	
	/**
	 * Key for map of predictions
	 */
	protected static class PredictionKey extends MapKey {
		private PredictionKey(String vehicleId, String directionId, String stopId) {
			super(vehicleId, directionId, stopId);
		}

		@Override
		public String toString() {
			return "PredictionKey [" + "vehicleId=" + o1 + ", directionId=" + o2
					+ ", stopId=" + o3 + "]";
		}
	}

	/********************** Member Functions **************************/

	/**
	 * The constructor for the module. Called automatically if the module
	 * is configured.
	 * 
	 * @param agencyId
	 */
	public PredictionAccuracyModule(String agencyId) {
		super(agencyId);
	}

	/* (non-Javadoc)
	 * @see java.lang.Runnable#run()
	 */
	@Override
	public void run() {
		// Log that module successfully started
		logger.info("Started module {} for agencyId={}", 
				getClass().getName(), getAgencyId());
		
		// No need to run at startup since internal predictions won't be
		// generated yet. So sleep a bit first.
		Time.sleep(getTimeBetweenPollingPredictionsMsec());
		
		// Run forever
		while (true) {
<<<<<<< HEAD
      IntervalTimer timer = null;

		  try {
		    timer = new IntervalTimer();
=======
			IntervalTimer timer = new IntervalTimer();
			
			try {
>>>>>>> 3d7675e6
				// Process data
		    logger.info("processing prediction accuracy....");
				getAndProcessData(getRoutesAndStops(), new Date());
				logger.info("processing prediction accuracy complete.");
				// Make sure old predictions that were never matched to an
				// arrival/departure don't stick around taking up memory.
				clearStalePredictions();
<<<<<<< HEAD
				
			} catch (Exception e) {
				logger.error("Error accessing predictions feed {}", e, e);
				logger.debug("execption details {}", e, e);
			} catch (Throwable t) {
			  logger.error("possible sql exception {}", t, t);
			} finally {
			  // if we have an exception, we still need to wait to be nice to the cpu
	       // Wait appropriate amount of time till poll again
        long elapsedMsec = timer.elapsedMsec();
        long sleepTime = 
            getTimeBetweenPollingPredictionsMsec() - elapsedMsec;
        if (sleepTime > 0)
          Time.sleep(sleepTime);
=======
			} catch (Exception e) {
				logger.error("Error accessing predictions feed", e); 
			} finally {				
				// Wait appropriate amount of time till poll again
				long elapsedMsec = timer.elapsedMsec();
				long sleepTime = 
						getTimeBetweenPollingPredictionsMsec() - elapsedMsec;
				if (sleepTime > 0)
					Time.sleep(sleepTime);
>>>>>>> 3d7675e6
			}
		}
	}

	/**
	 * Returns the routes and stops that should store predictions in memory for.
	 * Usually will be all routes for an agency, with a sampling of stops.
	 * 
	 * @return
	 */
	protected List<RouteAndStops> getRoutesAndStops() {
		// The value to be returned
		List<RouteAndStops> list = new ArrayList<RouteAndStops>();
		
		// For each route...
		List<Route> routes = Core.getInstance().getDbConfig().getRoutes();
		for (Route route : routes) {
			RouteAndStops routeStopInfo = new RouteAndStops();
			list.add(routeStopInfo);
			
			routeStopInfo.routeId = route.getId();
			
			// For each direction for the route...
			List<TripPattern> tripPatterns = 
					route.getLongestTripPatternForEachDirection();
			for (TripPattern tripPattern : tripPatterns) {
				List<String> stopIdsForTripPattern = tripPattern.getStopIds();
				
				// If not that many stops for the trip then use all of them.
				if (getStopsPerTrip() >= stopIdsForTripPattern.size()) {
					// Use all stops for this trip pattern
					routeStopInfo.stopIds.put(tripPattern.getDirectionId(), 
							stopIdsForTripPattern);
				} else {
					// Get stops for direction randomly
					Set<String> stopsSet = new HashSet<String>();
					while (stopsSet.size() < getStopsPerTrip()) {
						// Randomly get a stop ID for the trip pattern
						int index = (int) (stopIdsForTripPattern.size() * 
								Math.random());
						String stopId = stopIdsForTripPattern.get(index);
						if (!stopsSet.contains(stopId)) {
							stopsSet.add(stopId);
						}
					}
					routeStopInfo.stopIds.put(tripPattern.getDirectionId(), 
							stopsSet);
				}
			}
		}
		
		// Return the routes/stops that predictions should be stored in 
		// memory for
		logger.debug("getRoutesAndStops() returning {}", list);
		return list;		
	}
	
	/**
	 * Stores prediction in memory so that when arrival/departure generated
	 * can compare with the stored prediction. Will only store prediction
	 * if it is less then transitime.predAccuracy.maxPredTimeMinutes into
	 * the future.
	 * 
	 * @param pred
	 */
	protected void storePrediction(PredAccuracyPrediction pred) {
		// If prediction too far into the future then don't store it in
		// memory. This is important because need to limit how much 
		// memory is used for prediction accuracy data collecting.
		if (pred.getPredictedTime().getTime() > 
			System.currentTimeMillis() + getMaxPredTimeMinutes()*Time.MS_PER_MIN) {
			logger.debug("Prediction is too far into future so not storing "
					+ "it in memory for prediction accuracy analysis. {}", 
					pred);
			return;
		}
		
		PredictionKey key = new PredictionKey(pred.getVehicleId(), 
				pred.getDirectionId(), pred.getStopId());
		List<PredAccuracyPrediction> predsList = predictionMap.get(key);
		if (predsList == null) {
			predictionMap.putIfAbsent(key,
					new ArrayList<PredAccuracyPrediction>(1));
			predsList = predictionMap.get(key);
		}
		logger.debug("Adding prediction to memory for prediction accuracy "
				+ "analysis. {}", pred);
		predsList.add(pred);
	}
	
	/**
	 * This method should be called every once in a while need to clear out old
	 * predictions that were never matched to an arrival/departure. This is
	 * needed because sometimes a vehicle will never arrive at a stop and so
	 * will not be removed from memory. In order to prevent memory use from
	 * building up need to clear out the old predictions.
	 */
	private synchronized void clearStalePredictions() {
		int numPredictionsInMemory = 0;
		int numPredictionsRemoved = 0;
		
		// Go through all predictions in memory...
		Collection<List<PredAccuracyPrediction>> allPreds = 
				predictionMap.values();
		for (List<PredAccuracyPrediction> predsForVehicleStop : allPreds) {
			Iterator<PredAccuracyPrediction> iter = predsForVehicleStop.iterator();
			while (iter.hasNext()) {
				PredAccuracyPrediction pred = iter.next();
				if (pred.getPredictedTime().getTime() < 
						System.currentTimeMillis() - 
						getMaxPredStalenessMinutes()*Time.MS_PER_MIN) {
					// Prediction was too old so remove it from memory
					++numPredictionsRemoved;
					logger.info("Removing prediction accuracy prediction "
							+ "from memory because it is too old. {}", pred);
					iter.remove();
					
					// Store prediction accuracy info so can note that 
					// a bad prediction was made
					storePredictionAccuracyInfo(pred, null);
				} else {
					++numPredictionsInMemory;		
					logger.debug("Prediction currently held in memory. {}"+pred.toString());
				}
			}
		}
		
		
		
		logger.debug("There are now {} predictions in memory after removing {}.",
				numPredictionsInMemory, numPredictionsRemoved);
	}
	
	/**
	 * Gets and processes predictions from Transitime system. To be called every
	 * polling cycle to process internal predictions. To be overridden if
	 * getting predictions from external feed.
	 * 
	 * @param routesAndStops
	 * @param predictionsReadTime
	 *            For keeping track of when the predictions read in. Used for
	 *            determining length of predictions. Should be the same for all
	 *            predictions read in during a polling cycle even if the
	 *            predictions are read at slightly different times. By using the
	 *            same time can easily see from data in db which internal and
	 *            external predictions are associated with each other.
	 */
	protected synchronized void getAndProcessData(List<RouteAndStops> routesAndStops,
			Date predictionsReadTime) {
		logger.debug("Calling PredictionReaderModule.getAndProcessData() "
				+ "to process internal prediction.");

		// Get internal predictions from core and store them in memory
		for (RouteAndStops routeAndStop : routesAndStops) {
			String routeId = routeAndStop.routeId;

			Set<String> directionIds = routeAndStop.stopIds.keySet();
			for (String directionId : directionIds) {
				Collection<String> stopIds = 
						routeAndStop.stopIds.get(directionId);
				for (String stopId : stopIds) {
					List<IpcPredictionsForRouteStopDest> predictions = 
							PredictionDataCache.getInstance().getPredictions(
									routeId, directionId, stopId);
					boolean predictionsFound = false;
					for (IpcPredictionsForRouteStopDest predList : predictions) {
						for (IpcPrediction pred : predList
								.getPredictionsForRouteStop()) {
							PredAccuracyPrediction accuracyPred = 
									new PredAccuracyPrediction(
											routeId, directionId, stopId,
											pred.getTripId(), 
											pred.getVehicleId(),
											new Date(pred.getPredictionTime()),
											predictionsReadTime,
											pred.isArrival(),
											pred.isAffectedByWaitStop(),
											"Transitime");
							storePrediction(accuracyPred);
							predictionsFound = true;
						}
					}
					
					// Nice to log when predictions for stop not found so can 
					// see if not getting predictions when should be.
					if (!predictionsFound)
						logger.debug("No predictions found for routeId={} "
								+ "directionId={} stopId={}", 
								routeId, directionId, stopId);
				}
			}
		}
	}
	
	/**
	 * Looks for corresponding prediction in memory. If found then prediction
	 * accuracy information for that prediction is stored in the database.
	 * <p>
	 * This method is to be called when an arrival or a departure is created.
	 * 
	 * @param arrivalDeparture
	 *            The arrival or departure that was generated
	 */
	public static void handleArrivalDeparture(
			ArrivalDeparture arrivalDeparture) {
		// Get the List of predictions for the vehicle/direction/stop 
		PredictionKey key = new PredictionKey(arrivalDeparture.getVehicleId(), 
				arrivalDeparture.getDirectionId(), arrivalDeparture.getStopId());
		List<PredAccuracyPrediction> predsList = predictionMap.get(key);
		
		if (predsList == null || predsList.isEmpty())
		{
			logger.debug("No matching predictions for {}", arrivalDeparture);
			return;			
		}
		
		// Go through list of predictions for vehicle, direction, stop and handle
		// the ones that match fully including being appropriate arrival or
		// departure.
		Iterator<PredAccuracyPrediction> predIterator = predsList.iterator();
		while (predIterator.hasNext()) {
			PredAccuracyPrediction pred = predIterator.next();
			
			// If not correct arrival/departure type continue to next prediction
			if (pred.isArrival() != arrivalDeparture.isArrival())
				continue;
			
			// Make sure it is for the proper trip. This is important in case a
			// vehicle is reassigned after a prediction is made. For example, a
			// prediction could be made for a trip to leave at 10am but then the
			// vehicle is reassigned to leave at 9:50am or 10:10am. That 
			// shouldn't be counted against vehicle accuracy since likely 
			// another vehicle substituted in for the original assignment. This 
			// is especially true for MBTA Commuter Rail
			String tripIdOrShortName = pred.getTripId();
			if (!tripIdOrShortName.equals(arrivalDeparture.getTripId()) 
					&& !tripIdOrShortName.equals(arrivalDeparture.getTripShortName()))
				continue;
			
			// Make sure predicted time isn't too far away from the 
			// arrival/departure time so that don't match to something really
			// inappropriate. First determine how late vehicle arrived 
			// at stop compared to the original prediction time.
			long latenessComparedToPrediction = arrivalDeparture.getTime() 
					- pred.getPredictedTime().getTime();
			if (latenessComparedToPrediction > getMaxLatenessComparedToPredictionMsec()
					|| latenessComparedToPrediction < -getMaxEarlynessComparedToPredictionMsec())
				continue;
			
			// There is a match so store the prediction accuracy info into the 
			// database
			storePredictionAccuracyInfo(pred, arrivalDeparture);
			
			// Remove the prediction that was matched
			predIterator.remove();
		}
	}

	/**
	 * Combine the arrival/departure with the corresponding prediction and
	 * creates PredictionAccuracy object and stores it in database.
	 * 
	 * @param pred
	 * @param arrivalDeparture
	 *            The corresponding arrival/departure information. Can be null
	 *            to indicate that for a prediction no corresponding
	 *            arrival/departure was ever determined.
	 */
	private static void storePredictionAccuracyInfo(
			PredAccuracyPrediction pred, ArrivalDeparture arrivalDeparture) {
		// If no corresponding arrival/departure found for prediction
		// then use null for arrival/departure time to indicate such.
		Date arrivalDepartureTime = arrivalDeparture!=null ? 
				new Date(arrivalDeparture.getTime()) : null;
				
		// Combine the arrival/departure with the corresponding prediction
		// and create PredictionAccuracy object
		PredictionAccuracy predAccuracy = new PredictionAccuracy(
				pred.getRouteId(), pred.getDirectionId(), pred.getStopId(),
				pred.getTripId(), arrivalDepartureTime,
				pred.getPredictedTime(), pred.getPredictionReadTime(),
				pred.getSource(), pred.getVehicleId(), pred.isAffectedByWaitStop());
		
		// Add the prediction accuracy object to the db logger so that
		// it gets written to database
		logger.debug("Storing prediction accuracy object to db. {}",
				predAccuracy);
		Core.getInstance().getDbLogger().add(predAccuracy);
	}
}<|MERGE_RESOLUTION|>--- conflicted
+++ resolved
@@ -192,16 +192,10 @@
 		
 		// Run forever
 		while (true) {
-<<<<<<< HEAD
       IntervalTimer timer = null;
 
 		  try {
 		    timer = new IntervalTimer();
-=======
-			IntervalTimer timer = new IntervalTimer();
-			
-			try {
->>>>>>> 3d7675e6
 				// Process data
 		    logger.info("processing prediction accuracy....");
 				getAndProcessData(getRoutesAndStops(), new Date());
@@ -209,7 +203,6 @@
 				// Make sure old predictions that were never matched to an
 				// arrival/departure don't stick around taking up memory.
 				clearStalePredictions();
-<<<<<<< HEAD
 				
 			} catch (Exception e) {
 				logger.error("Error accessing predictions feed {}", e, e);
@@ -224,17 +217,6 @@
             getTimeBetweenPollingPredictionsMsec() - elapsedMsec;
         if (sleepTime > 0)
           Time.sleep(sleepTime);
-=======
-			} catch (Exception e) {
-				logger.error("Error accessing predictions feed", e); 
-			} finally {				
-				// Wait appropriate amount of time till poll again
-				long elapsedMsec = timer.elapsedMsec();
-				long sleepTime = 
-						getTimeBetweenPollingPredictionsMsec() - elapsedMsec;
-				if (sleepTime > 0)
-					Time.sleep(sleepTime);
->>>>>>> 3d7675e6
 			}
 		}
 	}
@@ -331,6 +313,8 @@
 	 * needed because sometimes a vehicle will never arrive at a stop and so
 	 * will not be removed from memory. In order to prevent memory use from
 	 * building up need to clear out the old predictions.
+	 * 
+	 * Synchronized as multiple subclasses exist.
 	 */
 	private synchronized void clearStalePredictions() {
 		int numPredictionsInMemory = 0;
