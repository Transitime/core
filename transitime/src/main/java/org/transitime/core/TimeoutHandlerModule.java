--- conflicted
+++ resolved
@@ -203,7 +203,6 @@
 	 * @param now
 	 * @param mapIterator
 	 */
-<<<<<<< HEAD
 	private void handleWaitStopPossibleTimeout(VehicleState vehicleState, long now,
 			Iterator<AvlReport> mapIterator) {
 
@@ -214,24 +213,7 @@
       return;
     }
 	  
-	  long scheduledDepartureTime = vehicleState.getMatch()
-				.getScheduledWaitStopTime();
-		if (scheduledDepartureTime >= 0) {
-			// There is a scheduled departure time. Make sure not too
-			// far past it
-			long maxNoAvl = allowableNoAvlAfterSchedDepart.getValue()
-					* Time.MS_PER_SEC;
-			if (now > scheduledDepartureTime + maxNoAvl) {
-			  
-			  String stopId = null;
-			  if (vehicleState != null && vehicleState.getMatch() != null
-			      && vehicleState.getMatch().getAtStop() != null) {
-			    stopId = vehicleState.getMatch().getAtStop().getStopId();
-			  }
-=======
-	private void handleWaitStopPossibleTimeout(VehicleState vehicleState,
-			long now, Iterator<AvlReport> mapIterator) {
-		// If hasn't been too long between AVL reports then everything is fine
+	  // If hasn't been too long between AVL reports then everything is fine
 		// and simply return
 		long maxNoAvl = allowableNoAvlSecs.getValue() * Time.MS_PER_SEC;
 		if (now < vehicleState.getAvlReport().getTime() + maxNoAvl)
@@ -247,7 +229,6 @@
 			long maxNoAvlAfterSchedDepartSecs =
 					allowableNoAvlAfterSchedDepartSecs.getValue() * Time.MS_PER_SEC;
 			if (now > scheduledDepartureTime + maxNoAvlAfterSchedDepartSecs) {				
->>>>>>> 3d7675e6
 				// Make vehicle unpredictable
 				String stopId = "none (vehicle not matched)";
 				if (vehicleState.getMatch() != null) {
