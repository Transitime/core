--- conflicted
+++ resolved
@@ -441,15 +441,13 @@
 	 * @param arrivalDeparture
 	 */
 	protected void storeInDbAndLog(ArrivalDeparture arrivalDeparture) {
-<<<<<<< HEAD
-				
-=======
+
 		// If arrival/departure time too far from the AVL time then something 
 		// must be wrong. For this situation don't store the arrival/departure 
 		// into db.
 		if (!timeReasonable(arrivalDeparture))
 			return;
->>>>>>> 336ae7a8
+
 		
 		// Don't want to record arrival/departure time for last stop of a no
 		// schedule block/trip since the last stop is also the first stop of
