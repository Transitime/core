--- conflicted
+++ resolved
@@ -1,951 +1,947 @@
-/* 
- * This file is part of Transitime.org
- * 
- * Transitime.org is free software: you can redistribute it and/or modify
- * it under the terms of the GNU General Public License (GPL) as published by
- * the Free Software Foundation, either version 3 of the License, or
- * any later version.
- *
- * Transitime.org is distributed in the hope that it will be useful,
- * but WITHOUT ANY WARRANTY; without even the implied warranty of
- * MERCHANTABILITY or FITNESS FOR A PARTICULAR PURPOSE.  See the
- * GNU General Public License for more details.
- *
- * You should have received a copy of the GNU General Public License
- * along with Transitime.org .  If not, see <http://www.gnu.org/licenses/>.
- */
-package org.transitime.core;
-
-import java.util.Collections;
-import java.util.Date;
-import java.util.LinkedList;
-import java.util.List;
-import java.util.NoSuchElementException;
-import java.util.Objects;
-
-import org.slf4j.Logger;
-import org.slf4j.LoggerFactory;
-import org.transitime.configData.CoreConfig;
-import org.transitime.db.structs.Arrival;
-import org.transitime.db.structs.AvlReport;
-import org.transitime.db.structs.AvlReport.AssignmentType;
-import org.transitime.db.structs.Block;
-import org.transitime.db.structs.Location;
-import org.transitime.db.structs.StopPath;
-import org.transitime.db.structs.Trip;
-import org.transitime.db.structs.VectorWithHeading;
-import org.transitime.ipc.data.IpcPrediction;
-import org.transitime.utils.StringUtils;
-import org.transitime.utils.Time;
-
-/**
- * Keeps track of vehicle state including its block assignment, where it
- * last matched to its assignment, and AVL reports.
- * 
- * @author SkiBu Smith
- *
- */
-public class VehicleState {
-
-	private final String vehicleId;
-	private Block block;
-	private BlockAssignmentMethod assignmentMethod;
-	// Will be set to block ID (even if used trip to determine assignment) or route ID
-	private String assignmentId;
-	private Date assignmentTime;
-	
-	private boolean predictable;
-	// First is most recent
-	private LinkedList<TemporalMatch> temporalMatchHistory = 
-			new LinkedList<TemporalMatch>();
-	// First is most recent
-	private LinkedList<AvlReport> avlReportHistory =
-			new LinkedList<AvlReport>();
-	private List<IpcPrediction> predictions;
-	private TemporalDifference realTimeSchedAdh;
-	
-	// For keeping track of how many bad matches have been encountered.
-	// This way can ignore bad matches if only get a couple
-	private int numberOfBadMatches = 0;
-	
-	// So can make sure that departure time is after the arrival time
-	private Arrival arrivalToStoreToDb;
-	private long lastArrivalTime = 0;
-	
-	// So can keep track of whether assigning vehicle to same block that
-	// just got unassigned for. The unassignedTime member is the time when the
-	// vehicle was unassigned.
-	private Block previousBlockBeforeUnassigned = null;
-	private Date unassignedTime = null;
-	
-	// For determining if should use a previous assignment if the current 
-	// assignment is not valid.
-	private int badAssignmentsInARow = 0;
-	
-	// For keeping track if vehicle delayed
-	private boolean isDelayed = false;
-	
-	private static final Logger logger = 
-			LoggerFactory.getLogger(VehicleState.class);
-
-	/********************** Member Functions **************************/
-
-	public VehicleState(String vehicleId) {
-		this.vehicleId = vehicleId;
+/* 
+ * This file is part of Transitime.org
+ * 
+ * Transitime.org is free software: you can redistribute it and/or modify
+ * it under the terms of the GNU General Public License (GPL) as published by
+ * the Free Software Foundation, either version 3 of the License, or
+ * any later version.
+ *
+ * Transitime.org is distributed in the hope that it will be useful,
+ * but WITHOUT ANY WARRANTY; without even the implied warranty of
+ * MERCHANTABILITY or FITNESS FOR A PARTICULAR PURPOSE.  See the
+ * GNU General Public License for more details.
+ *
+ * You should have received a copy of the GNU General Public License
+ * along with Transitime.org .  If not, see <http://www.gnu.org/licenses/>.
+ */
+package org.transitime.core;
+
+import java.util.Collections;
+import java.util.Date;
+import java.util.LinkedList;
+import java.util.List;
+import java.util.NoSuchElementException;
+import java.util.Objects;
+
+import org.slf4j.Logger;
+import org.slf4j.LoggerFactory;
+import org.transitime.configData.CoreConfig;
+import org.transitime.db.structs.Arrival;
+import org.transitime.db.structs.AvlReport;
+import org.transitime.db.structs.AvlReport.AssignmentType;
+import org.transitime.db.structs.Block;
+import org.transitime.db.structs.Location;
+import org.transitime.db.structs.StopPath;
+import org.transitime.db.structs.Trip;
+import org.transitime.db.structs.VectorWithHeading;
+import org.transitime.ipc.data.IpcPrediction;
+import org.transitime.utils.StringUtils;
+import org.transitime.utils.Time;
+
+/**
+ * Keeps track of vehicle state including its block assignment, where it
+ * last matched to its assignment, and AVL reports.
+ * 
+ * @author SkiBu Smith
+ *
+ */
+public class VehicleState {
+
+	private final String vehicleId;
+	private Block block;
+	private BlockAssignmentMethod assignmentMethod;
+	// Will be set to block ID (even if used trip to determine assignment) or route ID
+	private String assignmentId;
+	private Date assignmentTime;
+	
+	private boolean predictable;
+	// First is most recent
+	private LinkedList<TemporalMatch> temporalMatchHistory = 
+			new LinkedList<TemporalMatch>();
+	// First is most recent
+	private LinkedList<AvlReport> avlReportHistory =
+			new LinkedList<AvlReport>();
+	private List<IpcPrediction> predictions;
+	private TemporalDifference realTimeSchedAdh;
+	
+	// For keeping track of how many bad matches have been encountered.
+	// This way can ignore bad matches if only get a couple
+	private int numberOfBadMatches = 0;
+	
+	// So can make sure that departure time is after the arrival time
+	private Arrival arrivalToStoreToDb;
+	private long lastArrivalTime = 0;
+	
+	// So can keep track of whether assigning vehicle to same block that
+	// just got unassigned for. The unassignedTime member is the time when the
+	// vehicle was unassigned.
+	private Block previousBlockBeforeUnassigned = null;
+	private Date unassignedTime = null;
+	
+	// For determining if should use a previous assignment if the current 
+	// assignment is not valid.
+	private int badAssignmentsInARow = 0;
+	
+	// For keeping track if vehicle delayed
+	private boolean isDelayed = false;
+	
+	private static final Logger logger = 
+			LoggerFactory.getLogger(VehicleState.class);
+
+	/********************** Member Functions **************************/
+
+	public VehicleState(String vehicleId) {
+		this.vehicleId = vehicleId;
+	}
+	
+	/**
+	 * Sets the block assignment for vehicle. Also, this is how it is specified
+	 * whether a vehicle is predictable or not.
+	 * 
+	 * @param newBlock
+	 *            The current block assignment for the vehicle. Set to null if
+	 *            vehicle not assigned.
+	 * @param assignmentMethod
+	 *            How vehicle was assigned (AVL feed, auto assigner, etc). Set
+	 *            to null if vehicle not assigned.
+	 * @param assignmentId
+	 *            Can be blockId, tripId, or tripShortName. Depends on type of
+	 *            assignment received from AVL feed. Can be null.
+	 * @param predictable
+	 *            Whether vehicle is predictable
+	 */
+	public void setBlock(Block newBlock, BlockAssignmentMethod assignmentMethod, 
+			String assignmentId, boolean predictable) {
+		// When vehicle is made unpredictable remember the previous assignment
+		// so can tell if getting assigned to same block again (which could
+		// indicate a problem and arrival/departure times shouldn't be generated.
+		if (this.block != null && newBlock == null) {
+			this.previousBlockBeforeUnassigned = this.block;
+			this.unassignedTime = getAvlReport().getDate();
+		}
+
+		this.block = newBlock;
+		this.assignmentMethod = assignmentMethod;
+		this.assignmentId = assignmentId;
+		this.predictable = predictable;
+		this.assignmentTime = getAvlReport().getDate();		
+	}
+	
+	/**
+	 * Sets the block for this VehicleState to null. Also sets assignmentId
+	 * to null and predictable to false.
+	 * 
+	 * @param assignmentMethod
+	 *            How vehicle was assigned (AVL feed, auto assigner, etc). Set
+	 *            to null if vehicle not assigned.
+	 */
+	public void unsetBlock(BlockAssignmentMethod assignmentMethod) {
+		setBlock(null, // newBlock
+				assignmentMethod, 
+				null,   // assignmentId
+				false); // predictable
+	}
+	
+	/**
+	 * Determines if vehicle is currently getting assigned and it is getting assigned
+	 * back to the same block it was assigned to just a while ago. In other
+	 * words this tells if vehicle might have become unpredictable but then is
+	 * getting reassigned again. In this kind of situation don't want to for
+	 * example determine arrivals/departures back to the beginning of the block
+	 * because probably already did so when vehicle was previously assigned.
+	 * 
+	 * @return True if vehicle is being reassigned to the same block as before
+	 */
+	public boolean vehicleNewlyAssignedToSameBlock() {
+		// If previously wasn't assigned but it is now then it is 
+		// newly assigned...
+		if (getPreviousMatch() == null && getMatch() != null) {
+			// If being assigned to same block it had previously...
+			if (previousBlockBeforeUnassigned == getBlock()) {
+				// If didn't get unassigned that long ago
+				if (getAvlReport().getTime() <  
+						this.unassignedTime.getTime() + 20 * Time.MS_PER_MIN) {
+					// It is being newly assigned to the same block it was 
+					// recently unassigned from
+					return true;
+				}
+			}
+		}
+		
+		// Vehicle not newly assigned
+		return false;
+	}
+	
+	/**
+	 * Sets the match for the vehicle into the history. If set to null then
+	 * VehicleState.predictable is set to false. Also resets numberOfBadMatches
+	 * to 0.
+	 * 
+	 * @param match
+	 */
+	public void setMatch(TemporalMatch match) {
+		// Add match to history
+		temporalMatchHistory.addFirst(match);
+		
+		// Set predictability
+		if (match == null) {
+			predictable = false;
+			
+			// Make sure that the arrival time buffer is cleared so that
+			// when get a new assignment won't try to use it since something
+			// peculiar might have happened.
+			setArrivalToStoreToDb(null);
+		}
+		
+		// Reset numberOfBadMatches
+		numberOfBadMatches = 0;
+		
+		// Truncate list if it has gotten too long
+		while (temporalMatchHistory.size() > 
+				CoreConfig.getMatchHistoryMaxSize()) {
+			temporalMatchHistory.removeLast();
+		}
+	}
+	
+	/**
+	 * Returns the last temporal match. Returns null if there isn't one.
+	 * @return
+	 */
+	public TemporalMatch getMatch() {
+		try {
+			return temporalMatchHistory.getFirst();
+		} catch (NoSuchElementException e) {
+			return null;
+		}
+	}
+
+	/**
+	 * Goes through the match history for the vehicle and returns match that is
+	 * at least minimumAge old. If there isn't a match that old then returns
+	 * null.
+	 * 
+	 * @param minimumAgeMsec
+	 *            The minimum age in msec of the match to be returned
+	 * @return TemporalMatch for vehicle that is at least minimumAge old, or
+	 *         null if there isn't such a match.
+	 */
+	public TemporalMatch getPreviousMatch(int minimumAgeMsec) {
+		// If no current AVL report then don't need to find old one
+		AvlReport currentAvlReport = getAvlReport();
+		if (currentAvlReport == null)
+			return null;
+		
+		// Go through math history to find one that is old enough
+		for (TemporalMatch match : temporalMatchHistory) {
+			// If the previous match was null then don't keep on
+			// looking because vehicle was not predictable at some
+			// point. Simply return null.
+			if (match == null) 
+				return null;
+			
+			// If found match in history that is old enough then use it
+			if (match.getAvlTime() < 
+					currentAvlReport.getTime() - minimumAgeMsec)
+				return match;
+		}
+		
+		// Went through all matches in history and didn't find one old enough.
+		// If the history wasn't full then simply don't have enough matches yet.
+		// But if history was full then it shows that the GPS reporting is so
+		// high that need to store more matches in order to get one as old as
+		// desired.
+		if (temporalMatchHistory.size() >= CoreConfig.getMatchHistoryMaxSize()) {
+			TemporalMatch oldestMatch = temporalMatchHistory
+					.get(temporalMatchHistory.size() - 1);
+			logger.error("For vehicleId={} tried to retrieve match "
+					+ "at least {} msec old but match history in VehicleState "
+					+ "had only {} entries which was not large enough. The oldest "
+					+ "match in history was for {} msec old. Likely "
+					+ "should increase transitime.core.matchHistoryMaxSize "
+					+ "parameter to store more history or reduce "
+					+ "transitime.core.timeForDeterminingNoProgress to look "
+					+ "back less far.",
+					vehicleId,
+					minimumAgeMsec,
+					temporalMatchHistory.size(),
+					currentAvlReport.getTime() - oldestMatch.getAvlTime());
+		}
+		// Didn't have an old enough matches in history
+		return null;
+	}
+	
+	/**
+	 * To be called when predictable vehicle has no valid spatial/temporal
+	 * match. Only allowed so many of these before vehicle is made
+	 * unpredictable.
+	 */
+	public void incrementNumberOfBadMatches() {
+		++numberOfBadMatches;
+	}
+	
+	/**
+	 * Returns if have exceeded the number of allowed bad matches. If so
+	 * then vehicle should be made unpredictable.
+	 * 
+	 * @return
+	 */
+	public boolean overLimitOfBadMatches() {
+		return numberOfBadMatches > CoreConfig.getAllowableNumberOfBadMatches();
+	}
+	
+	/**
+	 * Returns the number of sequential bad spatial/temporal matches that
+	 * occurred while vehicle was predictable.
+	 * 
+	 * @return current number of bad matches
+	 */
+	public int numberOfBadMatches() {
+		return numberOfBadMatches;
+	}
+	
+	/**
+	 * Returns true if the last AVL report was successfully matched to the
+	 * assignment indicating that can generate predictions and arrival/departure
+	 * times etc.
+	 * 
+	 * @return True if last match is valid
+	 */
+	public boolean lastMatchIsValid() {
+		return numberOfBadMatches == 0;
+	}
+	
+	/**
+	 * Stores the specified avlReport into the history for the vehicle.
+	 * Makes sure that the AVL history doesn't exceed maximum size.
+	 * 
+	 * @param avlReport
+	 */
+	public void setAvlReport(AvlReport avlReport) {
+		// Add AVL report to history
+		avlReportHistory.addFirst(avlReport);
+		
+		// Truncate list if it is too long or data in it is too old
+		while (avlReportHistory.size() > CoreConfig.getAvlHistoryMaxSize()) {
+			avlReportHistory.removeLast();
+		}
+	}
+	
+	/**
+	 * Returns the current Trip for the vehicle. Returns null if there is not
+	 * current trip.
+	 * 
+	 * @return Trip or null.
+	 */
+	public Trip getTrip() {
+		TemporalMatch lastMatch = getMatch();
+		return lastMatch!=null ? lastMatch.getTrip() : null;
+	}
+	
+	/**
+	 * Returns the current route ID for the vehicle. Returns null if not
+	 * currently associated with a trip.
+	 * 
+	 * @return Route ID or null.
+	 */
+	public String getRouteId() {
+		Trip trip = getTrip();
+		return trip!=null ? trip.getRouteId() : null;
+	}
+	
+	/**
+	 * Returns the current GTFS route_short_name for the vehicle. Returns null
+	 * if not currently associated with a trip.
+	 * 
+	 * @return route short name or null
+	 */
+	public String getRouteShortName() {
+		Trip trip = getTrip();
+		return trip != null ? trip.getRouteShortName() : null;
+	}
+
+	/**
+	 * Returns the current name of the route that the vehicle is on. The route
+	 * name is a combination of the GTFS route_short_name and the GTFS
+	 * route_long_name so get a full name of something like "38 - Geary".
+	 * 
+	 * @return route name or null
+	 */
+	public String getRouteName() {
+		Trip trip = getTrip();
+		return trip != null ? trip.getRouteName() : null;
+	}
+	
+	/**
+	 * Returns true if last temporal match for vehicle indicates that it is at a
+	 * layover. A layover stop is a wait stop where a vehicle can leave route path before
+	 * departing this stop at the scheduled time since the driver is taking a break. 
+	 * 
+	 * @return true if at a layover
+	 */
+	public boolean isLayover() {
+		TemporalMatch temporalMatch = getMatch();
+		if (temporalMatch == null)
+			return false;
+		else
+			return temporalMatch.isLayover();
+	}
+	
+	/**
+	 * Returns true if last temporal match for vehicle indicates that it is at a
+	 * wait stop. A wait stop is when a vehicle is supposed to depart at a
+	 * scheduled time. A layover is always a wait stop but you can have a wait
+	 * stop that is not a layover due to the vehicle not being allowed to go
+	 * away from the stop. 
+	 * 
+	 * @return true if at a wait stop
+	 */
+	public boolean isWaitStop() {
+		TemporalMatch temporalMatch = getMatch();
+		if (temporalMatch == null)
+			return false;
+		else
+			return temporalMatch.isWaitStop();
+	}
+	
+	/**
+	 * Returns the next to last temporal match. Returns null if there isn't
+	 * one. Useful for when need to compare the previous to last match with
+	 * the last one, such as for determining if vehicle has crossed any
+	 * stops.
+	 * 
+	 * @return
+	 */
+	public TemporalMatch getPreviousMatch() {
+		if (temporalMatchHistory.size() >= 2)
+			return temporalMatchHistory.get(1);
+		else
+			return null;
+	}
+
+	/**
+	 * Returns the current AvlReport. Returns null if there isn't one.
+	 * @return
+	 */
+	public AvlReport getAvlReport() {
+		try {
+			return avlReportHistory.getFirst();
+		} catch (NoSuchElementException e) {
+			return null;
+		}
+	}
+	
+	/**
+	 * Looks in the AvlReport history for the most recent AvlReport that is at
+	 * least minDistanceFromCurrentReport from the current AvlReport. Also makes
+	 * sure that previous report isn't too old (more than 20 minutes old).
+	 * 
+	 * @param minDistanceFromCurrentReport
+	 *            Distance in meters
+	 * @return The previous AvlReport, or null if there isn't one that far away
+	 *         within the last 20 minutes.
+	 */
+	public AvlReport getPreviousAvlReport(double minDistanceFromCurrentReport) {
+		// Go through history of AvlReports to find first one that is specified
+		// distance away from the current AVL location.
+		long currentTime = getAvlReport().getTime();
+		Location currentLoc = getAvlReport().getLocation();
+		for (AvlReport previousAvlReport : avlReportHistory) {
+			// If the previous report is too old then return null
+			if (currentTime - previousAvlReport.getTime() > 20 * Time.MS_PER_MIN)
+				return null;
+			
+			// If previous location far enough away from current location
+			// then return the previous AVL report.
+			Location previousLoc = previousAvlReport.getLocation();
+			if (previousLoc.distance(currentLoc) > minDistanceFromCurrentReport) {
+				return previousAvlReport;
+			}
+		}
+		
+		// Didn't find a previous AvlReport in history that was far enough away
+		// so return null
+		return null;
+	}
+
+	/**
+	 * Goes through the AVL history for the vehicle and returns AVL report that
+	 * is at least minimumAge old. If there isn't a match that old then returns
+	 * null.
+	 * 
+	 * @param minimumAgeMsec
+	 *            The minimum age in msec of the AVL report to be returned
+	 * @return AvlReport for vehicle that is at least minimumAge old, or null if
+	 *         there isn't an old enough AVL report in the history.
+	 */
+	public AvlReport getPreviousAvlReport(int minimumAgeMsec) {
+		for (AvlReport avlReport : avlReportHistory) {
+			if (avlReport.getTime() < getAvlReport().getTime() - minimumAgeMsec)
+				return avlReport;
+		}
+		
+		// Went through all AVL reports in history and didn't find one old enough.
+		// If the history wasn't full then simply don't have enough matches yet.
+		// But if history was full then it shows that the GPS reporting is so
+		// high that need to store more matches in order to get one as old as
+		// desired.
+		if (avlReportHistory.size() >= CoreConfig.getAvlHistoryMaxSize()) {
+			logger.error("For vehicleId={} tried to retrieve AVL "
+					+ "at least {} msec old but AVL history in VehicleState "
+					+ "had only {} entries which was not large enough. Likely "
+					+ "should increase transitime.core.avlHistoryMaxSize "
+					+ "parameter to store more history.",
+					vehicleId,
+					minimumAgeMsec,
+					avlReportHistory.size());
+		}
+		// Didn't have an old enough AVL reports in history
+		return null;
+	}
+		
+	/**
+	 * Returns the next to last AvlReport where successfully matched the
+	 * vehicle. This isn't necessarily simply the previous AvlReport since that
+	 * report might not have been successfully matched. It is important to use
+	 * the proper AvlReport when matching a vehicle or such because otherwise
+	 * the elapsed time between the last successful match and the current match
+	 * would be wrong.
+	 * 
+	 * @return The last successfully matched AvlReport, or null if no such
+	 *         report is available
+	 */
+	public AvlReport getPreviousAvlReportFromSuccessfulMatch() {
+		if (avlReportHistory.size() >= 2+numberOfBadMatches) 
+			return avlReportHistory.get(1+numberOfBadMatches);
+		else
+			return null;
+	}
+
+	/**
+	 * Returns true if the AVL report has a different assignment than what is in
+	 * the VehicleState. If the avlReport does not have an assignment then false
+	 * is returned such that the old assignment continues to be used. If a block
+	 * assignment then simply checks the new block ID from the AVL report to the
+	 * existing block ID. If using trip assignment in AVL feed then the trip is
+	 * converted to a block assignment for doing the comparison. When using a
+	 * route assignment then makes sure the route ID has not changed. For when
+	 * reassigning a vehicle via the AVL feed.
+	 * 
+	 * @param avlReport
+	 *            For determining possibly new assignment
+	 * @return True if new assignment such that vehicle needs to be matched to
+	 *         the new assignment.
+	 */
+	public boolean hasNewAssignment(AvlReport avlReport) {
+		// If no assignment specified in AVL report then should continue to use
+		// previous assignment.
+		if (avlReport.getAssignmentType() == AssignmentType.UNSET)
+			return false;
+
+		// If block assignment then simply check assignment ID. This is much 
+		// more straight forward than determining the new AVL block and 
+		// comparing the new AVL block to the old block since determining
+		// the new block is problematic given that there can be multiple
+		// service IDs active at any given time.
+		if (avlReport.isBlockIdAssignmentType()) {
+			// Use Objects.equals() since either the existing assignment or
+			// the AVL report assignment can be null
+			return !Objects.equals(assignmentId, avlReport.getAssignmentId());
+		}
+
+		// Not block assignment so try trip ID or trip short name assignment
+		if (avlReport.isTripIdAssignmentType()
+				|| avlReport.isTripShortNameAssignmentType()) {
+			Block avlBlock =
+					BlockAssigner.getInstance().getBlockAssignment(avlReport);
+			return block != avlBlock;
+		}
+		
+		// Not block or trip assignment so try route assignment
+		if (avlReport.isRouteIdAssignmentType()) {
+			String routeId =
+					BlockAssigner.getInstance().getRouteIdAssignment(avlReport);
+			if (routeId != null) {
+				String newAssignment = routeId;
+				// Use Objects.equals() since either the existing assignment or
+				// the AVL report assignment can be null
+				return !Objects.equals(assignmentId, newAssignment);
+			}
+		}
+		
+		// Can't determine new assignment so return false. This shouldn't
+		// actually happen
+		logger.error("Could not determine if vehicle has new assignment. {}", 
+				avlReport);
+		return false;
+	}
+	
+	/**
+	 * Returns true if previously the vehicle had the same assignment but that
+	 * assignment was recently removed due to a problem where the vehicle
+	 * shouldn't be assigned to that assignment again. A specific example is
+	 * that this happens if an exclusive block assignment is grabbed by another
+	 * vehicle. Even though the original vehicle with the assignment might
+	 * continue to get that assignment via the AVL feed don't want to reassign
+	 * it to the problem assignment again.
+	 * <p>
+	 * BUT WHAT ABOUT A VEHICLE SIMPLY BECOMING UNPREDICTABLE BECAUSE IT 
+	 * TEMPORARILY WENT OFF ROUTE FOR 3 AVL REPORTS?? IN THAT CASE WANT VEHICLE
+	 * TO MATCH ASSIGNMENT AGAIN. OR WHAT IF BLOCK SIMPLY ENDED??
+	 * SEEMS THAT NEED TO REMEMBER IF VEHICLE WAS UNASSIGNED IN SUCH A WAY
+	 * THAT SHOULDN'T TAKE THAT ASSIGNMENT AGAIN FOR A WHILE.
+	 * <p>
+	 * An old assignment is considered recent if the unassignment happened
+	 * within the last 2 hours.
+	 * 
+	 * @param avlReport
+	 * @return True if vehicle already had the assignment but it was problematic
+	 */
+	public boolean previousAssignmentProblematic(AvlReport avlReport) {
+		// If the previous assignment is not problematic because it wasn't
+		// grabbed or terminated then it is definitely not problematic.
+		if (assignmentMethod != BlockAssignmentMethod.ASSIGNMENT_GRABBED
+				&& assignmentMethod != BlockAssignmentMethod.ASSIGNMENT_TERMINATED)
+			return false;
+		
+		// If the AVL report indicates a new assignment then don't have to
+		// worry about the old one being problematic
+		if (hasNewAssignment(avlReport))
+			return false;
+		
+		// Got same assignment from AVL feed that was previously problematic.
+		// If the old problem assignment was somewhat recent then return true.
+		return avlReport.getTime() - unassignedTime.getTime() < 
+				2 * Time.MS_PER_HOUR;  
+	}
+	
+	/********************** Getter methods ************************/
+	
+	/**
+	 * Returns an unmodifiable list of the match history. The most recent
+	 * one is first. The size of the list will be not greater than
+	 * MATCH_HISTORY_SIZE.
+	 * 
+	 * @return the match history
+	 */
+	public List<TemporalMatch> getMatches() {
+		return Collections.unmodifiableList(temporalMatchHistory);
+	}
+	
+	/**
+	 * The current block assignment. But will be null if vehicle not currently
+	 * assigned.
+	 * 
+	 * @return
+	 */
+	public Block getBlock() {
+		return block;
+	}
+
+	/**
+	 * Can be the blockId, tripId, or tripShortName depending on the type of
+	 * assignment received from the AVL feed.
+	 * 
+	 * @return blockId, tripId, or tripShortName or null if not assigned
+	 */
+	public String getAssignmentId() {
+		return assignmentId;
+	}
+	
+	/**
+	 * Indicates how the vehicle was assigned (via block assignment, route
+	 * assignment, auto assignment, etc).
+	 * 
+	 * @return
+	 */
+	public BlockAssignmentMethod getAssignmentMethod() {
+		return assignmentMethod;
+	}
+
+	public Date getAssignmentTime() {
+		return assignmentTime;
+	}
+
+	public String getVehicleId() {
+		return vehicleId;
+	}
+	
+	public boolean isPredictable() {
+		return predictable;
+	}
+	
+	/**
+	 * Returns true if not a real vehicle but instead was created to produce
+	 * schedule based predictions.
+	 * 
+	 * @return true if for schedule based predictions
+	 */
+	public boolean isForSchedBasedPreds() {
+		AvlReport avlReport = getAvlReport();
+		return avlReport != null && avlReport.isForSchedBasedPreds();
+	}
+	
+	/**
+	 * Records the specified arrival as one that still needs to be stored to the
+	 * db. This is important because can generate arrivals into the future but
+	 * need to make sure that the arrival is before the subsequent departure and
+	 * can't do so until get additional AVL reports.
+	 * 
+	 * @param arrival
+	 */
+	public void setArrivalToStoreToDb(Arrival arrival) {
+		this.arrivalToStoreToDb = arrival;
+	}
+	
+	public Arrival getArrivalToStoreToDb() {
+		return arrivalToStoreToDb;
+	}
+	
+	/**
+	 * Sets the current list of predictions for the vehicle to the
+	 * predictions parameter.
+	 * 
+	 * @param predictions
+	 */
+	public void setPredictions(List<IpcPrediction> predictions) {
+		this.predictions = predictions;
+	}
+	
+	/**
+	 * Gets the current list of predictions for the vehicle. Can be null.
+	 * @return
+	 */
+	public List<IpcPrediction> getPredictions() {
+		return predictions;
+	}
+	
+	/**
+	 * Stores the real-time schedule adherence for the vehicle.
+	 * 
+	 * @param realTimeSchedAdh
+	 */
+	public void setRealTimeSchedAdh(TemporalDifference realTimeSchedAdh) {
+		this.realTimeSchedAdh = realTimeSchedAdh;
+	}
+	
+	/**
+	 * Returns the current real-time schedule adherence for the vehicle, or null
+	 * if schedule adherence not currently valid (vehicle is not predictable or
+	 * running a non-schedule based assignment).
+	 * 
+	 * @return The TemporalDifference representing schedule adherence, or null
+	 *         if vehicle not currently predictable or the assignment doesn't
+	 *         have a schedule
+	 */
+	public TemporalDifference getRealTimeSchedAdh() {
+		if (isPredictable())
+			return realTimeSchedAdh;
+		else
+			return null;
 	}
-	
-	/**
-	 * Sets the block assignment for vehicle. Also, this is how it is specified
-	 * whether a vehicle is predictable or not.
-	 * 
-	 * @param newBlock
-	 *            The current block assignment for the vehicle. Set to null if
-	 *            vehicle not assigned.
-	 * @param assignmentMethod
-	 *            How vehicle was assigned (AVL feed, auto assigner, etc). Set
-	 *            to null if vehicle not assigned.
-	 * @param assignmentId
-	 *            Can be blockId, tripId, or tripShortName. Depends on type of
-	 *            assignment received from AVL feed. Can be null.
-	 * @param predictable
-	 *            Whether vehicle is predictable
-	 */
-	public void setBlock(Block newBlock, BlockAssignmentMethod assignmentMethod, 
-			String assignmentId, boolean predictable) {
-		// When vehicle is made unpredictable remember the previous assignment
-		// so can tell if getting assigned to same block again (which could
-		// indicate a problem and arrival/departure times shouldn't be generated.
-		if (this.block != null && newBlock == null) {
-			this.previousBlockBeforeUnassigned = this.block;
-			this.unassignedTime = getAvlReport().getDate();
-		}
-
-		this.block = newBlock;
-		this.assignmentMethod = assignmentMethod;
-		this.assignmentId = assignmentId;
-		this.predictable = predictable;
-		this.assignmentTime = getAvlReport().getDate();		
-	}
-	
-	/**
-	 * Sets the block for this VehicleState to null. Also sets assignmentId
-	 * to null and predictable to false.
-	 * 
-	 * @param assignmentMethod
-	 *            How vehicle was assigned (AVL feed, auto assigner, etc). Set
-	 *            to null if vehicle not assigned.
-	 */
-	public void unsetBlock(BlockAssignmentMethod assignmentMethod) {
-		setBlock(null, // newBlock
-				assignmentMethod, 
-				null,   // assignmentId
-				false); // predictable
-	}
-	
-	/**
-	 * Determines if vehicle is currently getting assigned and it is getting assigned
-	 * back to the same block it was assigned to just a while ago. In other
-	 * words this tells if vehicle might have become unpredictable but then is
-	 * getting reassigned again. In this kind of situation don't want to for
-	 * example determine arrivals/departures back to the beginning of the block
-	 * because probably already did so when vehicle was previously assigned.
-	 * 
-	 * @return True if vehicle is being reassigned to the same block as before
-	 */
-	public boolean vehicleNewlyAssignedToSameBlock() {
-		// If previously wasn't assigned but it is now then it is 
-		// newly assigned...
-		if (getPreviousMatch() == null && getMatch() != null) {
-			// If being assigned to same block it had previously...
-			if (previousBlockBeforeUnassigned == getBlock()) {
-				// If didn't get unassigned that long ago
-				if (getAvlReport().getTime() <  
-						this.unassignedTime.getTime() + 20 * Time.MS_PER_MIN) {
-					// It is being newly assigned to the same block it was 
-					// recently unassigned from
-					return true;
-				}
-			}
-		}
-		
-		// Vehicle not newly assigned
-		return false;
-	}
-	
-	/**
-	 * Sets the match for the vehicle into the history. If set to null then
-	 * VehicleState.predictable is set to false. Also resets numberOfBadMatches
-	 * to 0.
-	 * 
-	 * @param match
-	 */
-	public void setMatch(TemporalMatch match) {
-		// Add match to history
-		temporalMatchHistory.addFirst(match);
-		
-		// Set predictability
-		if (match == null) {
-			predictable = false;
-			
-			// Make sure that the arrival time buffer is cleared so that
-			// when get a new assignment won't try to use it since something
-			// peculiar might have happened.
-			setArrivalToStoreToDb(null);
-		}
-		
-		// Reset numberOfBadMatches
-		numberOfBadMatches = 0;
-		
-		// Truncate list if it has gotten too long
-		while (temporalMatchHistory.size() > 
-				CoreConfig.getMatchHistoryMaxSize()) {
-			temporalMatchHistory.removeLast();
-		}
-	}
-	
-	/**
-	 * Returns the last temporal match. Returns null if there isn't one.
-	 * @return
-	 */
-	public TemporalMatch getMatch() {
-		try {
-			return temporalMatchHistory.getFirst();
-		} catch (NoSuchElementException e) {
-			return null;
-		}
-	}
-
-	/**
-	 * Goes through the match history for the vehicle and returns match that is
-	 * at least minimumAge old. If there isn't a match that old then returns
-	 * null.
-	 * 
-	 * @param minimumAgeMsec
-	 *            The minimum age in msec of the match to be returned
-	 * @return TemporalMatch for vehicle that is at least minimumAge old, or
-	 *         null if there isn't such a match.
-	 */
-	public TemporalMatch getPreviousMatch(int minimumAgeMsec) {
-		// If no current AVL report then don't need to find old one
-		AvlReport currentAvlReport = getAvlReport();
-		if (currentAvlReport == null)
-			return null;
-		
-		// Go through math history to find one that is old enough
-		for (TemporalMatch match : temporalMatchHistory) {
-			// If the previous match was null then don't keep on
-			// looking because vehicle was not predictable at some
-			// point. Simply return null.
-			if (match == null) 
-				return null;
-			
-			// If found match in history that is old enough then use it
-			if (match.getAvlTime() < 
-					currentAvlReport.getTime() - minimumAgeMsec)
-				return match;
-		}
-		
-		// Went through all matches in history and didn't find one old enough.
-		// If the history wasn't full then simply don't have enough matches yet.
-		// But if history was full then it shows that the GPS reporting is so
-		// high that need to store more matches in order to get one as old as
-		// desired.
-		if (temporalMatchHistory.size() >= CoreConfig.getMatchHistoryMaxSize()) {
-			TemporalMatch oldestMatch = temporalMatchHistory
-					.get(temporalMatchHistory.size() - 1);
-			logger.error("For vehicleId={} tried to retrieve match "
-					+ "at least {} msec old but match history in VehicleState "
-					+ "had only {} entries which was not large enough. The oldest "
-					+ "match in history was for {} msec old. Likely "
-					+ "should increase transitime.core.matchHistoryMaxSize "
-					+ "parameter to store more history or reduce "
-					+ "transitime.core.timeForDeterminingNoProgress to look "
-					+ "back less far.",
-					vehicleId,
-					minimumAgeMsec,
-					temporalMatchHistory.size(),
-					currentAvlReport.getTime() - oldestMatch.getAvlTime());
-		}
-		// Didn't have an old enough matches in history
-		return null;
-	}
-	
-	/**
-	 * To be called when predictable vehicle has no valid spatial/temporal
-	 * match. Only allowed so many of these before vehicle is made
-	 * unpredictable.
-	 */
-	public void incrementNumberOfBadMatches() {
-		++numberOfBadMatches;
-	}
-	
-	/**
-	 * Returns if have exceeded the number of allowed bad matches. If so
-	 * then vehicle should be made unpredictable.
-	 * 
-	 * @return
-	 */
-	public boolean overLimitOfBadMatches() {
-		return numberOfBadMatches > CoreConfig.getAllowableNumberOfBadMatches();
-	}
-	
-	/**
-	 * Returns the number of sequential bad spatial/temporal matches that
-	 * occurred while vehicle was predictable.
-	 * 
-	 * @return current number of bad matches
-	 */
-	public int numberOfBadMatches() {
-		return numberOfBadMatches;
-	}
-	
-	/**
-	 * Returns true if the last AVL report was successfully matched to the
-	 * assignment indicating that can generate predictions and arrival/departure
-	 * times etc.
-	 * 
-	 * @return True if last match is valid
-	 */
-	public boolean lastMatchIsValid() {
-		return numberOfBadMatches == 0;
-	}
-	
-	/**
-	 * Stores the specified avlReport into the history for the vehicle.
-	 * Makes sure that the AVL history doesn't exceed maximum size.
-	 * 
-	 * @param avlReport
-	 */
-	public void setAvlReport(AvlReport avlReport) {
-		// Add AVL report to history
-		avlReportHistory.addFirst(avlReport);
-		
-		// Truncate list if it is too long or data in it is too old
-		while (avlReportHistory.size() > CoreConfig.getAvlHistoryMaxSize()) {
-			avlReportHistory.removeLast();
-		}
-	}
-	
-	/**
-	 * Returns the current Trip for the vehicle. Returns null if there is not
-	 * current trip.
-	 * 
-	 * @return Trip or null.
-	 */
-	public Trip getTrip() {
-		TemporalMatch lastMatch = getMatch();
-		return lastMatch!=null ? lastMatch.getTrip() : null;
-	}
-	
-	/**
-	 * Returns the current route ID for the vehicle. Returns null if not
-	 * currently associated with a trip.
-	 * 
-	 * @return Route ID or null.
-	 */
-	public String getRouteId() {
-		Trip trip = getTrip();
-		return trip!=null ? trip.getRouteId() : null;
-	}
-	
-	/**
-	 * Returns the current GTFS route_short_name for the vehicle. Returns null
-	 * if not currently associated with a trip.
-	 * 
-	 * @return route short name or null
-	 */
-	public String getRouteShortName() {
-		Trip trip = getTrip();
-		return trip != null ? trip.getRouteShortName() : null;
-	}
-
-	/**
-	 * Returns the current name of the route that the vehicle is on. The route
-	 * name is a combination of the GTFS route_short_name and the GTFS
-	 * route_long_name so get a full name of something like "38 - Geary".
-	 * 
-	 * @return route name or null
-	 */
-	public String getRouteName() {
-		Trip trip = getTrip();
-		return trip != null ? trip.getRouteName() : null;
-	}
-	
-	/**
-	 * Returns true if last temporal match for vehicle indicates that it is at a
-	 * layover. A layover stop is a wait stop where a vehicle can leave route path before
-	 * departing this stop at the scheduled time since the driver is taking a break. 
-	 * 
-	 * @return true if at a layover
-	 */
-	public boolean isLayover() {
-		TemporalMatch temporalMatch = getMatch();
-		if (temporalMatch == null)
-			return false;
-		else
-			return temporalMatch.isLayover();
-	}
-	
-	/**
-	 * Returns true if last temporal match for vehicle indicates that it is at a
-	 * wait stop. A wait stop is when a vehicle is supposed to depart at a
-	 * scheduled time. A layover is always a wait stop but you can have a wait
-	 * stop that is not a layover due to the vehicle not being allowed to go
-	 * away from the stop. 
-	 * 
-	 * @return true if at a wait stop
-	 */
-	public boolean isWaitStop() {
-		TemporalMatch temporalMatch = getMatch();
-		if (temporalMatch == null)
-			return false;
-		else
-			return temporalMatch.isWaitStop();
-	}
-	
-	/**
-	 * Returns the next to last temporal match. Returns null if there isn't
-	 * one. Useful for when need to compare the previous to last match with
-	 * the last one, such as for determining if vehicle has crossed any
-	 * stops.
-	 * 
-	 * @return
-	 */
-	public TemporalMatch getPreviousMatch() {
-		if (temporalMatchHistory.size() >= 2)
-			return temporalMatchHistory.get(1);
-		else
-			return null;
-	}
-
-	/**
-	 * Returns the current AvlReport. Returns null if there isn't one.
-	 * @return
-	 */
-	public AvlReport getAvlReport() {
-		try {
-			return avlReportHistory.getFirst();
-		} catch (NoSuchElementException e) {
-			return null;
-		}
-	}
-	
-	/**
-	 * Looks in the AvlReport history for the most recent AvlReport that is at
-	 * least minDistanceFromCurrentReport from the current AvlReport. Also makes
-	 * sure that previous report isn't too old (more than 20 minutes old).
-	 * 
-	 * @param minDistanceFromCurrentReport
-	 *            Distance in meters
-	 * @return The previous AvlReport, or null if there isn't one that far away
-	 *         within the last 20 minutes.
-	 */
-	public AvlReport getPreviousAvlReport(double minDistanceFromCurrentReport) {
-		// Go through history of AvlReports to find first one that is specified
-		// distance away from the current AVL location.
-		long currentTime = getAvlReport().getTime();
-		Location currentLoc = getAvlReport().getLocation();
-		for (AvlReport previousAvlReport : avlReportHistory) {
-			// If the previous report is too old then return null
-			if (currentTime - previousAvlReport.getTime() > 20 * Time.MS_PER_MIN)
-				return null;
-			
-			// If previous location far enough away from current location
-			// then return the previous AVL report.
-			Location previousLoc = previousAvlReport.getLocation();
-			if (previousLoc.distance(currentLoc) > minDistanceFromCurrentReport) {
-				return previousAvlReport;
-			}
-		}
-		
-		// Didn't find a previous AvlReport in history that was far enough away
-		// so return null
-		return null;
-	}
-
-	/**
-	 * Goes through the AVL history for the vehicle and returns AVL report that
-	 * is at least minimumAge old. If there isn't a match that old then returns
-	 * null.
-	 * 
-	 * @param minimumAgeMsec
-	 *            The minimum age in msec of the AVL report to be returned
-	 * @return AvlReport for vehicle that is at least minimumAge old, or null if
-	 *         there isn't an old enough AVL report in the history.
-	 */
-	public AvlReport getPreviousAvlReport(int minimumAgeMsec) {
-		for (AvlReport avlReport : avlReportHistory) {
-			if (avlReport.getTime() < getAvlReport().getTime() - minimumAgeMsec)
-				return avlReport;
-		}
-		
-		// Went through all AVL reports in history and didn't find one old enough.
-		// If the history wasn't full then simply don't have enough matches yet.
-		// But if history was full then it shows that the GPS reporting is so
-		// high that need to store more matches in order to get one as old as
-		// desired.
-		if (avlReportHistory.size() >= CoreConfig.getAvlHistoryMaxSize()) {
-			logger.error("For vehicleId={} tried to retrieve AVL "
-					+ "at least {} msec old but AVL history in VehicleState "
-					+ "had only {} entries which was not large enough. Likely "
-					+ "should increase transitime.core.avlHistoryMaxSize "
-					+ "parameter to store more history.",
-					vehicleId,
-					minimumAgeMsec,
-					avlReportHistory.size());
-		}
-		// Didn't have an old enough AVL reports in history
-		return null;
-	}
-		
-	/**
-	 * Returns the next to last AvlReport where successfully matched the
-	 * vehicle. This isn't necessarily simply the previous AvlReport since that
-	 * report might not have been successfully matched. It is important to use
-	 * the proper AvlReport when matching a vehicle or such because otherwise
-	 * the elapsed time between the last successful match and the current match
-	 * would be wrong.
-	 * 
-	 * @return The last successfully matched AvlReport, or null if no such
-	 *         report is available
-	 */
-	public AvlReport getPreviousAvlReportFromSuccessfulMatch() {
-		if (avlReportHistory.size() >= 2+numberOfBadMatches) 
-			return avlReportHistory.get(1+numberOfBadMatches);
-		else
-			return null;
-	}
-
-	/**
-	 * Returns true if the AVL report has a different assignment than what is in
-	 * the VehicleState. If the avlReport does not have an assignment then false
-	 * is returned such that the old assignment continues to be used. If a block
-	 * assignment then simply checks the new block ID from the AVL report to the
-	 * existing block ID. If using trip assignment in AVL feed then the trip is
-	 * converted to a block assignment for doing the comparison. When using a
-	 * route assignment then makes sure the route ID has not changed. For when
-	 * reassigning a vehicle via the AVL feed.
-	 * 
-	 * @param avlReport
-	 *            For determining possibly new assignment
-	 * @return True if new assignment such that vehicle needs to be matched to
-	 *         the new assignment.
-	 */
-	public boolean hasNewAssignment(AvlReport avlReport) {
-		// If no assignment specified in AVL report then should continue to use
-		// previous assignment.
-		if (avlReport.getAssignmentType() == AssignmentType.UNSET)
-			return false;
-
-		// If block assignment then simply check assignment ID. This is much 
-		// more straight forward than determining the new AVL block and 
-		// comparing the new AVL block to the old block since determining
-		// the new block is problematic given that there can be multiple
-		// service IDs active at any given time.
-		if (avlReport.isBlockIdAssignmentType()) {
-			// Use Objects.equals() since either the existing assignment or
-			// the AVL report assignment can be null
-			return !Objects.equals(assignmentId, avlReport.getAssignmentId());
-		}
-
-		// Not block assignment so try trip ID or trip short name assignment
-		if (avlReport.isTripIdAssignmentType()
-				|| avlReport.isTripShortNameAssignmentType()) {
-			Block avlBlock =
-					BlockAssigner.getInstance().getBlockAssignment(avlReport);
-			return block != avlBlock;
-		}
-		
-		// Not block or trip assignment so try route assignment
-		if (avlReport.isRouteIdAssignmentType()) {
-			String routeId =
-					BlockAssigner.getInstance().getRouteIdAssignment(avlReport);
-			if (routeId != null) {
-				String newAssignment = routeId;
-				// Use Objects.equals() since either the existing assignment or
-				// the AVL report assignment can be null
-				return !Objects.equals(assignmentId, newAssignment);
-			}
-		}
-		
-		// Can't determine new assignment so return false. This shouldn't
-		// actually happen
-		logger.error("Could not determine if vehicle has new assignment. {}", 
-				avlReport);
-		return false;
-	}
-	
-	/**
-	 * Returns true if previously the vehicle had the same assignment but that
-	 * assignment was recently removed due to a problem where the vehicle
-	 * shouldn't be assigned to that assignment again. A specific example is
-	 * that this happens if an exclusive block assignment is grabbed by another
-	 * vehicle. Even though the original vehicle with the assignment might
-	 * continue to get that assignment via the AVL feed don't want to reassign
-	 * it to the problem assignment again.
-	 * <p>
-	 * BUT WHAT ABOUT A VEHICLE SIMPLY BECOMING UNPREDICTABLE BECAUSE IT 
-	 * TEMPORARILY WENT OFF ROUTE FOR 3 AVL REPORTS?? IN THAT CASE WANT VEHICLE
-	 * TO MATCH ASSIGNMENT AGAIN. OR WHAT IF BLOCK SIMPLY ENDED??
-	 * SEEMS THAT NEED TO REMEMBER IF VEHICLE WAS UNASSIGNED IN SUCH A WAY
-	 * THAT SHOULDN'T TAKE THAT ASSIGNMENT AGAIN FOR A WHILE.
-	 * <p>
-	 * An old assignment is considered recent if the unassignment happened
-	 * within the last 2 hours.
-	 * 
-	 * @param avlReport
-	 * @return True if vehicle already had the assignment but it was problematic
-	 */
-	public boolean previousAssignmentProblematic(AvlReport avlReport) {
-		// If the previous assignment is not problematic because it wasn't
-		// grabbed or terminated then it is definitely not problematic.
-		if (assignmentMethod != BlockAssignmentMethod.ASSIGNMENT_GRABBED
-				&& assignmentMethod != BlockAssignmentMethod.ASSIGNMENT_TERMINATED)
-			return false;
-		
-		// If the AVL report indicates a new assignment then don't have to
-		// worry about the old one being problematic
-		if (hasNewAssignment(avlReport))
-			return false;
-		
-		// Got same assignment from AVL feed that was previously problematic.
-		// If the old problem assignment was somewhat recent then return true.
-		return avlReport.getTime() - unassignedTime.getTime() < 
-				2 * Time.MS_PER_HOUR;  
-	}
-	
-	/********************** Getter methods ************************/
-	
-	/**
-	 * Returns an unmodifiable list of the match history. The most recent
-	 * one is first. The size of the list will be not greater than
-	 * MATCH_HISTORY_SIZE.
-	 * 
-	 * @return the match history
-	 */
-	public List<TemporalMatch> getMatches() {
-		return Collections.unmodifiableList(temporalMatchHistory);
-	}
-	
-	/**
-	 * The current block assignment. But will be null if vehicle not currently
-	 * assigned.
-	 * 
-	 * @return
-	 */
-	public Block getBlock() {
-		return block;
-	}
-
-	/**
-	 * Can be the blockId, tripId, or tripShortName depending on the type of
-	 * assignment received from the AVL feed.
-	 * 
-	 * @return blockId, tripId, or tripShortName or null if not assigned
-	 */
-	public String getAssignmentId() {
-		return assignmentId;
-	}
-	
-	/**
-	 * Indicates how the vehicle was assigned (via block assignment, route
-	 * assignment, auto assignment, etc).
-	 * 
-	 * @return
-	 */
-	public BlockAssignmentMethod getAssignmentMethod() {
-		return assignmentMethod;
-	}
-
-	public Date getAssignmentTime() {
-		return assignmentTime;
-	}
-
-	public String getVehicleId() {
-		return vehicleId;
-	}
-	
-	public boolean isPredictable() {
-		return predictable;
-	}
-	
-	/**
-	 * Returns true if not a real vehicle but instead was created to produce
-	 * schedule based predictions.
-	 * 
-	 * @return true if for schedule based predictions
-	 */
-	public boolean isForSchedBasedPreds() {
-		AvlReport avlReport = getAvlReport();
-		return avlReport != null && avlReport.isForSchedBasedPreds();
-	}
-	
-	/**
-	 * Records the specified arrival as one that still needs to be stored to the
-	 * db. This is important because can generate arrivals into the future but
-	 * need to make sure that the arrival is before the subsequent departure and
-	 * can't do so until get additional AVL reports.
-	 * 
-	 * @param arrival
-	 */
-	public void setArrivalToStoreToDb(Arrival arrival) {
-		this.arrivalToStoreToDb = arrival;
-	}
-	
-	public Arrival getArrivalToStoreToDb() {
-		return arrivalToStoreToDb;
-	}
-	
-	/**
-	 * Sets the current list of predictions for the vehicle to the
-	 * predictions parameter.
-	 * 
-	 * @param predictions
-	 */
-	public void setPredictions(List<IpcPrediction> predictions) {
-		this.predictions = predictions;
-	}
-	
-	/**
-	 * Gets the current list of predictions for the vehicle. Can be null.
-	 * @return
-	 */
-	public List<IpcPrediction> getPredictions() {
-		return predictions;
-	}
-	
-	/**
-	 * Stores the real-time schedule adherence for the vehicle.
-	 * 
-	 * @param realTimeSchedAdh
-	 */
-	public void setRealTimeSchedAdh(TemporalDifference realTimeSchedAdh) {
-		this.realTimeSchedAdh = realTimeSchedAdh;
-	}
-	
-	/**
-	 * Returns the current real-time schedule adherence for the vehicle, or null
-	 * if schedule adherence not currently valid (vehicle is not predictable or
-	 * running a non-schedule based assignment).
-	 * 
-	 * @return The TemporalDifference representing schedule adherence, or null
-	 *         if vehicle not currently predictable or the assignment doesn't
-	 *         have a schedule
-	 */
-	public TemporalDifference getRealTimeSchedAdh() {
-		if (isPredictable())
-			return realTimeSchedAdh;
-		else
-			return null;
-	}
-<<<<<<< HEAD
-=======
-
->>>>>>> 11cb4f02
-	
-	/**
-	 * Determines the heading of the vector that defines the stop path segment
-	 * that the vehicle is currently on. The heading will be between 0.0 and
-	 * 360.0 degrees.
-	 * 
-	 * @return Heading of vehicle according to path segment. NaN if not
-	 *         currently matched or there is no heading for that segment.
-	 */
-	public float getPathHeading() {
-		// If vehicle not currently matched then there is no path heading
-		SpatialMatch match = getMatch();
-		if (match == null)
-			return Float.NaN;
-				
-		// If layover stop then the heading of the path isn't really valid
-		// since the vehicle might be deadheading to the stop.
-		StopPath stopPath = getTrip().getStopPath(match.getStopPathIndex());
-		if (stopPath.isLayoverStop())
-			return Float.NaN;
-		
-		// Vehicle on non-layover path so return heading of that path.
-		VectorWithHeading vector = 
-				stopPath.getSegmentVector(match.getSegmentIndex());
-		return vector.getHeading();
-	}
-
-	/**
-	 * For when trying to get heading but vehicle is at a layover. Can't use
-	 * heading of layover because vehicle might be deadheading and therefore
-	 * heading in a different direction of the layover segment. Plus the layover
-	 * segment is usually just a stub segment that might not have valid
-	 * direction at all. This method can be used to get the heading of the next
-	 * path segment, which should be valid. But only uses next path heading
-	 * if vehicle is actually within 200m of the layover. Otherwise the
-	 * vehicle is deadheading and don't want to use the next path heading
-	 * if vehicle is actually reasonably far away from the layover.
-	 * 
-	 * @return
-	 */
-	private float getNextPathHeadingIfAtLayover() {
-		// If vehicle not currently matched then there is no path heading
-		SpatialMatch match = getMatch();
-		if (match == null)
-			return Float.NaN;
-
-		// This is only for layovers so if not at layover return NaN
-		if (!match.isLayover())
-			return Float.NaN;
-		
-		// Determine if actually at the layover instead of deadheading. If more
-		// than 200m away then don't use the next path heading. Instead 
-		// return NaN.
-		double distanceToLayoverStop = match.getStopPath()
-				.getEndOfPathLocation().distance(getAvlReport().getLocation());
-		if (distanceToLayoverStop > 200.0) 
-			return Float.NaN;
-		
-		// Vehicle is reasonably close to the layover stop so determine the
-		// heading of the segment just after the layover.
-		// If already at end of trip can't go on to next stop path
-		if (getTrip().getNumberStopPaths() <= match.getStopPathIndex()+1)
-			return Float.NaN;
-
-		// Determine the next first segment vector of the next path
-		StopPath stopPath = getTrip().getStopPath(match.getStopPathIndex()+1);
-		VectorWithHeading vector = stopPath.getSegmentVector(0);
-		
-		return vector.getHeading();
-	}
-	
-	/**
-	 * Looks in avlReportHistory and returns last valid heading. Will still
-	 * return null in certain situations such as there not being a history, the
-	 * AVL report is old, never have valid heading info, etc.
-	 * <p>
-	 * Reports are considered too old if they are more than 2 minutes old. This
-	 * is useful distinction because if report is too old then don't really know
-	 * if the heading is valid. At layovers it is likely that a vehicle turned a
-	 * corner a bit before the layover point and don't want to show the old
-	 * heading before the turn.
-	 * 
-	 * @return
-	 */
-	private float recentValidHeading() {
-		long maxAge = System.currentTimeMillis() - 2 * Time.MS_PER_MIN;
-		
-		for (AvlReport avlReport : avlReportHistory) {
-			// If report is too old then don't use it
-			if (avlReport.getTime() < maxAge)
-				return Float.NaN;
-			
-			// If AVL has valid heading then use it
-			if (!Float.isNaN(avlReport.getHeading())) {
-				return avlReport.getHeading();
-			}
-		}
-		
-		// No reports have a valid heading so return NaN
-		return Float.NaN;
-	}
-	
-	/**
-	 * Normally uses the heading from getPathHeading(). But if that returns NaN
-	 * then uses recent valid heading from last AVL report, though that might be
-	 * NaN as well. This can be better then always using heading from AVL report
-	 * since that often won't line up with the path and can make vehicles be
-	 * oriented in noticeably peculiar ways when drawn on an map.
-	 * 
-	 * @return The best heading for a vehicle
-	 */
-	public float getHeading() {
-		// Try using path heading so that direction of vehicle will really 
-		// follow path. This make the maps look good.
-		float heading = getPathHeading();
-		if (!Float.isNaN(heading))
-			return heading;
-	
-		// If vehicle not matched to path or if matched to layover then the
-		// heading from getPathHeading() is NaN. For this situation use the
-		// most recent valid GPS heading.
-		heading = recentValidHeading();
-		if (!Float.isNaN(heading))
-			return heading;
-		
-		// Most recent heading wasn't valid either so as last shot try using
-		// path segment of next segment past layover.
-		heading = getNextPathHeadingIfAtLayover();
-		return heading;
-	}
-
-	@Override
-	public String toString() {
-		return "VehicleState [" 
-				+ "vehicleId=" + vehicleId 
-				+ ", blockId=" + (block==null? null : block.getId())
-				+ ", assignmentId=" + assignmentId
-				+ ", assignmentMethod=" + assignmentMethod
-				+ ", assignmentTime=" + assignmentTime 
-				+ ", predictable=" + predictable 
-				+ ", realTimeSchedAdh=" + realTimeSchedAdh
-				+ (isDelayed() ? ", isDelayed=true" : "")
-				+ ", pathHeading=" + StringUtils.twoDigitFormat(getHeading())
-				+ ", getMatch()=" + getMatch()
-				+ ", getAvlReport()=" + getAvlReport()
-				+ (arrivalToStoreToDb != null ? "\n  arrivalToStoreToDb=" + arrivalToStoreToDb : "")
-				//+ ",\n  block=" + block // Block info too verbose so commented out
-				//+ ",\n  temporalMatchHistory=" + temporalMatchHistory 
-				//+ ",\n  avlReportHistory=" + avlReportHistory 
-				+ "]";
-	}
-
-	public String toStringVerbose() {
-		return "VehicleState [" 
-				+ "vehicleId=" + vehicleId 
-				+ ", blockId=" + (block==null? null : block.getId())
-				+ ", assignmentId=" + assignmentId
-				+ ", assignmentMethod=" + assignmentMethod
-				+ ", assignmentTime=" + assignmentTime 
-				+ ", predictable=" + predictable 
-				+ ", realTimeSchedAdh=" + realTimeSchedAdh
-				+ (isDelayed() ? ", isDelayed=true" : "")
-				+ ", pathHeading=" + StringUtils.twoDigitFormat(getHeading())
-				+ ", getMatch()=" + getMatch()
-				+ ", getAvlReport()=" + getAvlReport()
-				//+ ", \nblock=" + block // Block info too verbose so commented out
-				+ ",\n  temporalMatchHistory=" + temporalMatchHistory 
-				+ ",\n  avlReportHistory=" + avlReportHistory 
-				+ (arrivalToStoreToDb != null ? "\n  arrivalToStoreToDb=" + arrivalToStoreToDb : "")
-				+ "]";
-	}
-
-	/**
-	 * Stores the last arrival time so that can make sure that departure
-	 * times are after the arrival times.
-	 * @param arrivalTime
-	 */
-	public void setLastArrivalTime(long arrivalTime) {
-		lastArrivalTime = arrivalTime;
-	}
-
-	/**
-	 * Returns the last stored arrival time so can make sure that departure
-	 * times are after the arrival times.
-	 * 
-	 * @return
-	 */
-	public long getLastArrivalTime() {
-		return lastArrivalTime;
-	}
-
-	public int getBadAssignmentsInARow() {
-		return badAssignmentsInARow;
-	}
-
-	public void setBadAssignmentsInARow(int badAssignmentsInARow) {
-		this.badAssignmentsInARow = badAssignmentsInARow;
-	}
-	
-	public void setIsDelayed(boolean isDelayed) {
-		this.isDelayed = isDelayed;
-	}
-	
-	public boolean isDelayed() {
-		return isDelayed;
-	}
-}
+	
+	/**
+	 * Determines the heading of the vector that defines the stop path segment
+	 * that the vehicle is currently on. The heading will be between 0.0 and
+	 * 360.0 degrees.
+	 * 
+	 * @return Heading of vehicle according to path segment. NaN if not
+	 *         currently matched or there is no heading for that segment.
+	 */
+	public float getPathHeading() {
+		// If vehicle not currently matched then there is no path heading
+		SpatialMatch match = getMatch();
+		if (match == null)
+			return Float.NaN;
+				
+		// If layover stop then the heading of the path isn't really valid
+		// since the vehicle might be deadheading to the stop.
+		StopPath stopPath = getTrip().getStopPath(match.getStopPathIndex());
+		if (stopPath.isLayoverStop())
+			return Float.NaN;
+		
+		// Vehicle on non-layover path so return heading of that path.
+		VectorWithHeading vector = 
+				stopPath.getSegmentVector(match.getSegmentIndex());
+		return vector.getHeading();
+	}
+
+	/**
+	 * For when trying to get heading but vehicle is at a layover. Can't use
+	 * heading of layover because vehicle might be deadheading and therefore
+	 * heading in a different direction of the layover segment. Plus the layover
+	 * segment is usually just a stub segment that might not have valid
+	 * direction at all. This method can be used to get the heading of the next
+	 * path segment, which should be valid. But only uses next path heading
+	 * if vehicle is actually within 200m of the layover. Otherwise the
+	 * vehicle is deadheading and don't want to use the next path heading
+	 * if vehicle is actually reasonably far away from the layover.
+	 * 
+	 * @return
+	 */
+	private float getNextPathHeadingIfAtLayover() {
+		// If vehicle not currently matched then there is no path heading
+		SpatialMatch match = getMatch();
+		if (match == null)
+			return Float.NaN;
+
+		// This is only for layovers so if not at layover return NaN
+		if (!match.isLayover())
+			return Float.NaN;
+		
+		// Determine if actually at the layover instead of deadheading. If more
+		// than 200m away then don't use the next path heading. Instead 
+		// return NaN.
+		double distanceToLayoverStop = match.getStopPath()
+				.getEndOfPathLocation().distance(getAvlReport().getLocation());
+		if (distanceToLayoverStop > 200.0) 
+			return Float.NaN;
+		
+		// Vehicle is reasonably close to the layover stop so determine the
+		// heading of the segment just after the layover.
+		// If already at end of trip can't go on to next stop path
+		if (getTrip().getNumberStopPaths() <= match.getStopPathIndex()+1)
+			return Float.NaN;
+
+		// Determine the next first segment vector of the next path
+		StopPath stopPath = getTrip().getStopPath(match.getStopPathIndex()+1);
+		VectorWithHeading vector = stopPath.getSegmentVector(0);
+		
+		return vector.getHeading();
+	}
+	
+	/**
+	 * Looks in avlReportHistory and returns last valid heading. Will still
+	 * return null in certain situations such as there not being a history, the
+	 * AVL report is old, never have valid heading info, etc.
+	 * <p>
+	 * Reports are considered too old if they are more than 2 minutes old. This
+	 * is useful distinction because if report is too old then don't really know
+	 * if the heading is valid. At layovers it is likely that a vehicle turned a
+	 * corner a bit before the layover point and don't want to show the old
+	 * heading before the turn.
+	 * 
+	 * @return
+	 */
+	private float recentValidHeading() {
+		long maxAge = System.currentTimeMillis() - 2 * Time.MS_PER_MIN;
+		
+		for (AvlReport avlReport : avlReportHistory) {
+			// If report is too old then don't use it
+			if (avlReport.getTime() < maxAge)
+				return Float.NaN;
+			
+			// If AVL has valid heading then use it
+			if (!Float.isNaN(avlReport.getHeading())) {
+				return avlReport.getHeading();
+			}
+		}
+		
+		// No reports have a valid heading so return NaN
+		return Float.NaN;
+	}
+	
+	/**
+	 * Normally uses the heading from getPathHeading(). But if that returns NaN
+	 * then uses recent valid heading from last AVL report, though that might be
+	 * NaN as well. This can be better then always using heading from AVL report
+	 * since that often won't line up with the path and can make vehicles be
+	 * oriented in noticeably peculiar ways when drawn on an map.
+	 * 
+	 * @return The best heading for a vehicle
+	 */
+	public float getHeading() {
+		// Try using path heading so that direction of vehicle will really 
+		// follow path. This make the maps look good.
+		float heading = getPathHeading();
+		if (!Float.isNaN(heading))
+			return heading;
+	
+		// If vehicle not matched to path or if matched to layover then the
+		// heading from getPathHeading() is NaN. For this situation use the
+		// most recent valid GPS heading.
+		heading = recentValidHeading();
+		if (!Float.isNaN(heading))
+			return heading;
+		
+		// Most recent heading wasn't valid either so as last shot try using
+		// path segment of next segment past layover.
+		heading = getNextPathHeadingIfAtLayover();
+		return heading;
+	}
+
+	@Override
+	public String toString() {
+		return "VehicleState [" 
+				+ "vehicleId=" + vehicleId 
+				+ ", blockId=" + (block==null? null : block.getId())
+				+ ", assignmentId=" + assignmentId
+				+ ", assignmentMethod=" + assignmentMethod
+				+ ", assignmentTime=" + assignmentTime 
+				+ ", predictable=" + predictable 
+				+ ", realTimeSchedAdh=" + realTimeSchedAdh
+				+ (isDelayed() ? ", isDelayed=true" : "")
+				+ ", pathHeading=" + StringUtils.twoDigitFormat(getHeading())
+				+ ", getMatch()=" + getMatch()
+				+ ", getAvlReport()=" + getAvlReport()
+				+ (arrivalToStoreToDb != null ? "\n  arrivalToStoreToDb=" + arrivalToStoreToDb : "")
+				//+ ",\n  block=" + block // Block info too verbose so commented out
+				//+ ",\n  temporalMatchHistory=" + temporalMatchHistory 
+				//+ ",\n  avlReportHistory=" + avlReportHistory 
+				+ "]";
+	}
+
+	public String toStringVerbose() {
+		return "VehicleState [" 
+				+ "vehicleId=" + vehicleId 
+				+ ", blockId=" + (block==null? null : block.getId())
+				+ ", assignmentId=" + assignmentId
+				+ ", assignmentMethod=" + assignmentMethod
+				+ ", assignmentTime=" + assignmentTime 
+				+ ", predictable=" + predictable 
+				+ ", realTimeSchedAdh=" + realTimeSchedAdh
+				+ (isDelayed() ? ", isDelayed=true" : "")
+				+ ", pathHeading=" + StringUtils.twoDigitFormat(getHeading())
+				+ ", getMatch()=" + getMatch()
+				+ ", getAvlReport()=" + getAvlReport()
+				//+ ", \nblock=" + block // Block info too verbose so commented out
+				+ ",\n  temporalMatchHistory=" + temporalMatchHistory 
+				+ ",\n  avlReportHistory=" + avlReportHistory 
+				+ (arrivalToStoreToDb != null ? "\n  arrivalToStoreToDb=" + arrivalToStoreToDb : "")
+				+ "]";
+	}
+
+	/**
+	 * Stores the last arrival time so that can make sure that departure
+	 * times are after the arrival times.
+	 * @param arrivalTime
+	 */
+	public void setLastArrivalTime(long arrivalTime) {
+		lastArrivalTime = arrivalTime;
+	}
+
+	/**
+	 * Returns the last stored arrival time so can make sure that departure
+	 * times are after the arrival times.
+	 * 
+	 * @return
+	 */
+	public long getLastArrivalTime() {
+		return lastArrivalTime;
+	}
+
+	public int getBadAssignmentsInARow() {
+		return badAssignmentsInARow;
+	}
+
+	public void setBadAssignmentsInARow(int badAssignmentsInARow) {
+		this.badAssignmentsInARow = badAssignmentsInARow;
+	}
+	
+	public void setIsDelayed(boolean isDelayed) {
+		this.isDelayed = isDelayed;
+	}
+	
+	public boolean isDelayed() {
+		return isDelayed;
+	}
+}