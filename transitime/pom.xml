--- conflicted
+++ resolved
@@ -25,11 +25,7 @@
   		</repository>
   	</repositories>
 
-<<<<<<< HEAD
       <pluginRepositories>
-=======
-  <pluginRepositories>
->>>>>>> 3d7675e6
 		<pluginRepository>
 			<id>onejar-maven-plugin.googlecode.com</id>
 			<url>http://onejar-maven-plugin.googlecode.com/svn/mavenrepo</url>
@@ -244,7 +240,6 @@
 				</configuration>
 			</plugin>
 			<plugin>
-<<<<<<< HEAD
 				<groupId>org.dstovall</groupId>
 				<artifactId>onejar-maven-plugin</artifactId>
 				<version>1.4.4</version>
@@ -371,137 +366,6 @@
 			    </execution>
 			  </executions>
 			</plugin>
-=======
-                <groupId>org.apache.maven.plugins</groupId>
-                <artifactId>maven-shade-plugin</artifactId>
-                <executions>
-                  <execution>
-                    <id>shade-UpdateTravelTimes</id>
-                    <phase>package</phase>
-                    <goals>
-                      <goal>shade</goal>
-                    </goals>
-                    <configuration>
-                      <transformers>
-                        <transformer implementation="org.apache.maven.plugins.shade.resource.ManifestResourceTransformer">
-                          <mainClass>org.transitime.applications.UpdateTravelTimes</mainClass>
-                        </transformer>
-                      </transformers>
-                      <outputFile>target/UpdateTravelTimes.jar</outputFile>
-                    </configuration>
-                  </execution>
-                  <execution>
-                    <id>shade-Core</id>
-                    <phase>package</phase>
-                    <goals>
-                      <goal>shade</goal>
-                    </goals>
-                    <configuration>
-                        <transformers>
-                            <transformer implementation="org.apache.maven.plugins.shade.resource.ManifestResourceTransformer">
-                              <mainClass>org.transitime.applications.Core</mainClass>
-                            </transformer>
-                      </transformers>
-                      <outputFile>target/Core.jar</outputFile>
-                    </configuration>
-                  </execution>
-                  <execution>
-                    <id>shade-SchemaGenerator</id>
-                    <phase>package</phase>
-                    <goals>
-                      <goal>shade</goal>
-                    </goals>
-                    <configuration>
-                        <transformers>
-                            <transformer implementation="org.apache.maven.plugins.shade.resource.ManifestResourceTransformer">
-                              <mainClass>org.transitime.applications.SchemaGenerator</mainClass>
-                            </transformer>
-                      </transformers>
-                      <outputFile>target/SchemaGenerator.jar</outputFile>
-                    </configuration>
-                  </execution>
-                  <execution>
-                    <id>shade-ScheduleGenerator</id>
-                    <phase>package</phase>
-                    <goals>
-                      <goal>shade</goal>
-                    </goals>
-                    <configuration>
-                        <transformers>
-                            <transformer implementation="org.apache.maven.plugins.shade.resource.ManifestResourceTransformer">
-                              <mainClass>org.transitime.applications.ScheduleGenerator</mainClass>
-                            </transformer>
-                      </transformers>
-                      <outputFile>target/ScheduleGenerator.jar</outputFile>
-                    </configuration>
-                  </execution>
-                  <execution>
-                    <id>shade-GtfsFileProcessor</id>
-                    <phase>package</phase>
-                    <goals>
-                      <goal>shade</goal>
-                    </goals>
-                    <configuration>
-                        <transformers>
-                            <transformer implementation="org.apache.maven.plugins.shade.resource.ManifestResourceTransformer">
-                              <mainClass>org.transitime.applications.GtfsFileProcessor</mainClass>
-                            </transformer>
-                      </transformers>
-                      <outputFile>target/GtfsFileProcessor.jar</outputFile>
-                    </configuration>
-                  </execution>
-                  <execution>
-                    <id>shade-RmiQuery</id>
-                    <phase>package</phase>
-                    <goals>
-                      <goal>shade</goal>
-                    </goals>
-                    <configuration>
-                        <transformers>
-                            <transformer implementation="org.apache.maven.plugins.shade.resource.ManifestResourceTransformer">
-                              <mainClass>org.transitime.applications.RmiQuery</mainClass>
-                            </transformer>
-                      </transformers>
-                      <outputFile>target/RmiQuery.jar</outputFile>
-                    </configuration>
-                  </execution>
-                  <execution>
-                    <id>shade-CreateAPIKey</id>
-                    <phase>package</phase>
-                    <goals>
-                      <goal>shade</goal>
-                    </goals>
-                    <configuration>
-                        <transformers>
-                            <transformer implementation="org.apache.maven.plugins.shade.resource.ManifestResourceTransformer">
-                              <mainClass>org.transitime.applications.CreateAPIKey</mainClass>
-                            </transformer>
-                      </transformers>
-                      <outputFile>target/CreateAPIKey.jar</outputFile>
-                    </configuration>
-                  </execution>
-                  <execution>
-                    <id>shade-CreateWebAgency</id>
-                    <phase>package</phase>
-                    <goals>
-                      <goal>shade</goal>
-                    </goals>
-                    <configuration>
-                        <transformers>
-                            <transformer implementation="org.apache.maven.plugins.shade.resource.ManifestResourceTransformer">
-                              <mainClass>org.transitime.applications.CreateWebAgency</mainClass>
-                            </transformer>
-                      </transformers>
-                      <outputFile>target/CreateWebAgency.jar</outputFile>
-                    </configuration>
-                  </execution>
-                </executions>
-            </plugin>
-       
-				
-				
-
->>>>>>> 3d7675e6
 		</plugins>
         <pluginManagement>
             <plugins>
@@ -550,7 +414,6 @@
             </plugins>
         </pluginManagement>
 	</build>
-<<<<<<< HEAD
 	<profiles>
 		<profile>
 			<id>runCore</id>
@@ -673,7 +536,4 @@
             </build>
         </profile>
 	</profiles>
-=======
-
->>>>>>> 3d7675e6
 </project>